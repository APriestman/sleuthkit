--- conflicted
+++ resolved
@@ -38,11 +38,7 @@
     static const char *getUserFolder() { return "[USER_FOLDER]"; }
 
 private:
-<<<<<<< HEAD
-    bool LogicalImagerPathRule::matchUserFolder(const std::string &rule, const std::string path) const;
-=======
     bool LogicalImagerPathRule::matchUserFolder(std::string path) const;
->>>>>>> b5a32f9e
 
     std::set<std::string> m_paths;
     std::list<std::regex> m_userFolderRegexes;
