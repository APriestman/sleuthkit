--- conflicted
+++ resolved
@@ -48,7 +48,7 @@
         fclose(consoleFile);
     }
     std::cout << std::endl << "Press any key to exit";
-    (void) _getch(); 
+    (void) _getch();
     exit(code);
 }
 
@@ -316,10 +316,10 @@
         -1,                          // COM authentication
         NULL,                        // Authentication services
         NULL,                        // Reserved
-        RPC_C_AUTHN_LEVEL_DEFAULT,   // Default authentication 
-        RPC_C_IMP_LEVEL_IMPERSONATE, // Default Impersonation  
+        RPC_C_AUTHN_LEVEL_DEFAULT,   // Default authentication
+        RPC_C_IMP_LEVEL_IMPERSONATE, // Default Impersonation
         NULL,                        // Authentication info
-        EOAC_NONE,                   // Additional capabilities 
+        EOAC_NONE,                   // Additional capabilities
         NULL                         // Reserved
     );
 
@@ -354,7 +354,7 @@
         0,                       // Locale. NULL indicates current
         NULL,                    // Security flags.
         0,                       // Authority (e.g. Kerberos)
-        0,                       // Context object 
+        0,                       // Context object
         ppWbemServices                    // pointer to IWbemServices proxy
     );
 
@@ -375,11 +375,11 @@
         *ppWbemServices,                        // Indicates the proxy to set
         RPC_C_AUTHN_WINNT,           // RPC_C_AUTHN_xxx
         RPC_C_AUTHZ_NONE,            // RPC_C_AUTHZ_xxx
-        NULL,                        // Server principal name 
-        RPC_C_AUTHN_LEVEL_CALL,      // RPC_C_AUTHN_LEVEL_xxx 
+        NULL,                        // Server principal name
+        RPC_C_AUTHN_LEVEL_CALL,      // RPC_C_AUTHN_LEVEL_xxx
         RPC_C_IMP_LEVEL_IMPERSONATE, // RPC_C_IMP_LEVEL_xxx
         NULL,                        // client identity
-        EOAC_NONE                    // proxy capabilities 
+        EOAC_NONE                    // proxy capabilities
     );
 
     if (FAILED(hres)) {
@@ -432,7 +432,7 @@
         return -1;
     }
 
-    // Use the IWbemServices pointer to make requests of WMI. 
+    // Use the IWbemServices pointer to make requests of WMI.
     // Make requests here:
     HRESULT hres;
     IEnumWbemClassObject* pEnumerator = NULL;
@@ -522,7 +522,7 @@
         }
     }
 
-    // Use the IWbemServices pointer to make requests of WMI. 
+    // Use the IWbemServices pointer to make requests of WMI.
     // Make requests here:
     HRESULT hres;
     IEnumWbemClassObject* pEnumerator = NULL;
@@ -609,7 +609,7 @@
         }
     }
 
-    // Use the IWbemServices pointer to make requests of WMI. 
+    // Use the IWbemServices pointer to make requests of WMI.
     // Make requests here:
     HRESULT hres;
     IEnumWbemClassObject* pEnumerator = NULL;
@@ -715,29 +715,19 @@
 
     checkLDMStatus = checkDriveForLDM(systemDriveLetter);
     if (1 == checkLDMStatus) {
-<<<<<<< HEAD
         consoleError("System drive %s is an LDM disk\n", systemDriveLetter.c_str());
         drivesToProcess.clear();
         drivesToProcess.push_back((TSK_TCHAR *) systemDriveLetter.c_str());
         return TRUE;
-=======
-        fprintf(stderr, "System drive %s is an LDM disk\n", systemDriveLetter.c_str());
-        return true;
->>>>>>> 5a79b0fc
     }
 
     // If bitlocker protection is enabled, then analyze it
     checkBitlockerStatus = checkDriveForBitlocker(systemDriveLetter);
     if (1 == checkBitlockerStatus) {
-<<<<<<< HEAD
         consoleError("System drive %s is BitLocker encrypted\n", systemDriveLetter.c_str());
         drivesToProcess.clear();
         drivesToProcess.push_back((TSK_TCHAR *)systemDriveLetter.c_str());
         return TRUE;
-=======
-        fprintf(stderr, "System drive %s is BitLocker encrypted\n", systemDriveLetter.c_str());
-        return true;
->>>>>>> 5a79b0fc
     }
 
     if (0 == checkLDMStatus && 0 == checkBitlockerStatus) {
@@ -751,7 +741,7 @@
             consoleError("Error in checking BitLocker protection status\n");
         }
 
-        // Take a chance and go after PhysicalDrives, few systems have LDM or Bitlocker 
+        // Take a chance and go after PhysicalDrives, few systems have LDM or Bitlocker
         return false;
     }
 }
@@ -811,8 +801,8 @@
         drivesToProcess.clear();
         if (getPhysicalDrives(drivesToProcess)) {
             return TRUE;
-        } 
-    } 
+        }
+    }
     return FALSE;
 }
 
@@ -823,7 +813,7 @@
         TskHelper::getInstance().addFSInfo(fs_info);
     }
     else {
-        // check if it is bitlocker - POC effort 
+        // check if it is bitlocker - POC effort
         char buffer[32];
         tsk_img_read(img, byteOffset, buffer, 32);
         if ((buffer[3] == '-') && (buffer[4] == 'F') &&
@@ -1012,7 +1002,7 @@
 * matchCallback - The function is passed into the LogicalImagerConfiguration.
 *                 It is called when a file matches a rule. Depending on the matchResult setting,
 *                 this function may extract the matched file and alert the user.
-* 
+*
 * @param matchResult The RuleMatchResult
 * @param fs_file TSK_FS_FILE that matches the rule
 * @param path Path of the file
@@ -1057,7 +1047,7 @@
     bool promptBeforeExit = true;
 
     // NOTE: The following 2 calls are required to print non-ASCII UTF-8 strings to the Console.
-    // fprintf works, std::cout does not. Also change the font in the Console to SimSun-ExtB to 
+    // fprintf works, std::cout does not. Also change the font in the Console to SimSun-ExtB to
     // display most non-ASCII characters (tested with European, Japanese, Chinese, Korean, Greek,
     // Arabic, Hebrew and Cyrillic strings).
     SetConsoleOutputCP(65001); // Set the CMD Console to Unicode codepage
@@ -1274,7 +1264,7 @@
         }
     }
 
-    // close alert file before tsk_img_writer_finish, which may take a long time. 
+    // close alert file before tsk_img_writer_finish, which may take a long time.
     closeAlert();
 
     // Delayed finialize image write
