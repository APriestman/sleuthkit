--- conflicted
+++ resolved
@@ -297,13 +297,6 @@
         "Error creating artifact_id index on blackboard_artifacts: %s\n")||
         attempt_exec("CREATE INDEX attrsArtifactID ON blackboard_attributes(artifact_id);",
         "Error creating artifact_id index on blackboard_attributes: %s\n");
-<<<<<<< HEAD
-
-    
-
-    
-=======
->>>>>>> 24ce1996
 }
 
 
@@ -918,11 +911,7 @@
         fsObjIdS << "NULL";
     else fsObjIdS << fsObjId;
 
-<<<<<<< HEAD
-    snprintf(foo, 1024,
-=======
     snprintf(sql_stat, 1024,
->>>>>>> 24ce1996
         "INSERT INTO tsk_files (has_layout, fs_obj_id, obj_id, type, attr_type, attr_id, name, meta_addr, dir_type, meta_type, dir_flags, meta_flags, size, crtime, ctime, atime, mtime, mode, gid, uid) "
         "VALUES ("
         "1,%s,%lld,"
@@ -1050,13 +1039,9 @@
     const size_t numRanges = ranges.size();
 
     if (numRanges < 1) {
-<<<<<<< HEAD
-        //TODO err msg
-=======
         tsk_error_reset();
         tsk_error_set_errno(TSK_ERR_AUTO_DB);
         tsk_error_set_errstr("Error addFileWithLayoutRange() - no ranges present");
->>>>>>> 24ce1996
         return TSK_ERR;
     }
     
@@ -1085,13 +1070,9 @@
     //ensure there is no overlap and each range has unique byte range
     checkRangeOverlap & overlapRes = for_each(ranges.begin(), ranges.end(), checkRangeOverlap(ranges));
     if (overlapRes.getHasOverlap() ) {
-<<<<<<< HEAD
-        //TODO err message
-=======
         tsk_error_reset();
         tsk_error_set_errno(TSK_ERR_AUTO_DB);
         tsk_error_set_errstr("Error addFileWithLayoutRange() - overlap detected between ranges");
->>>>>>> 24ce1996
         return TSK_ERR;
     }
 
@@ -1101,10 +1082,6 @@
     
     //insert into tsk files and tsk objects
     if (addLayoutFileInfo(parentObjId, fsObjId, dbFileType, fileNameSs.str().c_str(), size, objId) ) {
-<<<<<<< HEAD
-        //TODO err msg
-=======
->>>>>>> 24ce1996
         return TSK_ERR;
     }
 
@@ -1114,10 +1091,6 @@
         TSK_DB_FILE_LAYOUT_RANGE & range = *it;
         range.fileObjId = objId;
         if (this->addFileLayoutRange(range) ) {
-<<<<<<< HEAD
-            //TODO err msg
-=======
->>>>>>> 24ce1996
             return TSK_ERR;
         }
     }
@@ -1129,7 +1102,6 @@
 * Query tsk_file_layout and return rows for every entry in tsk_file_layout table
 * @param fileLayouts (out) TSK_DB_FILE_LAYOUT_RANGE row representations to return
 * @returns TSK_ERR on error, TSK_OK on success
-<<<<<<< HEAD
 */
 uint8_t TskDbSqlite::getFileLayouts(vector<TSK_DB_FILE_LAYOUT_RANGE> & fileLayouts) {
     sqlite3_stmt * fileLayoutsStatement = NULL;
@@ -1238,116 +1210,6 @@
 * @param vsInfos (out) TSK_DB_VS_INFO row representations to return
 * @returns TSK_ERR on error, TSK_OK on success
 */
-=======
-*/
-uint8_t TskDbSqlite::getFileLayouts(vector<TSK_DB_FILE_LAYOUT_RANGE> & fileLayouts) {
-    sqlite3_stmt * fileLayoutsStatement = NULL;
-    if (prepare_stmt("SELECT obj_id, byte_start, byte_len, sequence FROM tsk_file_layout", 
-        &fileLayoutsStatement) ) {
-        return TSK_ERR;
-    }
-
-    //get rows
-    TSK_DB_FILE_LAYOUT_RANGE rowData;
-  
-    while (sqlite3_step(fileLayoutsStatement) == SQLITE_ROW) {
-        rowData.fileObjId = sqlite3_column_int64(fileLayoutsStatement, 0);
-        rowData.byteStart = sqlite3_column_int64(fileLayoutsStatement, 1);
-        rowData.byteLen = sqlite3_column_int64(fileLayoutsStatement, 2);
-        rowData.sequence = sqlite3_column_int(fileLayoutsStatement, 3);
-        
-        //insert a copy of the rowData
-        fileLayouts.push_back(rowData);
-    }
-
-    //cleanup
-    if (fileLayoutsStatement != NULL) {
-        sqlite3_finalize(fileLayoutsStatement);
-        fileLayoutsStatement = NULL;
-    }
-
-    return TSK_OK;
-}
-
-ostream& operator <<(ostream &os,const TSK_DB_FILE_LAYOUT_RANGE &layoutRange) {
-    os << layoutRange.fileObjId << "," << layoutRange.byteStart << ","
-        << layoutRange.byteLen << "," << layoutRange.sequence;
-    os << std::endl;
-    return os;
-}
-
-ostream& operator <<(ostream &os,const TSK_DB_FS_INFO &fsInfo) {
-    os << fsInfo.objId << "," << fsInfo.imgOffset << "," << fsInfo.fType
-        << "," << fsInfo.block_size << "," << fsInfo.block_count 
-        << "," << fsInfo.root_inum << "," << fsInfo.first_inum << "," << fsInfo.last_inum;
-    os << std::endl;
-    return os;
-}
-
-ostream& operator <<(ostream &os,const TSK_DB_VS_INFO &vsInfo) {
-    os << vsInfo.objId << "," << vsInfo.vstype << "," << vsInfo.offset
-        << "," << vsInfo.block_size;
-    os << std::endl;
-    return os;
-}
-
-ostream& operator <<(ostream &os,const TSK_DB_VS_PART_INFO &vsPartInfo) {
-    os << vsPartInfo.objId << "," << vsPartInfo.addr << "," << vsPartInfo.start
-        << "," << vsPartInfo.len << "," << vsPartInfo.desc << "," << vsPartInfo.flags;
-    os << std::endl;
-    return os;
-}
-
-ostream& operator <<(ostream &os,const TSK_DB_OBJECT &dbObject) {
-    os << dbObject.objId << "," << dbObject.parObjId << "," << dbObject.type;
-    os << std::endl;
-    return os;
-}
-
-/**
-* Query tsk_fs_info and return rows for every entry in tsk_fs_info table
-* @param fsInfos (out) TSK_DB_FS_INFO row representations to return
-* @returns TSK_ERR on error, TSK_OK on success
-*/
-uint8_t TskDbSqlite::getFsInfos(vector<TSK_DB_FS_INFO> & fsInfos) {
-    sqlite3_stmt * fsInfosStatement = NULL;
-    if (prepare_stmt("SELECT obj_id, img_offset, fs_type, block_size, block_count, root_inum, first_inum, last_inum FROM tsk_fs_info", 
-        &fsInfosStatement) ) {
-        return TSK_ERR;
-    }
-
-    //get rows
-    TSK_DB_FS_INFO rowData;
-    while (sqlite3_step(fsInfosStatement) == SQLITE_ROW) {
-        rowData.objId = sqlite3_column_int64(fsInfosStatement, 0);
-        rowData.imgOffset = sqlite3_column_int64(fsInfosStatement, 1);
-        rowData.fType = (TSK_FS_TYPE_ENUM)sqlite3_column_int(fsInfosStatement, 2);
-        rowData.block_size = sqlite3_column_int(fsInfosStatement, 3);
-        rowData.block_count = sqlite3_column_int64(fsInfosStatement, 4);
-        rowData.root_inum = sqlite3_column_int64(fsInfosStatement, 5);
-        rowData.first_inum = sqlite3_column_int64(fsInfosStatement, 6);
-        rowData.last_inum = sqlite3_column_int64(fsInfosStatement, 7);
-
-        //insert a copy of the rowData
-        fsInfos.push_back(rowData);
-    }
-
-    //cleanup
-    if (fsInfosStatement != NULL) {
-        sqlite3_finalize(fsInfosStatement);
-        fsInfosStatement = NULL;
-    }
-
-    return TSK_OK;
- }
-
-
-/**
-* Query tsk_vs_info and return rows for every entry in tsk_vs_info table
-* @param vsInfos (out) TSK_DB_VS_INFO row representations to return
-* @returns TSK_ERR on error, TSK_OK on success
-*/
->>>>>>> 24ce1996
 uint8_t TskDbSqlite::getVsInfos(vector<TSK_DB_VS_INFO> & vsInfos) {
     sqlite3_stmt * vsInfosStatement = NULL;
     if (prepare_stmt("SELECT obj_id, vs_type, img_offset, block_size FROM tsk_vs_info", 
