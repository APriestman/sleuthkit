/*
** The Sleuth Kit
**
** This software is subject to the IBM Public License ver. 1.0,
** which was displayed prior to download and is included in the readme.txt
** file accompanying the Sleuth Kit files.  It may also be requested from:
** Crucial Security Inc.
** 14900 Conference Center Drive
** Chantilly, VA 20151
**

** Copyright (c) 2009 Brian Carrier.  All rights reserved.
**
** Judson Powers [jpowers@atc-nycorp.com]
** Matt Stillerman [matt@atc-nycorp.com]
** Rob Joyce [rob@atc-nycorp.com]
** Copyright (c) 2008, 2012 ATC-NY.  All rights reserved.
** This file contains data developed with support from the National
** Institute of Justice, Office of Justice Programs, U.S. Department of Justice.
**
** Wyatt Banks [wbanks@crucialsecurity.com]
** Copyright (c) 2005 Crucial Security Inc.  All rights reserved.
**
** Brian Carrier [carrier@sleuthkit.org]
** Copyright (c) 2003-2005 Brian Carrier.  All rights reserved
**
** Copyright (c) 1997,1998,1999, International Business Machines
** Corporation and others. All Rights Reserved.
*/

/* TCT
 * LICENSE
 *      This software is distributed under the IBM Public License.
 * AUTHOR(S)
 *      Wietse Venema
 *      IBM T.J. Watson Research
 *      P.O. Box 704
 *      Yorktown Heights, NY 10598, USA
 --*/

/*
** You may distribute the Sleuth Kit, or other software that incorporates
** part of all of the Sleuth Kit, in object code form under a license agreement,
** provided that:
** a) you comply with the terms and conditions of the IBM Public License
**    ver 1.0; and
** b) the license agreement
**     i) effectively disclaims on behalf of all Contributors all warranties
**        and conditions, express and implied, including warranties or
**        conditions of title and non-infringement, and implied warranties
**        or conditions of merchantability and fitness for a particular
**        purpose.
**    ii) effectively excludes on behalf of all Contributors liability for
**        damages, including direct, indirect, special, incidental and
**        consequential damages such as lost profits.
**   iii) states that any provisions which differ from IBM Public License
**        ver. 1.0 are offered by that Contributor alone and not by any
**        other party; and
**    iv) states that the source code for the program is available from you,
**        and informs licensees how to obtain it in a reasonable manner on or
**        through a medium customarily used for software exchange.
**
** When the Sleuth Kit or other software that incorporates part or all of
** the Sleuth Kit is made available in source code form:
**     a) it must be made available under IBM Public License ver. 1.0; and
**     b) a copy of the IBM Public License ver. 1.0 must be included with
**        each copy of the program.
*/

/** \file hfs.c
 * Contains the general internal TSK HFS metadata and data unit code
 */

#include "tsk_fs_i.h"
#include "tsk_hfs.h"

#include <stdarg.h>
#ifdef TSK_WIN32
#include <string.h>
#else
#include <strings.h>
#endif

#define XSWAP(a,b) { a ^= b; b ^= a; a ^= b; }

// Compression Stuff

#ifdef HAVE_LIBZ
#include <zlib.h>
#endif

#include "lzvn.h"

// Forward declarations:
static uint8_t hfs_load_attrs(TSK_FS_FILE * fs_file);
static uint8_t hfs_load_extended_attrs(TSK_FS_FILE * file,
    unsigned char *isCompressed, unsigned char *cmpType,
    uint64_t * uncSize);
void error_detected(uint32_t errnum, char *errstr, ...);
void error_returned(char *errstr, ...);

#ifdef HAVE_LIBZ

/***************** ZLIB stuff *******************************/

// Adapted from zpipe.c (part of zlib) at http://zlib.net/zpipe.c
#define CHUNK 16384

/*
 * Invokes the zlib library to inflate (uncompress) data.
 *
 * Returns and error code.  Places the uncompressed data in a buffer supplied by the caller.  Also
 * returns the uncompressed length, and the number of compressed bytes consumed.
 *
 * Will stop short of the end of compressed data, if a natural end of a compression unit is reached.  Using
 * bytesConsumed, the caller can then advance the source pointer, and re-invoke the function.  This will then
 * inflate the next following compression unit in the data stream.
 *
 * @param source - buffer of compressed data
 * @param sourceLen  - length of the compressed data.
 * @param dest  -- buffer to  hold the uncompressed results
 * @param destLen -- length of the dest buffer
 * @param uncompressedLength  -- return of the length of the uncompressed data found.
 * @param bytesConsumed  -- return of the number of input bytes of compressed data used.
 * @return 0 on success, a negative number on error
 */
static int
zlib_inflate(char *source, uint64_t sourceLen, char *dest, uint64_t destLen, uint64_t * uncompressedLength, unsigned long *bytesConsumed)       // this is unsigned long because that's what zlib uses.
{

    int ret;
    unsigned have;
    z_stream strm;
    unsigned char in[CHUNK];
    unsigned char out[CHUNK];

    // Some vars to help with copying bytes into "in"
    char *srcPtr = source;
    char *destPtr = dest;
    uint64_t srcAvail = sourceLen;      //uint64_t
    uint64_t amtToCopy;
    uint64_t copiedSoFar = 0;

    /* allocate inflate state */
    strm.zalloc = Z_NULL;
    strm.zfree = Z_NULL;
    strm.opaque = Z_NULL;
    strm.avail_in = 0;
    strm.next_in = Z_NULL;
    ret = inflateInit(&strm);
    if (ret != Z_OK) {
        error_detected(TSK_ERR_FS_READ,
            "zlib_inflate: failed to initialize inflation engine (%d)",
            ret);
        return ret;
    }

    /* decompress until deflate stream ends or end of file */
    do {

        // Copy up to CHUNK bytes into "in" from source, advancing the pointer, and
        // setting strm.avail_in equal to the number of bytes copied.
        if (srcAvail >= CHUNK) {
            amtToCopy = CHUNK;
            srcAvail -= CHUNK;
        }
        else {
            amtToCopy = srcAvail;
            srcAvail = 0;
        }
        // wipe out any previous value, copy in the bytes, advance the pointer, record number of bytes.
        memset(in, 0, CHUNK);
        if (amtToCopy > SIZE_MAX || amtToCopy > UINT_MAX) {
            error_detected(TSK_ERR_FS_READ,
                "zlib_inflate: amtToCopy in one chunk is too large");
            return -100;
        }
        memcpy(in, srcPtr, (size_t) amtToCopy); // cast OK because of above test
        srcPtr += amtToCopy;
        strm.avail_in = (uInt) amtToCopy;       // cast OK because of above test

        if (strm.avail_in == 0)
            break;
        strm.next_in = in;

        /* run inflate() on input until output buffer not full */
        do {
            strm.avail_out = CHUNK;
            strm.next_out = out;
            ret = inflate(&strm, Z_NO_FLUSH);
            if (ret == Z_NEED_DICT)
                ret = Z_DATA_ERROR;     // we don't have a custom dict
            if (ret < 0 && ret != Z_BUF_ERROR) { // Z_BUF_ERROR is not fatal
                error_detected(TSK_ERR_FS_READ,
                    " zlib_inflate: zlib returned error %d (%s)", ret,
                    strm.msg);
                (void) inflateEnd(&strm);
                return ret;
            }

            have = CHUNK - strm.avail_out;
            // Is there enough space in dest to copy the current chunk?
            if (copiedSoFar + have > destLen) {
                // There is not enough space, so better return an error
                error_detected(TSK_ERR_FS_READ,
                    " zlib_inflate: not enough space in inflation destination\n");
                (void) inflateEnd(&strm);
                return -200;
            }

            // Copy "have" bytes from out to destPtr, advance destPtr
            memcpy(destPtr, out, have);
            destPtr += have;
            copiedSoFar += have;

        } while ((strm.avail_out == 0) && (ret != Z_STREAM_END));


        /* done when inflate() says it's done */
    } while (ret != Z_STREAM_END);

    if (ret == Z_STREAM_END)
        *uncompressedLength = copiedSoFar;

    *bytesConsumed = strm.total_in;
    /* clean up and return */
    (void) inflateEnd(&strm);
    return ret == Z_STREAM_END ? Z_OK : Z_DATA_ERROR;
}

#endif

/* may set error up to string 1
 * returns 0 on success, 1 on failure */
uint8_t
hfs_checked_read_random(TSK_FS_INFO * fs, char *buf, size_t len,
    TSK_OFF_T offs)
{
    ssize_t r;

    r = tsk_fs_read(fs, offs, buf, len);
    if (r != len) {
        if (r >= 0) {
            tsk_error_reset();
            tsk_error_set_errno(TSK_ERR_FS_READ);
        }
        return 1;
    }
    return 0;
}

/**********************************************************************
 *
 *  MISC FUNCS
 *
 **********************************************************************/

/* convert the HFS Time (seconds from 1/1/1904)
 * to UNIX (UTC seconds from 1/1/1970)
 * The number is borrowed from linux HFS driver source
 */
uint32_t
hfs_convert_2_unix_time(uint32_t hfsdate)
{
    if (hfsdate < NSEC_BTWN_1904_1970)
        return 0;
    return (uint32_t) (hfsdate - NSEC_BTWN_1904_1970);
}


/**
 * Convert a cnid (metadata address) to big endian array.
 * This is used to create the key for tree lookups.
 * @param cnid Metadata address to convert
 * @param array [out] Array to write data into.
 */
static void
cnid_to_array(uint32_t cnid, uint8_t array[4])
{
    array[3] = (cnid >> 0) & 0xff;
    array[2] = (cnid >> 8) & 0xff;
    array[1] = (cnid >> 16) & 0xff;
    array[0] = (cnid >> 24) & 0xff;
}

/**********************************************************************
 *
 * Lookup Functions
 *
 **********************************************************************/



/* Compares the given HFS+ Extents B-tree key to key constructed
 * for finding the beginning of the data fork extents for the given
 * CNID. (That is, the search key uses the given CNID and has
 * fork = 0 and start_block = 0.)
 */
static int
hfs_ext_compare_keys(HFS_INFO * hfs, uint32_t cnid,
    const hfs_btree_key_ext * key)
{
    TSK_FS_INFO *fs = (TSK_FS_INFO *) & (hfs->fs_info);
    uint32_t key_cnid;

    key_cnid = tsk_getu32(fs->endian, key->file_id);
    if (key_cnid < cnid)
        return -1;
    if (key_cnid > cnid)
        return 1;

    /* referring to the same cnids */

    /* we are always looking for the data fork */
    if (key->fork_type != HFS_EXT_KEY_TYPE_DATA)
        return 1;

    /* we are always looking for a start_block of zero
       (interested in the beginning of the extents, regardless
       of what the start_block is); all files except the bad
       blocks file should have a start_block greater than
       zero */
    if (tsk_getu32(fs->endian, key->start_block) == 0)
        return 0;
    return 1;
}


/** \internal
 * Returns the length of an HFS+ B-tree INDEX key based on the tree header
 * structure and the length claimed in the record.  With some trees,
 * the length given in the record is not used.
 * Note that this neither detects nor correctly handles 8-bit keys
 * (which should not be present in HFS+).
 *
 * This does not give the right answer for the Attributes File B-tree, for some
 * HFS+ file systems produced by the Apple OS, while it works for others.  For
 * the Attributes file, INDEX keys should always be as stated in the record itself,
 * never the "maxKeyLen" of the B-tree header.
 *
 * In this software, this function is only invoked when dealing with the Extents file.  In
 * that usage, it is not sufficiently well tested to know if it always gives the right
 * answer or not.  We can only test that with a highly fragmented disk.
 * @param hfs File System
 * @param keylen Length of key as given in record
 * @param header Tree header
 * @returns Length of key
 */
uint16_t
hfs_get_idxkeylen(HFS_INFO * hfs, uint16_t keylen,
    const hfs_btree_header_record * header)
{
    TSK_FS_INFO *fs = (TSK_FS_INFO *) & (hfs->fs_info);

    // if the flag is set, use the length given in the record
    if (tsk_getu32(fs->endian, header->attr) & HFS_BT_HEAD_ATTR_VARIDXKEYS)
        return keylen;
    else
        return tsk_getu16(fs->endian, header->maxKeyLen);
}


/**
 * Convert the extents runs to TSK_FS_ATTR_RUN runs.
 *
 * @param a_fs File system to analyze
 * @param a_extents Raw extents to process (in an array of 8)
 * @param a_start_off Starting block offset of these runs
 * @returns NULL on error or if no runs are in extents (test tsk_errno)
 */
static TSK_FS_ATTR_RUN *
hfs_extents_to_attr(TSK_FS_INFO * a_fs, const hfs_ext_desc * a_extents,
    TSK_OFF_T a_start_off)
{
    TSK_FS_ATTR_RUN *head_run = NULL;
    TSK_FS_ATTR_RUN *prev_run = NULL;
    int i;
    TSK_OFF_T cur_off = a_start_off;

    // since tsk_errno is checked as a return value, make sure it is clean.
    tsk_error_reset();

    if (tsk_verbose)
        tsk_fprintf(stderr,
            "hfs_extents_to_attr: Converting extents from offset %" PRIuOFF
            " to runlist\n", a_start_off);

    for (i = 0; i < 8; ++i) {
        TSK_FS_ATTR_RUN *cur_run;

        uint32_t addr = tsk_getu32(a_fs->endian, a_extents[i].start_blk);
        uint32_t len = tsk_getu32(a_fs->endian, a_extents[i].blk_cnt);

        if (tsk_verbose)
            tsk_fprintf(stderr,
                "hfs_extents_to_attr: run %i at addr %" PRIu32
                " with len %" PRIu32 "\n", i, addr, len);

        if ((addr == 0) && (len == 0)) {
            break;
        }

        // make a non-resident run
        if ((cur_run = tsk_fs_attr_run_alloc()) == NULL) {
            error_returned(" - hfs_extents_to_attr");
            return NULL;
        }

        cur_run->addr = addr;
        cur_run->len = len;
        cur_run->offset = cur_off;

        if (head_run == NULL)
            head_run = cur_run;
        if (prev_run != NULL)
            prev_run->next = cur_run;
        cur_off += cur_run->len;
        prev_run = cur_run;
    }

    return head_run;
}


/**
 * Look in the extents catalog for entries for a given file. Add the runs
 * to the passed attribute structure.
 *
 * @param hfs File system being analyzed
 * @param cnid file id of file to search for
 * @param a_attr Attribute to add extents runs to
 * @param dataForkQ  if true, then find extents for the data fork.  If false, then find extents for the Resource fork.
 * @returns 1 on error and 0 on success
 */
static uint8_t
hfs_ext_find_extent_record_attr(HFS_INFO * hfs, uint32_t cnid,
    TSK_FS_ATTR * a_attr, unsigned char dataForkQ)
{
    TSK_FS_INFO *fs = (TSK_FS_INFO *) & (hfs->fs_info);
    uint16_t nodesize;          /* size of nodes (all, regardless of the name) */
    uint32_t cur_node;          /* node id of the current node */
    char *node = NULL;
    uint8_t is_done;
    uint8_t desiredType;

    tsk_error_reset();

    if (tsk_verbose)
        tsk_fprintf(stderr,
            "hfs_ext_find_extent_record_attr: Looking for extents for file %"
            PRIu32 " %s\n", cnid,
            dataForkQ ? "data fork" : "resource fork");

    if (!hfs->has_extents_file) {
        // No extents file (which is optional), and so, no further extents are possible.
        return 0;
    }

    // Are we looking for extents of the data fork or the resource fork?
    desiredType =
        dataForkQ ? HFS_EXT_KEY_TYPE_DATA : HFS_EXT_KEY_TYPE_RSRC;

    // Load the extents attribute, if it has not been done so yet.
    if (hfs->extents_file == NULL) {
        ssize_t cnt;

        if ((hfs->extents_file =
                tsk_fs_file_open_meta(fs, NULL,
                    HFS_EXTENTS_FILE_ID)) == NULL) {
            return 1;
        }

        /* cache the data attribute */
        hfs->extents_attr =
            tsk_fs_attrlist_get(hfs->extents_file->meta->attr,
            TSK_FS_ATTR_TYPE_DEFAULT);
        if (!hfs->extents_attr) {
            tsk_error_errstr2_concat
                (" - Default Attribute not found in Extents File");
            return 1;
        }

        // cache the extents file header
        cnt = tsk_fs_attr_read(hfs->extents_attr, 14,
            (char *) &(hfs->extents_header),
            sizeof(hfs_btree_header_record), 0);
        if (cnt != sizeof(hfs_btree_header_record)) {
            if (cnt >= 0) {
                tsk_error_reset();
                tsk_error_set_errno(TSK_ERR_FS_READ);
            }
            tsk_error_set_errstr2
                ("hfs_ext_find_extent_record_attr: Error reading header");
            return 1;
        }
    }

    // allocate a node buffer
    nodesize = tsk_getu16(fs->endian, hfs->extents_header.nodesize);
    if ((node = (char *) tsk_malloc(nodesize)) == NULL) {
        return 1;
    }

    /* start at root node */
    cur_node = tsk_getu32(fs->endian, hfs->extents_header.rootNode);

    /* if the root node is zero, then the extents btree is empty */
    /* if no files have overflow extents, the Extents B-tree still
       exists on disk, but is an empty B-tree containing only
       the header node */
    if (cur_node == 0) {
        if (tsk_verbose)
            tsk_fprintf(stderr, "hfs_ext_find_extent_record: "
                "empty extents btree\n");
        free(node);
        return 0;
    }

    if (tsk_verbose)
        tsk_fprintf(stderr, "hfs_ext_find_extent_record: starting at "
            "root node %" PRIu32 "; nodesize = %"
            PRIu16 "\n", cur_node, nodesize);

    /* Recurse down to the needed leaf nodes and then go forward */
    is_done = 0;
    while (is_done == 0) {
        TSK_OFF_T cur_off;      /* start address of cur_node */
        uint16_t num_rec;       /* number of records in this node */
        ssize_t cnt;
        hfs_btree_node *node_desc;

        // sanity check
        if (cur_node > tsk_getu32(fs->endian,
                hfs->extents_header.totalNodes)) {
            tsk_error_set_errno(TSK_ERR_FS_GENFS);
            tsk_error_set_errstr
                ("hfs_ext_find_extent_record_attr: Node %d too large for file",
                cur_node);
            free(node);
            return 1;
        }

        // read the current node
        cur_off = (TSK_OFF_T)cur_node * nodesize;
        if (tsk_verbose)
            tsk_fprintf(stderr,
                "hfs_ext_find_extent_record: reading node %" PRIu32
                " at offset %" PRIuOFF "\n", cur_node, cur_off);

        cnt = tsk_fs_attr_read(hfs->extents_attr, cur_off,
            node, nodesize, 0);
        if (cnt != nodesize) {
            if (cnt >= 0) {
                tsk_error_reset();
                tsk_error_set_errno(TSK_ERR_FS_READ);
            }
            tsk_error_set_errstr2
                ("hfs_ext_find_extent_record_attr: Error reading node %d at offset %"
                PRIuOFF, cur_node, cur_off);
            free(node);
            return 1;
        }

        // process the header / descriptor
        node_desc = (hfs_btree_node *) node;
        num_rec = tsk_getu16(fs->endian, node_desc->num_rec);

        if (num_rec == 0) {
            tsk_error_set_errno(TSK_ERR_FS_GENFS);
            tsk_error_set_errstr
                ("hfs_ext_find_extent_record: zero records in node %"
                PRIu32, cur_node);
            free(node);
            return 1;
        }


        /* With an index node, find the record with the largest key that is smaller
         * to or equal to cnid */
        if (node_desc->type == HFS_BT_NODE_TYPE_IDX) {
            uint32_t next_node = 0;
            int rec;

            if (tsk_verbose)
                tsk_fprintf(stderr,
                    "hfs_ext_find_extent_record: Index node %" PRIu32
                    " @ %" PRIu64 " has %" PRIu16 " records\n", cur_node,
                    cur_off, num_rec);

            for (rec = 0; rec < num_rec; ++rec) {
                int cmp;
                size_t rec_off;
                hfs_btree_key_ext *key;

                // get the record offset in the node
                rec_off =
                    tsk_getu16(fs->endian,
                    &node[nodesize - (rec + 1) * 2]);
                if (rec_off > nodesize) {
                    tsk_error_set_errno(TSK_ERR_FS_GENFS);
                    tsk_error_set_errstr
                        ("hfs_ext_find_extent_record_attr: offset of record %d in index node %d too large (%d vs %"
                        PRIu16 ")", rec, cur_node, (int) rec_off,
                        nodesize);
                    free(node);
                    return 1;
                }
                key = (hfs_btree_key_ext *) & node[rec_off];

                cmp = hfs_ext_compare_keys(hfs, cnid, key);

                if (tsk_verbose)
                    tsk_fprintf(stderr,
                        "hfs_ext_find_extent_record: record %" PRIu16
                        " ; keylen %" PRIu16 " (FileId: %" PRIu32
                        ", ForkType: %" PRIu8 ", StartBlk: %" PRIu32
                        "); compare: %d\n", rec, tsk_getu16(fs->endian,
                            key->key_len), tsk_getu32(fs->endian,
                            key->file_id), key->fork_type,
                        tsk_getu32(fs->endian, key->start_block), cmp);

                /* save the info from this record unless it is bigger than cnid */
                if ((cmp <= 0) || (next_node == 0)) {
                    hfs_btree_index_record *idx_rec;
                    int keylen =
                        2 + hfs_get_idxkeylen(hfs, tsk_getu16(fs->endian,
                            key->key_len), &(hfs->extents_header));
                    if (rec_off + keylen > nodesize) {
                        tsk_error_set_errno(TSK_ERR_FS_GENFS);
                        tsk_error_set_errstr
                            ("hfs_ext_find_extent_record_attr: offset and keylenth of record %d in index node %d too large (%d vs %"
                            PRIu16 ")", rec, cur_node,
                            (int) rec_off + keylen, nodesize);
                        free(node);
                        return 1;
                    }
                    idx_rec =
                        (hfs_btree_index_record *) & node[rec_off +
                        keylen];
                    next_node = tsk_getu32(fs->endian, idx_rec->childNode);
                }

                // we are bigger than cnid, so move on to the next node
                if (cmp > 0) {
                    break;
                }
            }

            // check if we found a relevant node, if not stop.
            if (next_node == 0) {
                if (tsk_verbose)
                    tsk_fprintf(stderr,
                        "hfs_ext_find_extent_record_attr: did not find any keys for %d in index node %d",
                        cnid, cur_node);
                is_done = 1;
                break;
            }
            cur_node = next_node;
        }

        /* with a leaf, we process until we are past cnid.  We move right too if we can */
        else if (node_desc->type == HFS_BT_NODE_TYPE_LEAF) {
            int rec;

            if (tsk_verbose)
                tsk_fprintf(stderr,
                    "hfs_ext_find_extent_record: Leaf node %" PRIu32 " @ %"
                    PRIu64 " has %" PRIu16 " records\n", cur_node, cur_off,
                    num_rec);

            for (rec = 0; rec < num_rec; ++rec) {
                size_t rec_off;
                hfs_btree_key_ext *key;
                uint32_t rec_cnid;
                hfs_extents *extents;
                TSK_OFF_T ext_off = 0;
                int keylen;
                TSK_FS_ATTR_RUN *attr_run;

                // get the record offset in the node
                rec_off =
                    tsk_getu16(fs->endian,
                    &node[nodesize - (rec + 1) * 2]);
                if (rec_off > nodesize) {
                    tsk_error_set_errno(TSK_ERR_FS_GENFS);
                    tsk_error_set_errstr
                        ("hfs_ext_find_extent_record_attr: offset of record %d in leaf node %d too large (%d vs %"
                        PRIu16 ")", rec, cur_node, (int) rec_off,
                        nodesize);
                    free(node);
                    return 1;
                }
                key = (hfs_btree_key_ext *) & node[rec_off];

                if (tsk_verbose)
                    tsk_fprintf(stderr,
                        "hfs_ext_find_extent_record: record %" PRIu16
                        "; keylen %" PRIu16 " (%" PRIu32
                        ", %" PRIu8 ", %" PRIu32 ")\n", rec,
                        tsk_getu16(fs->endian, key->key_len),
                        tsk_getu32(fs->endian, key->file_id),
                        key->fork_type, tsk_getu32(fs->endian,
                            key->start_block));

                rec_cnid = tsk_getu32(fs->endian, key->file_id);

                // see if this record is for our file
                // OLD logic, just handles the DATA fork
//                if (rec_cnid < cnid) {
//                    continue;
//                }
//                else if ((rec_cnid > cnid)
//                    || (key->fork_type != HFS_EXT_KEY_TYPE_DATA)) {
//                    is_done = 1;
//                    break;
//                }

                // NEW logic, handles both DATA and RSRC forks.
                if (rec_cnid < cnid) {
                    continue;
                }
                if (rec_cnid > cnid) {
                    is_done = 1;
                    break;
                }


                if (key->fork_type != desiredType) {
                    if (dataForkQ) {
                        is_done = 1;
                        break;
                    }
                    else
                        continue;
                }

                // OK, this is one of the extents records that we are seeking, so save it.
                keylen = 2 + tsk_getu16(fs->endian, key->key_len);
                if (rec_off + keylen > nodesize) {
                    tsk_error_set_errno(TSK_ERR_FS_GENFS);
                    tsk_error_set_errstr
                        ("hfs_ext_find_extent_record_attr: offset and keylenth of record %d in leaf node %d too large (%d vs %"
                        PRIu16 ")", rec, cur_node, (int) rec_off + keylen,
                        nodesize);
                    free(node);
                    return 1;
                }

                // get the starting offset of this extent
                ext_off = tsk_getu32(fs->endian, key->start_block);

                // convert the extents to the TSK format
                extents = (hfs_extents *) & node[rec_off + keylen];

                attr_run =
                    hfs_extents_to_attr(fs, extents->extents, ext_off);
                if ((attr_run == NULL) && (tsk_error_get_errno() != 0)) {
                    tsk_error_errstr2_concat
                        (" - hfs_ext_find_extent_record_attr");
                    free(node);
                    return 1;
                }

                if (tsk_fs_attr_add_run(fs, a_attr, attr_run)) {
                    tsk_error_errstr2_concat
                        (" - hfs_ext_find_extent_record_attr");
                    free(node);
                    return 1;
                }
            }
            cur_node = tsk_getu32(fs->endian, node_desc->flink);
            if (cur_node == 0) {
                is_done = 1;
                break;
            }
        }
        else {
            tsk_error_set_errno(TSK_ERR_FS_GENFS);
            tsk_error_set_errstr("hfs_ext_find_extent_record: btree node %"
                PRIu32 " (%" PRIuOFF ") is neither index nor leaf (%" PRIu8
                ")", cur_node, cur_off, node_desc->type);
            free(node);
            return 1;
        }
    }
    free(node);
    return 0;
}


/** \internal
 * Compares two Catalog B-tree keys.
 * @param hfs File System being analyzed
 * @param key1 Key 1 to compare
 * @param key2 Key 2 to compare
 * @returns -1 if key1 is smaller, 0 if equal, and 1 if key1 is larger
 */
int
hfs_cat_compare_keys(HFS_INFO * hfs, const hfs_btree_key_cat * key1,
    const hfs_btree_key_cat * key2)
{
    TSK_FS_INFO *fs = (TSK_FS_INFO *) & (hfs->fs_info);
    uint32_t cnid1, cnid2;

    cnid1 = tsk_getu32(fs->endian, key1->parent_cnid);
    cnid2 = tsk_getu32(fs->endian, key2->parent_cnid);

    if (cnid1 < cnid2)
        return -1;
    if (cnid1 > cnid2)
        return 1;

    return hfs_unicode_compare(hfs, &key1->name, &key2->name);
}


/** \internal
 * 
 * Traverse the HFS catalog file.  Call the callback for each
 * record. 
 *
 * @param hfs File system
 * @param a_cb callback 
 * @param ptr Pointer to pass to callback
 * @returns 1 on error
 */
uint8_t
hfs_cat_traverse(HFS_INFO * hfs,
    TSK_HFS_BTREE_CB a_cb, void *ptr)
{
    TSK_FS_INFO *fs = &(hfs->fs_info);
    uint32_t cur_node;          /* node id of the current node */
    char *node;

    uint16_t nodesize;
    uint8_t is_done = 0;

    tsk_error_reset();

    nodesize = tsk_getu16(fs->endian, hfs->catalog_header.nodesize);
    if ((node = (char *) tsk_malloc(nodesize)) == NULL)
        return 1;

    /* start at root node */
    cur_node = tsk_getu32(fs->endian, hfs->catalog_header.rootNode);

    /* if the root node is zero, then the extents btree is empty */
    /* if no files have overflow extents, the Extents B-tree still
       exists on disk, but is an empty B-tree containing only
       the header node */
    if (cur_node == 0) {
        if (tsk_verbose)
            tsk_fprintf(stderr, "hfs_cat_traverse: "
                "empty extents btree\n");
        free(node);
        return 1;
    }

    if (tsk_verbose)
        tsk_fprintf(stderr, "hfs_cat_traverse: starting at "
            "root node %" PRIu32 "; nodesize = %"
            PRIu16 "\n", cur_node, nodesize);

    /* Recurse down to the needed leaf nodes and then go forward */
    is_done = 0;
    while (is_done == 0) {
        TSK_OFF_T cur_off;      /* start address of cur_node */
        uint16_t num_rec;       /* number of records in this node */
        ssize_t cnt;
        hfs_btree_node *node_desc;

        // sanity check
        if (cur_node > tsk_getu32(fs->endian,
                hfs->catalog_header.totalNodes)) {
            tsk_error_set_errno(TSK_ERR_FS_GENFS);
            tsk_error_set_errstr
                ("hfs_cat_traverse: Node %d too large for file", cur_node);
            free(node);
            return 1;
        }

        // read the current node
        cur_off = cur_node * nodesize;
        cnt = tsk_fs_attr_read(hfs->catalog_attr, cur_off,
            node, nodesize, 0);
        if (cnt != nodesize) {
            if (cnt >= 0) {
                tsk_error_reset();
                tsk_error_set_errno(TSK_ERR_FS_READ);
            }
            tsk_error_set_errstr2
                ("hfs_cat_traverse: Error reading node %d at offset %"
                PRIuOFF, cur_node, cur_off);
            free(node);
            return 1;
        }

        // process the header / descriptor
        node_desc = (hfs_btree_node *) node;
        num_rec = tsk_getu16(fs->endian, node_desc->num_rec);

        if (tsk_verbose)
            tsk_fprintf(stderr, "hfs_cat_traverse: node %" PRIu32
                " @ %" PRIu64 " has %" PRIu16 " records\n",
                cur_node, cur_off, num_rec);

        if (num_rec == 0) {
            tsk_error_set_errno(TSK_ERR_FS_GENFS);
            tsk_error_set_errstr("hfs_cat_traverse: zero records in node %"
                PRIu32, cur_node);
            free(node);
            return 1;
        }

        /* With an index node, find the record with the largest key that is smaller
         * to or equal to cnid */
        if (node_desc->type == HFS_BT_NODE_TYPE_IDX) {
            uint32_t next_node = 0;
            int rec;

            for (rec = 0; rec < num_rec; ++rec) {
                size_t rec_off;
                hfs_btree_key_cat *key;
                uint8_t retval;
                uint16_t keylen;

                // get the record offset in the node
                rec_off =
                    tsk_getu16(fs->endian,
                    &node[nodesize - (rec + 1) * 2]);
                if (rec_off > nodesize) {
                    tsk_error_set_errno(TSK_ERR_FS_GENFS);
                    tsk_error_set_errstr
                        ("hfs_cat_traverse: offset of record %d in index node %d too large (%d vs %"
                        PRIu16 ")", rec, cur_node, (int) rec_off,
                        nodesize);
                    free(node);
                    return 1;
                }

                key = (hfs_btree_key_cat *) & node[rec_off];

                keylen = 2 + tsk_getu16(hfs->fs_info.endian, key->key_len);
                if ((keylen) > nodesize) {
                    tsk_error_set_errno(TSK_ERR_FS_GENFS);
                    tsk_error_set_errstr
                        ("hfs_cat_traverse: length of key %d in index node %d too large (%d vs %"
                        PRIu16 ")", rec, cur_node, keylen, nodesize);
                    free(node);
                    return 1;
                }


                /*
                   if (tsk_verbose)
                   tsk_fprintf(stderr,
                   "hfs_cat_traverse: record %" PRIu16
                   " ; keylen %" PRIu16 " (%" PRIu32 ")\n", rec,
                   tsk_getu16(fs->endian, key->key_len),
                   tsk_getu32(fs->endian, key->parent_cnid));
                 */


                /* save the info from this record unless it is too big */
                retval =
                    a_cb(hfs, HFS_BT_NODE_TYPE_IDX, key,
                    cur_off + rec_off, ptr);
                if (retval == HFS_BTREE_CB_ERR) {
                    tsk_error_set_errno(TSK_ERR_FS_GENFS);
                    tsk_error_set_errstr2
                        ("hfs_cat_traverse: Callback returned error");
                    free(node);
                    return 1;
                }
                // record the closest entry
                else if ((retval == HFS_BTREE_CB_IDX_LT)
                    || (next_node == 0)) {
                    hfs_btree_index_record *idx_rec;
                    int keylen =
                        2 + hfs_get_idxkeylen(hfs, tsk_getu16(fs->endian,
                            key->key_len), &(hfs->catalog_header));
                    if (rec_off + keylen > nodesize) {
                        tsk_error_set_errno(TSK_ERR_FS_GENFS);
                        tsk_error_set_errstr
                            ("hfs_cat_traverse: offset of record and keylength %d in index node %d too large (%d vs %"
                            PRIu16 ")", rec, cur_node,
                            (int) rec_off + keylen, nodesize);
                        free(node);
                        return 1;
                    }
                    idx_rec =
                        (hfs_btree_index_record *) & node[rec_off +
                        keylen];
                    next_node = tsk_getu32(fs->endian, idx_rec->childNode);
                }
                if (retval == HFS_BTREE_CB_IDX_EQGT) {
                    // move down to the next node
                    break;
                }
            }
            // check if we found a relevant node
            if (next_node == 0) {
                tsk_error_set_errno(TSK_ERR_FS_GENFS);
                tsk_error_set_errstr
                    ("hfs_cat_traverse: did not find any keys in index node %d",
                    cur_node);
                is_done = 1;
                break;
            }
            // TODO: Handle multinode loops
            if (next_node == cur_node) {
                tsk_error_set_errno(TSK_ERR_FS_GENFS);
                tsk_error_set_errstr
                    ("hfs_cat_traverse: node %d references itself as next node",
                    cur_node);
                is_done = 1;
                break;
            }
            cur_node = next_node;
        }

        /* With a leaf, we look for the specific record. */
        else if (node_desc->type == HFS_BT_NODE_TYPE_LEAF) {
            int rec;

            for (rec = 0; rec < num_rec; ++rec) {
                size_t rec_off;
                hfs_btree_key_cat *key;
                uint8_t retval;
                uint16_t keylen;

                // get the record offset in the node
                rec_off =
                    tsk_getu16(fs->endian,
                    &node[nodesize - (rec + 1) * 2]);
                if (rec_off > nodesize) {
                    tsk_error_set_errno(TSK_ERR_FS_GENFS);
                    tsk_error_set_errstr
                        ("hfs_cat_traverse: offset of record %d in leaf node %d too large (%d vs %"
                        PRIu16 ")", rec, cur_node, (int) rec_off,
                        nodesize);
                    free(node);
                    return 1;
                }
                key = (hfs_btree_key_cat *) & node[rec_off];

                keylen = 2 + tsk_getu16(hfs->fs_info.endian, key->key_len);
                if ((keylen) > nodesize) {
                    tsk_error_set_errno(TSK_ERR_FS_GENFS);
                    tsk_error_set_errstr
                        ("hfs_cat_traverse: length of key %d in leaf node %d too large (%d vs %"
                        PRIu16 ")", rec, cur_node, keylen, nodesize);
                    free(node);
                    return 1;
                }

                /*
                   if (tsk_verbose)
                   tsk_fprintf(stderr,
                   "hfs_cat_traverse: record %" PRIu16
                   "; keylen %" PRIu16 " (%" PRIu32 ")\n", rec,
                   tsk_getu16(fs->endian, key->key_len),
                   tsk_getu32(fs->endian, key->parent_cnid));
                 */
                //                rec_cnid = tsk_getu32(fs->endian, key->file_id);

                retval =
                    a_cb(hfs, HFS_BT_NODE_TYPE_LEAF, key,
                    cur_off + rec_off, ptr);
                if (retval == HFS_BTREE_CB_LEAF_STOP) {
                    is_done = 1;
                    break;
                }
                else if (retval == HFS_BTREE_CB_ERR) {
                    tsk_error_set_errno(TSK_ERR_FS_GENFS);
                    tsk_error_set_errstr2
                        ("hfs_cat_traverse: Callback returned error");
                    free(node);
                    return 1;
                }
            }

            // move right to the next node if we got this far
            if (is_done == 0) {
                cur_node = tsk_getu32(fs->endian, node_desc->flink);
                if (cur_node == 0) {
                    is_done = 1;
                }
                if (tsk_verbose)
                    tsk_fprintf(stderr,
                        "hfs_cat_traverse: moving forward to next leaf");
            }
        }
        else {
            tsk_error_set_errno(TSK_ERR_FS_GENFS);
            tsk_error_set_errstr("hfs_cat_traverse: btree node %" PRIu32
                " (%" PRIu64 ") is neither index nor leaf (%" PRIu8 ")",
                cur_node, cur_off, node_desc->type);
            free(node);
            return 1;
        }
    }
    free(node);
    return 0;
}

typedef struct {
    const hfs_btree_key_cat *targ_key;
    TSK_OFF_T off;
} HFS_CAT_GET_RECORD_OFFSET_DATA;

static uint8_t
hfs_cat_get_record_offset_cb(HFS_INFO * hfs, int8_t level_type,
    const hfs_btree_key_cat * cur_key,
    TSK_OFF_T key_off, void *ptr)
{
    HFS_CAT_GET_RECORD_OFFSET_DATA *offset_data = (HFS_CAT_GET_RECORD_OFFSET_DATA *)ptr;
    const hfs_btree_key_cat *targ_key = offset_data->targ_key;

    if (tsk_verbose)
        tsk_fprintf(stderr,
            "hfs_cat_get_record_offset_cb: %s node want: %" PRIu32
            " vs have: %" PRIu32 "\n",
            (level_type == HFS_BT_NODE_TYPE_IDX) ? "Index" : "Leaf",
            tsk_getu32(hfs->fs_info.endian, targ_key->parent_cnid),
            tsk_getu32(hfs->fs_info.endian, cur_key->parent_cnid));

    if (level_type == HFS_BT_NODE_TYPE_IDX) {
        int diff = hfs_cat_compare_keys(hfs, cur_key, targ_key);
        if (diff < 0)
            return HFS_BTREE_CB_IDX_LT;
        else
            return HFS_BTREE_CB_IDX_EQGT;
    }
    else {
        int diff = hfs_cat_compare_keys(hfs, cur_key, targ_key);

        // see if this record is for our file or if we passed the interesting entries
        if (diff < 0) {
            return HFS_BTREE_CB_LEAF_GO;
        }
        else if (diff == 0) {
            offset_data->off = 
                key_off + 2 + tsk_getu16(hfs->fs_info.endian,
                cur_key->key_len);
        }
        return HFS_BTREE_CB_LEAF_STOP;
    }
}


/** \internal
 * Find the byte offset (from the start of the catalog file) to a record
 * in the catalog file.
 * @param hfs File System being analyzed
 * @param needle Key to search for
 * @returns Byte offset or 0 on error. 0 is also returned if catalog
 * record was not found. Check tsk_errno to determine if error occurred.
 */
static TSK_OFF_T
hfs_cat_get_record_offset(HFS_INFO * hfs, const hfs_btree_key_cat * needle)
{
    HFS_CAT_GET_RECORD_OFFSET_DATA offset_data;
    offset_data.off = 0;
    offset_data.targ_key = needle;
    if (hfs_cat_traverse(hfs, hfs_cat_get_record_offset_cb, &offset_data)) {
        return 0;
    }
    return offset_data.off;
}



/** \internal
 * Given a byte offset to a leaf record in teh catalog file, read the data as
 * a thread record. This will zero the buffer and read in the size of the thread
 * data.
 * @param hfs File System
 * @param off Byte offset of record in catalog file (not including key)
 * @param thread [out] Buffer to write thread data into.
 * @returns 0 on success, 1 on failure; sets up to error string 1 */
uint8_t
hfs_cat_read_thread_record(HFS_INFO * hfs, TSK_OFF_T off,
    hfs_thread * thread)
{
    TSK_FS_INFO *fs = (TSK_FS_INFO *) & (hfs->fs_info);
    uint16_t uni_len;
    size_t cnt;

    memset(thread, 0, sizeof(hfs_thread));
    cnt = tsk_fs_attr_read(hfs->catalog_attr, off, (char *) thread, 10, 0);
    if (cnt != 10) {
        if (cnt >= 0) {
            tsk_error_reset();
            tsk_error_set_errno(TSK_ERR_FS_READ);
        }
        tsk_error_set_errstr2
            ("hfs_cat_read_thread_record: Error reading catalog offset %"
            PRIuOFF " (header)", off);
        return 1;
    }

    if ((tsk_getu16(fs->endian, thread->rec_type) != HFS_FOLDER_THREAD)
        && (tsk_getu16(fs->endian, thread->rec_type) != HFS_FILE_THREAD)) {
        tsk_error_set_errno(TSK_ERR_FS_GENFS);
        tsk_error_set_errstr
            ("hfs_cat_read_thread_record: unexpected record type %" PRIu16,
            tsk_getu16(fs->endian, thread->rec_type));
        return 1;
    }

    uni_len = tsk_getu16(fs->endian, thread->name.length);

    if (uni_len > 255) {
        tsk_error_set_errno(TSK_ERR_FS_INODE_COR);
        tsk_error_set_errstr
            ("hfs_cat_read_thread_record: invalid string length (%" PRIu16
            ")", uni_len);
        return 1;
    }

    cnt =
        tsk_fs_attr_read(hfs->catalog_attr, off + 10,
        (char *) thread->name.unicode, uni_len * 2, 0);
    if (cnt != uni_len * 2) {
        if (cnt >= 0) {
            tsk_error_reset();
            tsk_error_set_errno(TSK_ERR_FS_READ);
        }
        tsk_error_set_errstr2
            ("hfs_cat_read_thread_record: Error reading catalog offset %"
            PRIuOFF " (name)", off + 10);
        return 1;
    }

    return 0;
}

/** \internal
 * Read a catalog record into a local data structure.  This reads the
 * correct amount, depending on if it is a file or folder.
 * @param hfs File system being analyzed
 * @param off Byte offset (in catalog file) of record (not including key)
 * @param record [out] Structure to read data into
 * @returns 1 on error
 */
uint8_t
hfs_cat_read_file_folder_record(HFS_INFO * hfs, TSK_OFF_T off,
    hfs_file_folder * record)
{
    TSK_FS_INFO *fs = (TSK_FS_INFO *) & (hfs->fs_info);
    size_t cnt;
    char rec_type[2];

    memset(record, 0, sizeof(hfs_file_folder));

    cnt = tsk_fs_attr_read(hfs->catalog_attr, off, rec_type, 2, 0);
    if (cnt != 2) {
        if (cnt >= 0) {
            tsk_error_reset();
            tsk_error_set_errno(TSK_ERR_FS_READ);
        }
        tsk_error_set_errstr2
            ("hfs_cat_read_file_folder_record: Error reading record type from catalog offset %"
            PRIuOFF " (header)", off);
        return 1;
    }

    if (tsk_getu16(fs->endian, rec_type) == HFS_FOLDER_RECORD) {
        cnt =
            tsk_fs_attr_read(hfs->catalog_attr, off, (char *) record,
            sizeof(hfs_folder), 0);
        if (cnt != sizeof(hfs_folder)) {
            if (cnt >= 0) {
                tsk_error_reset();
                tsk_error_set_errno(TSK_ERR_FS_READ);
            }
            tsk_error_set_errstr2
                ("hfs_cat_read_file_folder_record: Error reading catalog offset %"
                PRIuOFF " (folder)", off);
            return 1;
        }
    }
    else if (tsk_getu16(fs->endian, rec_type) == HFS_FILE_RECORD) {
        cnt =
            tsk_fs_attr_read(hfs->catalog_attr, off, (char *) record,
            sizeof(hfs_file), 0);
        if (cnt != sizeof(hfs_file)) {
            if (cnt >= 0) {
                tsk_error_reset();
                tsk_error_set_errno(TSK_ERR_FS_READ);
            }
            tsk_error_set_errstr2
                ("hfs_cat_read_file_folder_record: Error reading catalog offset %"
                PRIuOFF " (file)", off);
            return 1;
        }
    }
    else {
        tsk_error_set_errno(TSK_ERR_FS_GENFS);
        tsk_error_set_errstr
            ("hfs_cat_read_file_folder_record: unexpected record type %"
            PRIu16, tsk_getu16(fs->endian, rec_type));
        return 1;
    }

    return 0;
}


static TSK_INUM_T
hfs_lookup_hard_link(HFS_INFO * hfs, TSK_INUM_T linknum,
    unsigned char is_directory)
{
    char fBuff[30];
    TSK_FS_DIR *mdir;
    size_t indx;
    TSK_FS_INFO *fs = (TSK_FS_INFO *) hfs;

    memset(fBuff, 0, 30);

    if (is_directory) {

        tsk_take_lock(&(hfs->metadata_dir_cache_lock));
        if (hfs->dir_meta_dir == NULL) {
            hfs->dir_meta_dir =
                tsk_fs_dir_open_meta(fs, hfs->meta_dir_inum);
        }
        tsk_release_lock(&(hfs->metadata_dir_cache_lock));

        if (hfs->dir_meta_dir == NULL) {
            error_returned
                ("hfs_lookup_hard_link: could not open the dir metadata directory");
            return 0;
        }
        else {
            mdir = hfs->dir_meta_dir;
        }
        snprintf(fBuff, 30, "dir_%" PRIuINUM, linknum);

    }
    else {

        tsk_take_lock(&(hfs->metadata_dir_cache_lock));
        if (hfs->meta_dir == NULL) {
            hfs->meta_dir = tsk_fs_dir_open_meta(fs, hfs->meta_inum);
        }
        tsk_release_lock(&(hfs->metadata_dir_cache_lock));

        if (hfs->meta_dir == NULL) {
            error_returned
                ("hfs_lookup_hard_link: could not open file metadata directory");
            return 0;
        }
        else {
            mdir = hfs->meta_dir;
        }
        snprintf(fBuff, 30, "iNode%" PRIuINUM, linknum);
    }

    for (indx = 0; indx < tsk_fs_dir_getsize(mdir); ++indx) {
        if ((mdir->names != NULL) && mdir->names[indx].name &&
            (fs->name_cmp(fs, mdir->names[indx].name, fBuff) == 0)) {
            // OK this is the one
            return mdir->names[indx].meta_addr;
        }
    }

    // OK, we did not find that linknum
    return 0;
}

/*
 * Given a catalog entry, will test that entry to see if it is a hard link.
 * If it is a hard link, the function returns the inum (or cnid) of the target file.
 * If it is NOT a hard link, then then function returns the inum of the given entry.
 * In both cases, the parameter is_error is set to zero.
 *
 * If an ERROR occurs, if it is a mild error, then is_error is set to 1, and the
 * inum of the given entry is returned.  This signals that hard link detection cannot
 * be carried out.
 *
 * If the error is serious, then is_error is set to 2 or 3, depending on the kind of error, and
 * the TSK error code is set, and the function returns zero.  is_error==2 means that an error
 * occurred in looking up the target file in the Catalog.  is_error==3 means that the given
 * entry appears to be a hard link, but the target file does not exist in the Catalog.
 *
 * @param hfs The file system
 * @param entry The catalog entry to check
 * @param is_error A Boolean that is returned indicating an error, or no error.\
 * @return The inum (or cnid) of the hard link target, or of the given catalog entry, or zero.
 */
TSK_INUM_T
hfs_follow_hard_link(HFS_INFO * hfs, hfs_file * cat,
    unsigned char *is_error)
{

    TSK_FS_INFO *fs = (TSK_FS_INFO *) hfs;
    TSK_INUM_T cnid;
    time_t crtime;
    uint32_t file_type;
    uint32_t file_creator;

    *is_error = 0;              // default, not an error

    if (cat == NULL) {
        error_detected(TSK_ERR_FS_ARG,
            "hfs_follow_hard_link: Pointer to Catalog entry (2nd arg) is null");
        return 0;
    }

    cnid = tsk_getu32(fs->endian, cat->std.cnid);

    if (cnid < HFS_FIRST_USER_CNID) {
        // Can't be a hard link.  And, cannot look up in Catalog file either!
        return cnid;
    }

    crtime =
        (time_t) hfs_convert_2_unix_time(tsk_getu32(fs->endian,
            cat->std.crtime));


    file_type = tsk_getu32(fs->endian, cat->std.u_info.file_type);
    file_creator = tsk_getu32(fs->endian, cat->std.u_info.file_cr);

    // Only proceed with the rest of this if the flags etc are right
    if (file_type == HFS_HARDLINK_FILE_TYPE
        && file_creator == HFS_HARDLINK_FILE_CREATOR) {

        // see if we have the HFS+ Private Data dir for file links;
        // if not, it can't be a hard link.  (We could warn the user, but
        // we also rely on this when finding the HFS+ Private Data dir in
        // the first place and we don't want a warning on every hfs_open.)
        if (hfs->meta_inum == 0)
            return cnid;

        // For this to work, we need the FS creation times.  Is at least one of these set?
        if ((!hfs->has_root_crtime) && (!hfs->has_meta_dir_crtime)
            && (!hfs->has_meta_crtime)) {
            uint32_t linkNum =
                tsk_getu32(fs->endian, cat->std.perm.special.inum);
            *is_error = 1;
            if (tsk_verbose)
                tsk_fprintf(stderr,
                    "WARNING: hfs_follow_hard_link: File system creation times are not set. "
                    "Cannot test inode for hard link. File type and creator indicate that this"
                    " is a hard link (file), with LINK ID = %" PRIu32 "\n",
                    linkNum);
            return cnid;
        }

        if ((!hfs->has_root_crtime) || (!hfs->has_meta_crtime)) {
            if (tsk_verbose)
                tsk_fprintf(stderr,
                    "WARNING: hfs_follow_hard_link: Either the root folder or the"
                    " file metadata folder is not accessible.  Testing this potential hard link"
                    " may be impaired.\n");
        }

        // Now we need to check the creation time against the three FS creation times
        if ((hfs->has_meta_crtime && (crtime == hfs->meta_crtime)) ||
            (hfs->has_meta_dir_crtime && (crtime == hfs->metadir_crtime))
            || (hfs->has_root_crtime && (crtime == hfs->root_crtime))) {
            // OK, this is a hard link to a file.
            uint32_t linkNum =
                tsk_getu32(fs->endian, cat->std.perm.special.inum);

            // It seems like the linkNum is always the same as the CNID
            // returned by hfs_lookup_hard_link, which is very inefficient when a 
            // datasource contains large numbers of linked files.
            TSK_INUM_T target_cnid = linkNum;

            if (target_cnid != 0) {
                // Succeeded in finding that target_cnid in the Catalog file
                return target_cnid;
            }
            else {
                // This should be a hard link, BUT...
                // Did not find the target_cnid in the Catalog file.
                error_returned
                    ("hfs_follow_hard_link: got an error looking up the target of a file link");
                *is_error = 2;
                return 0;
            }
        }
    }
    else if (file_type == HFS_LINKDIR_FILE_TYPE
        && file_creator == HFS_LINKDIR_FILE_CREATOR) {

        // see if we have the HFS+ Private Directory Data dir for links;
        // if not, it can't be a hard link.  (We could warn the user, but
        // we also rely on this when finding the HFS+ Private Directory Data dir in
        // the first place and we don't want a warning on every hfs_open.)
        if (hfs->meta_dir_inum == 0)
            return cnid;

        // For this to work, we need the FS creation times.  Is at least one of these set?
        if ((!hfs->has_root_crtime) && (!hfs->has_meta_dir_crtime)
            && (!hfs->has_meta_crtime)) {
            uint32_t linkNum =
                tsk_getu32(fs->endian, cat->std.perm.special.inum);
            *is_error = 1;

            if (tsk_verbose)
                tsk_fprintf(stderr,
                    "WARNING: hfs_follow_hard_link: File system creation times are not set. "
                    "Cannot test inode for hard link. File type and creator indicate that this"
                    " is a hard link (directory), with LINK ID = %" PRIu32
                    "\n", linkNum);
            return cnid;
        }

        if ((!hfs->has_root_crtime) || (!hfs->has_meta_crtime)
            || (!hfs->has_meta_dir_crtime)) {
            if (tsk_verbose)
                tsk_fprintf(stderr,
                    "WARNING: hfs_follow_hard_link: Either the root folder or the"
                    " file metadata folder or the directory metatdata folder is"
                    " not accessible.  Testing this potential hard linked folder "
                    "may be impaired.\n");
        }

        // Now we need to check the creation time against the three FS creation times
        if ((hfs->has_meta_crtime && (crtime == hfs->meta_crtime)) ||
            (hfs->has_meta_dir_crtime && (crtime == hfs->metadir_crtime))
            || (hfs->has_root_crtime && (crtime == hfs->root_crtime))) {
            // OK, this is a hard link to a directory.
            uint32_t linkNum =
                tsk_getu32(fs->endian, cat->std.perm.special.inum);

            // It seems like the linkNum is always the same as the CNID
            // returned by hfs_lookup_hard_link, which is very inefficient when a 
            // datasource contains large numbers of linked files.
            TSK_INUM_T target_cnid = linkNum;

            if (target_cnid != 0) {
                // Succeeded in finding that target_cnid in the Catalog file
                return target_cnid;
            }
            else {
                // This should be a hard link, BUT...
                // Did not find the target_cnid in the Catalog file.
                error_returned
                    ("hfs_follow_hard_link: got an error looking up the target of a dir link");
                *is_error = 2;
                return 0;
            }
        }
    }

    // It cannot be a hard link (file or directory)
    return cnid;
}


/** \internal
 * Lookup an entry in the catalog file and save it into the entry.  Do not
 * call this for the special files that do not have an entry in the catalog.
 * data structure.
 * @param hfs File system being analyzed
 * @param inum Address (cnid) of file to open
 * @param entry [out] Structure to read data into
 * @returns 1 on error or not found, 0 on success. Check tsk_errno
 * to differentiate between error and not found.  If it is not found, then the
 * errno will be TSK_ERR_FS_INODE_NUM.  Else, it will be some other value.
 */
uint8_t
hfs_cat_file_lookup(HFS_INFO * hfs, TSK_INUM_T inum, HFS_ENTRY * entry,
    unsigned char follow_hard_link)
{
    TSK_FS_INFO *fs = (TSK_FS_INFO *) & (hfs->fs_info);
    hfs_btree_key_cat key;      /* current catalog key */
    hfs_thread thread;          /* thread record */
    hfs_file_folder record;     /* file/folder record */
    TSK_OFF_T off;

    tsk_error_reset();

    if (tsk_verbose)
        tsk_fprintf(stderr,
            "hfs_cat_file_lookup: called for inum %" PRIuINUM "\n", inum);

    // Test if this is a special file that is not located in the catalog
    if ((inum == HFS_EXTENTS_FILE_ID) ||
        (inum == HFS_CATALOG_FILE_ID) ||
        (inum == HFS_ALLOCATION_FILE_ID) ||
        (inum == HFS_STARTUP_FILE_ID) ||
        (inum == HFS_ATTRIBUTES_FILE_ID)) {
        tsk_error_set_errno(TSK_ERR_FS_GENFS);
        tsk_error_set_errstr
            ("hfs_cat_file_lookup: Called on special file: %" PRIuINUM,
            inum);
        return 1;
    }


    /* first look up the thread record for the item we're searching for */

    /* set up the thread record key */
    memset((char *) &key, 0, sizeof(hfs_btree_key_cat));
    cnid_to_array((uint32_t) inum, key.parent_cnid);

    if (tsk_verbose)
        tsk_fprintf(stderr,
            "hfs_cat_file_lookup: Looking up thread record (%" PRIuINUM
            ")\n", inum);

    /* look up the thread record */
    off = hfs_cat_get_record_offset(hfs, &key);
    if (off == 0) {
        // no parsing error, just not found
        if (tsk_error_get_errno() == 0) {
            tsk_error_set_errno(TSK_ERR_FS_INODE_NUM);
            tsk_error_set_errstr
                ("hfs_cat_file_lookup: Error finding thread node for file (%"
                PRIuINUM ")", inum);
        }
        else {
            tsk_error_set_errstr2
                (" hfs_cat_file_lookup: thread for file (%" PRIuINUM ")",
                inum);
        }
        return 1;
    }

    /* read the thread record */
    if (hfs_cat_read_thread_record(hfs, off, &thread)) {
        tsk_error_set_errstr2(" hfs_cat_file_lookup: file (%" PRIuINUM ")",
            inum);
        return 1;
    }

    /* now look up the actual file/folder record */

    /* build key */
    memset((char *) &key, 0, sizeof(hfs_btree_key_cat));
    memcpy((char *) key.parent_cnid, (char *) thread.parent_cnid,
        sizeof(key.parent_cnid));
    memcpy((char *) &key.name, (char *) &thread.name, sizeof(key.name));

    if (tsk_verbose)
        tsk_fprintf(stderr,
            "hfs_cat_file_lookup: Looking up file record (parent: %"
            PRIuINUM ")\n", (uint64_t) tsk_getu32(fs->endian,
                key.parent_cnid));

    /* look up the record */
    off = hfs_cat_get_record_offset(hfs, &key);
    if (off == 0) {
        // no parsing error, just not found
        if (tsk_error_get_errno() == 0) {
            tsk_error_set_errno(TSK_ERR_FS_INODE_NUM);
            tsk_error_set_errstr
                ("hfs_cat_file_lookup: Error finding record node %"
                PRIuINUM, inum);
        }
        else {
            tsk_error_set_errstr2(" hfs_cat_file_lookup: file (%" PRIuINUM
                ")", inum);
        }
        return 1;
    }

    /* read the record */
    if (hfs_cat_read_file_folder_record(hfs, off, &record)) {
        tsk_error_set_errstr2(" hfs_cat_file_lookup: file (%" PRIuINUM ")",
            inum);
        return 1;
    }

    /* these memcpy can be gotten rid of, really */
    if (tsk_getu16(fs->endian,
            record.file.std.rec_type) == HFS_FOLDER_RECORD) {
        if (tsk_verbose)
            tsk_fprintf(stderr,
                "hfs_cat_file_lookup: found folder record valence %" PRIu32
                ", cnid %" PRIu32 "\n", tsk_getu32(fs->endian,
                    record.folder.std.valence), tsk_getu32(fs->endian,
                    record.folder.std.cnid));
        memcpy((char *) &entry->cat, (char *) &record, sizeof(hfs_folder));
    }
    else if (tsk_getu16(fs->endian,
            record.file.std.rec_type) == HFS_FILE_RECORD) {
        if (tsk_verbose)
            tsk_fprintf(stderr,
                "hfs_cat_file_lookup: found file record cnid %" PRIu32
                "\n", tsk_getu32(fs->endian, record.file.std.cnid));
        memcpy((char *) &entry->cat, (char *) &record, sizeof(hfs_file));
    }
    /* other cases already caught by hfs_cat_read_file_folder_record */

    memcpy((char *) &entry->thread, (char *) &thread, sizeof(hfs_thread));

    entry->flags = TSK_FS_META_FLAG_ALLOC | TSK_FS_META_FLAG_USED;
    entry->inum = inum;

    if (follow_hard_link) {
        // TEST to see if this is a hard link
        unsigned char is_err;
        TSK_INUM_T target_cnid =
            hfs_follow_hard_link(hfs, &(entry->cat), &is_err);
        if (is_err > 1) {
            error_returned
                ("hfs_cat_file_lookup: error occurred while following a possible hard link for "
                "inum (cnid) =  %" PRIuINUM, inum);
            return 1;
        }
        if (target_cnid != inum) {
            // This is a hard link, and we have got the cnid of the target file, so look it up.
            uint8_t res =
                hfs_cat_file_lookup(hfs, target_cnid, entry, FALSE);
            if (res != 0) {
                error_returned
                    ("hfs_cat_file_lookup: error occurred while looking up the Catalog entry for "
                    "the target of inum (cnid) = %" PRIuINUM " target",
                    inum);
            }
            return 1;
        }

        // Target is NOT a hard link, so fall through to the non-hard link exit.
    }

    if (tsk_verbose)
        tsk_fprintf(stderr, "hfs_cat_file_lookup exiting\n");
    return 0;
}


static uint8_t
hfs_find_highest_inum_cb(HFS_INFO * hfs, int8_t level_type,
    const hfs_btree_key_cat * cur_key,
    TSK_OFF_T key_off, void *ptr)
{
    // NOTE: This assumes that the biggest inum is the last one that we
    // see.  the traverse method does not currently promise that as part of
    // its callback "contract". 
    *((TSK_INUM_T*) ptr) = tsk_getu32(hfs->fs_info.endian, cur_key->parent_cnid);
    return HFS_BTREE_CB_IDX_LT;
}

/** \internal
* Returns the largest inode number in file system
* @param hfs File system being analyzed
* @returns largest metadata address
*/
static TSK_INUM_T
hfs_find_highest_inum(HFS_INFO * hfs)
{
    // @@@ get actual number from Catalog file (go to far right) (we can't always trust the vol header)
    TSK_INUM_T inum;
    if (hfs_cat_traverse(hfs, hfs_find_highest_inum_cb, &inum)) {
      /* Catalog traversal failed, fallback on legacy method :
         if HFS_VH_ATTR_CNIDS_REUSED is set, then
         the maximum CNID is 2^32-1; if it's not set, then nextCatalogId is
         supposed to be larger than all CNIDs on disk.
       */
        TSK_FS_INFO *fs = (TSK_FS_INFO *) & (hfs->fs_info);
        if (tsk_getu32(fs->endian, hfs->fs->attr) & HFS_VH_ATTR_CNIDS_REUSED)
            return (TSK_INUM_T) 0xffffffff;
        else
            return (TSK_INUM_T) tsk_getu32(fs->endian,
                hfs->fs->next_cat_id) - 1;
    }
    return inum;
}


static TSK_FS_META_MODE_ENUM
hfs_mode_to_tsk_mode(uint16_t a_mode)
{
    TSK_FS_META_MODE_ENUM mode = 0;

    if (a_mode & HFS_IN_ISUID)
        mode |= TSK_FS_META_MODE_ISUID;
    if (a_mode & HFS_IN_ISGID)
        mode |= TSK_FS_META_MODE_ISGID;
    if (a_mode & HFS_IN_ISVTX)
        mode |= TSK_FS_META_MODE_ISVTX;

    if (a_mode & HFS_IN_IRUSR)
        mode |= TSK_FS_META_MODE_IRUSR;
    if (a_mode & HFS_IN_IWUSR)
        mode |= TSK_FS_META_MODE_IWUSR;
    if (a_mode & HFS_IN_IXUSR)
        mode |= TSK_FS_META_MODE_IXUSR;

    if (a_mode & HFS_IN_IRGRP)
        mode |= TSK_FS_META_MODE_IRGRP;
    if (a_mode & HFS_IN_IWGRP)
        mode |= TSK_FS_META_MODE_IWGRP;
    if (a_mode & HFS_IN_IXGRP)
        mode |= TSK_FS_META_MODE_IXGRP;

    if (a_mode & HFS_IN_IROTH)
        mode |= TSK_FS_META_MODE_IROTH;
    if (a_mode & HFS_IN_IWOTH)
        mode |= TSK_FS_META_MODE_IWOTH;
    if (a_mode & HFS_IN_IXOTH)
        mode |= TSK_FS_META_MODE_IXOTH;

    return mode;
}

static TSK_FS_META_TYPE_ENUM
hfs_mode_to_tsk_meta_type(uint16_t a_mode)
{
    switch (a_mode & HFS_IN_IFMT) {
    case HFS_IN_IFIFO:
        return TSK_FS_META_TYPE_FIFO;
    case HFS_IN_IFCHR:
        return TSK_FS_META_TYPE_CHR;
    case HFS_IN_IFDIR:
        return TSK_FS_META_TYPE_DIR;
    case HFS_IN_IFBLK:
        return TSK_FS_META_TYPE_BLK;
    case HFS_IN_IFREG:
        return TSK_FS_META_TYPE_REG;
    case HFS_IN_IFLNK:
        return TSK_FS_META_TYPE_LNK;
    case HFS_IN_IFSOCK:
        return TSK_FS_META_TYPE_SOCK;
    case HFS_IFWHT:
        return TSK_FS_META_TYPE_WHT;
    case HFS_IFXATTR:
        return TSK_FS_META_TYPE_UNDEF;
    default:
        /* error */
        return TSK_FS_META_TYPE_UNDEF;
    }
}


static uint8_t
hfs_make_specialbase(TSK_FS_FILE * fs_file)
{
    fs_file->meta->type = TSK_FS_META_TYPE_REG;
    fs_file->meta->mode = 0;
    fs_file->meta->nlink = 1;
    fs_file->meta->flags =
        (TSK_FS_META_FLAG_USED | TSK_FS_META_FLAG_ALLOC);
    fs_file->meta->uid = fs_file->meta->gid = 0;
    fs_file->meta->mtime = fs_file->meta->atime = fs_file->meta->ctime =
        fs_file->meta->crtime = 0;
    fs_file->meta->mtime_nano = fs_file->meta->atime_nano =
        fs_file->meta->ctime_nano = fs_file->meta->crtime_nano = 0;

    if (fs_file->meta->name2 == NULL) {
        if ((fs_file->meta->name2 = (TSK_FS_META_NAME_LIST *)
                tsk_malloc(sizeof(TSK_FS_META_NAME_LIST))) == NULL) {
            error_returned
                (" - hfs_make_specialbase, couldn't malloc space for a name list");
            return 1;
        }
        fs_file->meta->name2->next = NULL;
    }

    if (fs_file->meta->attr != NULL) {
        tsk_fs_attrlist_markunused(fs_file->meta->attr);
    }
    else {
        fs_file->meta->attr = tsk_fs_attrlist_alloc();
    }
    return 0;
}

/**
 * \internal
 * Create an FS_INODE structure for the catalog file.
 *
 * @param hfs File system to analyze
 * @param fs_file Structure to copy file information into.
 * @return 1 on error and 0 on success
 */
static uint8_t
hfs_make_catalog(HFS_INFO * hfs, TSK_FS_FILE * fs_file)
{
    TSK_FS_INFO *fs = (TSK_FS_INFO *) hfs;
    TSK_FS_ATTR *fs_attr;
    TSK_FS_ATTR_RUN *attr_run;
    unsigned char dummy1, dummy2;
    uint64_t dummy3;
    uint8_t result;

    if (tsk_verbose)
        tsk_fprintf(stderr,
            "hfs_make_catalog: Making virtual catalog file\n");

    if (hfs_make_specialbase(fs_file)) {
        error_returned(" - hfs_make_catalog");
        return 1;
    }

    fs_file->meta->addr = HFS_CATALOG_FILE_ID;
    strncpy(fs_file->meta->name2->name, HFS_CATALOGNAME,
        TSK_FS_META_NAME_LIST_NSIZE);

    fs_file->meta->size =
        tsk_getu64(fs->endian, hfs->fs->cat_file.logic_sz);


    // convert the  runs in the volume header to attribute runs
    if (((attr_run =
                hfs_extents_to_attr(fs, hfs->fs->cat_file.extents,
                    0)) == NULL) && (tsk_error_get_errno() != 0)) {
        error_returned(" - hfs_make_catalog");
        return 1;
    }

    if ((fs_attr =
            tsk_fs_attrlist_getnew(fs_file->meta->attr,
                TSK_FS_ATTR_NONRES)) == NULL) {
        error_returned(" - hfs_make_catalog");
        tsk_fs_attr_run_free(attr_run);
        return 1;
    }

    // initialize the data run
    if (tsk_fs_attr_set_run(fs_file, fs_attr, attr_run, NULL,
            TSK_FS_ATTR_TYPE_DEFAULT, HFS_FS_ATTR_ID_DATA,
            tsk_getu64(fs->endian, hfs->fs->cat_file.logic_sz),
            tsk_getu64(fs->endian, hfs->fs->cat_file.logic_sz),
            tsk_getu64(fs->endian, hfs->fs->cat_file.logic_sz), 0, 0)) {
        error_returned(" - hfs_make_catalog");
        tsk_fs_attr_run_free(attr_run);
        return 1;
    }

    // see if catalog file has additional runs
    if (hfs_ext_find_extent_record_attr(hfs, HFS_CATALOG_FILE_ID, fs_attr,
            TRUE)) {
        error_returned(" - hfs_make_catalog");
        fs_file->meta->attr_state = TSK_FS_META_ATTR_ERROR;
        return 1;
    }

    result = hfs_load_extended_attrs(fs_file, &dummy1, &dummy2, &dummy3);
    if (result != 0) {
        if (tsk_verbose)
            tsk_fprintf(stderr,
                "WARNING: Extended attributes failed to load for the Catalog file.\n");
        tsk_error_reset();
    }

    fs_file->meta->attr_state = TSK_FS_META_ATTR_STUDIED;
    return 0;
}

/**
* \internal
 * Create an FS_FILE for the extents file
 *
 * @param hfs File system to analyze
 * @param fs_file Structure to copy file information into.
 * @return 1 on error and 0 on success
 */
static uint8_t
hfs_make_extents(HFS_INFO * hfs, TSK_FS_FILE * fs_file)
{
    TSK_FS_INFO *fs = (TSK_FS_INFO *) hfs;
    TSK_FS_ATTR *fs_attr;
    TSK_FS_ATTR_RUN *attr_run;

    if (tsk_verbose)
        tsk_fprintf(stderr,
            "hfs_make_extents: Making virtual extents file\n");

    if (hfs_make_specialbase(fs_file)) {
        error_returned(" - hfs_make_extents");
        return 1;
    }

    fs_file->meta->addr = HFS_EXTENTS_FILE_ID;
    strncpy(fs_file->meta->name2->name, HFS_EXTENTSNAME,
        TSK_FS_META_NAME_LIST_NSIZE);

    fs_file->meta->size =
        tsk_getu64(fs->endian, hfs->fs->ext_file.logic_sz);


    if (((attr_run =
                hfs_extents_to_attr(fs, hfs->fs->ext_file.extents,
                    0)) == NULL) && (tsk_error_get_errno() != 0)) {
        error_returned(" - hfs_make_extents");
        return 1;
    }

    if ((fs_attr =
            tsk_fs_attrlist_getnew(fs_file->meta->attr,
                TSK_FS_ATTR_NONRES)) == NULL) {
        error_returned(" - hfs_make_extents");
        tsk_fs_attr_run_free(attr_run);
        return 1;
    }

    // initialize the data run
    if (tsk_fs_attr_set_run(fs_file, fs_attr, attr_run, NULL,
            TSK_FS_ATTR_TYPE_DEFAULT, HFS_FS_ATTR_ID_DATA,
            tsk_getu64(fs->endian, hfs->fs->ext_file.logic_sz),
            tsk_getu64(fs->endian, hfs->fs->ext_file.logic_sz),
            tsk_getu64(fs->endian, hfs->fs->ext_file.logic_sz), 0, 0)) {
        error_returned(" - hfs_make_extents");
        tsk_fs_attr_run_free(attr_run);
        return 1;
    }

    //hfs_load_extended_attrs(fs_file);

    // Extents doesn't have an entry in itself

    fs_file->meta->attr_state = TSK_FS_META_ATTR_STUDIED;
    return 0;
}


/**
 * \internal
 * Create an FS_INODE structure for the blockmap / allocation file.
 *
 * @param hfs File system to analyze
 * @param fs_file Structure to copy file information into.
 * @return 1 on error and 0 on success
 */
static uint8_t
hfs_make_blockmap(HFS_INFO * hfs, TSK_FS_FILE * fs_file)
{
    TSK_FS_INFO *fs = (TSK_FS_INFO *) hfs;
    TSK_FS_ATTR *fs_attr;
    TSK_FS_ATTR_RUN *attr_run;
    unsigned char dummy1, dummy2;
    uint64_t dummy3;
    uint8_t result;

    if (tsk_verbose)
        tsk_fprintf(stderr,
            "hfs_make_blockmap: Making virtual blockmap file\n");

    if (hfs_make_specialbase(fs_file)) {
        error_returned(" - hfs_make_blockmap");
        return 1;
    }

    fs_file->meta->addr = HFS_ALLOCATION_FILE_ID;
    strncpy(fs_file->meta->name2->name, HFS_ALLOCATIONNAME,
        TSK_FS_META_NAME_LIST_NSIZE);

    fs_file->meta->size =
        tsk_getu64(fs->endian, hfs->fs->alloc_file.logic_sz);

    if (((attr_run =
                hfs_extents_to_attr(fs, hfs->fs->alloc_file.extents,
                    0)) == NULL) && (tsk_error_get_errno() != 0)) {
        error_returned(" - hfs_make_blockmap");
        return 1;
    }

    if ((fs_attr =
            tsk_fs_attrlist_getnew(fs_file->meta->attr,
                TSK_FS_ATTR_NONRES)) == NULL) {
        error_returned(" - hfs_make_blockmap");
        tsk_fs_attr_run_free(attr_run);
        return 1;
    }

    // initialize the data run
    if (tsk_fs_attr_set_run(fs_file, fs_attr, attr_run, NULL,
            TSK_FS_ATTR_TYPE_DEFAULT, HFS_FS_ATTR_ID_DATA,
            tsk_getu64(fs->endian, hfs->fs->alloc_file.logic_sz),
            tsk_getu64(fs->endian, hfs->fs->alloc_file.logic_sz),
            tsk_getu64(fs->endian, hfs->fs->alloc_file.logic_sz), 0, 0)) {
        error_returned(" - hfs_make_blockmap");
        tsk_fs_attr_run_free(attr_run);
        return 1;
    }

    // see if catalog file has additional runs
    if (hfs_ext_find_extent_record_attr(hfs, HFS_ALLOCATION_FILE_ID,
            fs_attr, TRUE)) {
        error_returned(" - hfs_make_blockmap");
        fs_file->meta->attr_state = TSK_FS_META_ATTR_ERROR;
        return 1;
    }


    result = hfs_load_extended_attrs(fs_file, &dummy1, &dummy2, &dummy3);
    if (result != 0) {
        if (tsk_verbose)
            tsk_fprintf(stderr,
                "WARNING: Extended attributes failed to load for the Allocation file.\n");
        tsk_error_reset();
    }

    fs_file->meta->attr_state = TSK_FS_META_ATTR_STUDIED;
    return 0;
}

/**
* \internal
 * Create an FS_INODE structure for the startup / boot file.
 *
 * @param hfs File system to analyze
 * @param fs_file Structure to copy file information into.
 * @return 1 on error and 0 on success
 */
static uint8_t
hfs_make_startfile(HFS_INFO * hfs, TSK_FS_FILE * fs_file)
{
    TSK_FS_INFO *fs = (TSK_FS_INFO *) hfs;
    TSK_FS_ATTR *fs_attr;
    TSK_FS_ATTR_RUN *attr_run;
    unsigned char dummy1, dummy2;
    uint64_t dummy3;
    uint8_t result;

    if (tsk_verbose)
        tsk_fprintf(stderr,
            "hfs_make_startfile: Making virtual startup file\n");

    if (hfs_make_specialbase(fs_file)) {
        error_returned(" - hfs_make_startfile");
        return 1;
    }

    fs_file->meta->addr = HFS_STARTUP_FILE_ID;
    strncpy(fs_file->meta->name2->name, HFS_STARTUPNAME,
        TSK_FS_META_NAME_LIST_NSIZE);

    fs_file->meta->size =
        tsk_getu64(fs->endian, hfs->fs->start_file.logic_sz);

    if (((attr_run =
                hfs_extents_to_attr(fs, hfs->fs->start_file.extents,
                    0)) == NULL) && (tsk_error_get_errno() != 0)) {
        error_returned(" - hfs_make_startfile");
        return 1;
    }

    if ((fs_attr =
            tsk_fs_attrlist_getnew(fs_file->meta->attr,
                TSK_FS_ATTR_NONRES)) == NULL) {
        error_returned(" - hfs_make_startfile");
        tsk_fs_attr_run_free(attr_run);
        return 1;
    }

    // initialize the data run
    if (tsk_fs_attr_set_run(fs_file, fs_attr, attr_run, NULL,
            TSK_FS_ATTR_TYPE_DEFAULT, HFS_FS_ATTR_ID_DATA,
            tsk_getu64(fs->endian, hfs->fs->start_file.logic_sz),
            tsk_getu64(fs->endian, hfs->fs->start_file.logic_sz),
            tsk_getu64(fs->endian, hfs->fs->start_file.logic_sz), 0, 0)) {
        error_returned(" - hfs_make_startfile");
        tsk_fs_attr_run_free(attr_run);
        return 1;
    }

    // see if catalog file has additional runs
    if (hfs_ext_find_extent_record_attr(hfs, HFS_STARTUP_FILE_ID, fs_attr,
            TRUE)) {
        error_returned(" - hfs_make_startfile");
        fs_file->meta->attr_state = TSK_FS_META_ATTR_ERROR;
        return 1;
    }

    result = hfs_load_extended_attrs(fs_file, &dummy1, &dummy2, &dummy3);
    if (result != 0) {
        if (tsk_verbose)
            tsk_fprintf(stderr,
                "WARNING: Extended attributes failed to load for the Start file.\n");
        tsk_error_reset();
    }

    fs_file->meta->attr_state = TSK_FS_META_ATTR_STUDIED;
    return 0;
}


/**
 * \internal
 * Create an FS_INODE structure for the attributes file.
 *
 * @param hfs File system to analyze
 * @param fs_file Structure to copy file information into.
 * @return 1 on error and 0 on success
 */
static uint8_t
hfs_make_attrfile(HFS_INFO * hfs, TSK_FS_FILE * fs_file)
{
    TSK_FS_INFO *fs = (TSK_FS_INFO *) hfs;
    TSK_FS_ATTR *fs_attr;
    TSK_FS_ATTR_RUN *attr_run;

    if (tsk_verbose)
        tsk_fprintf(stderr,
            "hfs_make_attrfile: Making virtual attributes file\n");

    if (hfs_make_specialbase(fs_file)) {
        error_returned(" - hfs_make_attrfile");
        return 1;
    }

    fs_file->meta->addr = HFS_ATTRIBUTES_FILE_ID;
    strncpy(fs_file->meta->name2->name, HFS_ATTRIBUTESNAME,
        TSK_FS_META_NAME_LIST_NSIZE);

    fs_file->meta->size =
        tsk_getu64(fs->endian, hfs->fs->attr_file.logic_sz);

    if (((attr_run =
                hfs_extents_to_attr(fs, hfs->fs->attr_file.extents,
                    0)) == NULL) && (tsk_error_get_errno() != 0)) {
        error_returned(" - hfs_make_attrfile");
        return 1;
    }

    if ((fs_attr =
            tsk_fs_attrlist_getnew(fs_file->meta->attr,
                TSK_FS_ATTR_NONRES)) == NULL) {
        error_returned(" - hfs_make_attrfile");
        tsk_fs_attr_run_free(attr_run);
        return 1;
    }

    // initialize the data run
    if (tsk_fs_attr_set_run(fs_file, fs_attr, attr_run, NULL,
            TSK_FS_ATTR_TYPE_DEFAULT, HFS_FS_ATTR_ID_DATA,
            tsk_getu64(fs->endian, hfs->fs->attr_file.logic_sz),
            tsk_getu64(fs->endian, hfs->fs->attr_file.logic_sz),
            tsk_getu64(fs->endian, hfs->fs->attr_file.logic_sz), 0, 0)) {
        error_returned(" - hfs_make_attrfile");
        tsk_fs_attr_run_free(attr_run);
        return 1;
    }

    // see if catalog file has additional runs
    if (hfs_ext_find_extent_record_attr(hfs, HFS_ATTRIBUTES_FILE_ID,
            fs_attr, TRUE)) {
        error_returned(" - hfs_make_attrfile");
        fs_file->meta->attr_state = TSK_FS_META_ATTR_ERROR;
        return 1;
    }

    //hfs_load_extended_attrs(fs_file);

    fs_file->meta->attr_state = TSK_FS_META_ATTR_STUDIED;
    return 0;
}



/**
 * \internal
 * Create an FS_FILE structure for the BadBlocks file.
 *
 * @param hfs File system to analyze
 * @param fs_file Structure to copy file information into.
 * @return 1 on error and 0 on success
 */
static uint8_t
hfs_make_badblockfile(HFS_INFO * hfs, TSK_FS_FILE * fs_file)
{
    TSK_FS_ATTR *fs_attr;
    unsigned char dummy1, dummy2;
    uint64_t dummy3;
    uint8_t result;

    if (tsk_verbose)
        tsk_fprintf(stderr,
            "hfs_make_badblockfile: Making virtual badblock file\n");

    if (hfs_make_specialbase(fs_file)) {
        error_returned(" - hfs_make_badblockfile");
        return 1;
    }

    fs_file->meta->addr = HFS_BAD_BLOCK_FILE_ID;
    strncpy(fs_file->meta->name2->name, HFS_BAD_BLOCK_FILE_NAME,
        TSK_FS_META_NAME_LIST_NSIZE);

    fs_file->meta->size = 0;

    if ((fs_attr =
            tsk_fs_attrlist_getnew(fs_file->meta->attr,
                TSK_FS_ATTR_NONRES)) == NULL) {
        error_returned(" - hfs_make_badblockfile");
        return 1;
    }

    // add the run to the file.
    if (tsk_fs_attr_set_run(fs_file, fs_attr, NULL, NULL,
            TSK_FS_ATTR_TYPE_DEFAULT, HFS_FS_ATTR_ID_DATA,
            fs_file->meta->size, fs_file->meta->size, fs_file->meta->size,
            0, 0)) {
        error_returned(" - hfs_make_badblockfile");
        return 1;
    }

    // see if file has additional runs
    if (hfs_ext_find_extent_record_attr(hfs, HFS_BAD_BLOCK_FILE_ID,
            fs_attr, TRUE)) {
        error_returned(" - hfs_make_badblockfile");
        fs_file->meta->attr_state = TSK_FS_META_ATTR_ERROR;
        return 1;
    }

    /* @@@ We have a chicken and egg problem here...  The current design of
     * fs_attr_set() requires the size to be set, but we dont' know the size
     * until we look into the extents file (which adds to an attribute...).
     * This does not seem to be the best design...  neeed a way to test this. */
    fs_file->meta->size = fs_attr->nrd.initsize;
    fs_attr->size = fs_file->meta->size;
    fs_attr->nrd.allocsize = fs_file->meta->size;

    result = hfs_load_extended_attrs(fs_file, &dummy1, &dummy2, &dummy3);
    if (result != 0) {
        if (tsk_verbose)
            tsk_fprintf(stderr,
                "WARNING: Extended attributes failed to load for the BadBlocks file.\n");
        tsk_error_reset();
    }

    fs_file->meta->attr_state = TSK_FS_META_ATTR_STUDIED;
    return 0;
}


/** \internal
 * Copy the catalog file or folder record entry into a TSK data structure.
 * @param a_hfs File system being analyzed
 * @param a_hfs_entry Catalog record entry (HFS_ENTRY *)
 * @param a_fs_file Structure to copy data into (TSK_FS_FILE *)
 * Returns 1 on error.
 */
static uint8_t
hfs_dinode_copy(HFS_INFO * a_hfs, const HFS_ENTRY * a_hfs_entry,
    TSK_FS_FILE * a_fs_file)
{

    // Note, a_hfs_entry->cat is really of type hfs_file.  But, hfs_file_folder is a union
    // of that type with hfs_folder.  Both of hfs_file and hfs_folder have the same first member.
    // So, this cast is appropriate.
    const hfs_file_folder *a_entry =
        (hfs_file_folder *) & (a_hfs_entry->cat);
    const hfs_file_fold_std *std;
    TSK_FS_META *a_fs_meta = a_fs_file->meta;
    TSK_FS_INFO *fs;
    uint16_t hfsmode;
    TSK_INUM_T iStd;            // the inum (or CNID) that occurs in the standard file metadata

    if (a_entry == NULL) {
        error_detected(TSK_ERR_FS_ARG,
            "hfs_dinode_copy: a_entry = a_hfs_entry->cat is NULL");
        return 1;
    }

    fs = (TSK_FS_INFO *) & a_hfs->fs_info;


    // Just a sanity check.  The inum (or cnid) occurs in two places in the
    // entry data structure.
    iStd = tsk_getu32(fs->endian, a_entry->file.std.cnid);
    if (iStd != a_hfs_entry->inum) {
        if (tsk_verbose)
            tsk_fprintf(stderr,
                "WARNING: hfs_dinode_copy:  HFS_ENTRY with conflicting values for inum (or cnid).\n");
    }

    if (a_fs_meta == NULL) {
        tsk_error_set_errno(TSK_ERR_FS_ARG);
        tsk_error_set_errstr("hfs_dinode_copy: a_fs_meta is NULL");
        return 1;
    }

    // both files and folders start off the same
    std = &(a_entry->file.std);

    if (tsk_verbose)
        tsk_fprintf(stderr,
            "hfs_dinode_copy: called for file/folder %" PRIu32 "\n",
            tsk_getu32(fs->endian, std->cnid));

    if (a_fs_meta->content_len < HFS_FILE_CONTENT_LEN) {
        if ((a_fs_meta =
                tsk_fs_meta_realloc(a_fs_meta,
                    HFS_FILE_CONTENT_LEN)) == NULL) {
            return 1;
        }
    }
    a_fs_meta->attr_state = TSK_FS_META_ATTR_EMPTY;
    if (a_fs_meta->attr) {
        tsk_fs_attrlist_markunused(a_fs_meta->attr);
    }


    /*
     * Copy the file type specific stuff first
     */
    hfsmode = tsk_getu16(fs->endian, std->perm.mode);

    if (tsk_getu16(fs->endian, std->rec_type) == HFS_FOLDER_RECORD) {
        // set the type of mode is not set
        if ((hfsmode & HFS_IN_IFMT) == 0)
            a_fs_meta->type = TSK_FS_META_TYPE_DIR;
        a_fs_meta->size = 0;
        memset(a_fs_meta->content_ptr, 0, HFS_FILE_CONTENT_LEN);
    }
    else if (tsk_getu16(fs->endian, std->rec_type) == HFS_FILE_RECORD) {
        hfs_fork *fork;
        // set the type of mode is not set
        if ((hfsmode & HFS_IN_IFMT) == 0)
            a_fs_meta->type = TSK_FS_META_TYPE_REG;
        a_fs_meta->size =
            tsk_getu64(fs->endian, a_entry->file.data.logic_sz);

        // copy the data and resource forks
        fork = (hfs_fork *) a_fs_meta->content_ptr;
        memcpy(fork, &(a_entry->file.data), sizeof(hfs_fork));
        memcpy(&fork[1], &(a_entry->file.resource), sizeof(hfs_fork));
    }
    else {
        if (tsk_verbose)
            tsk_fprintf(stderr,
                "hfs_dinode_copy error: catalog entry is neither file nor folder\n");
        return 1;
    }

    /*
     * Copy the standard stuff.
     * Use default values (as defined in spec) if mode is not defined.
     */
    if ((hfsmode & HFS_IN_IFMT) == 0) {
        a_fs_meta->mode = 0;
        a_fs_meta->uid = 99;
        a_fs_meta->gid = 99;
    }
    else {
        a_fs_meta->mode = hfs_mode_to_tsk_mode(hfsmode);
        a_fs_meta->type = hfs_mode_to_tsk_meta_type(hfsmode);
        a_fs_meta->uid = tsk_getu32(fs->endian, std->perm.owner);
        a_fs_meta->gid = tsk_getu32(fs->endian, std->perm.group);
    }

    // this field is set only for "indirect" entries
    if (tsk_getu32(fs->endian, std->perm.special.nlink))
        a_fs_meta->nlink = tsk_getu32(fs->endian, std->perm.special.nlink);
    else
        a_fs_meta->nlink = 1;

    a_fs_meta->mtime =
        hfs_convert_2_unix_time(tsk_getu32(fs->endian, std->cmtime));
    a_fs_meta->atime =
        hfs_convert_2_unix_time(tsk_getu32(fs->endian, std->atime));
    a_fs_meta->crtime =
        hfs_convert_2_unix_time(tsk_getu32(fs->endian, std->crtime));
    a_fs_meta->ctime =
        hfs_convert_2_unix_time(tsk_getu32(fs->endian, std->amtime));
    a_fs_meta->time2.hfs.bkup_time =
        hfs_convert_2_unix_time(tsk_getu32(fs->endian, std->bkup_date));
    a_fs_meta->mtime_nano = a_fs_meta->atime_nano = a_fs_meta->ctime_nano =
        a_fs_meta->crtime_nano = 0;
    a_fs_meta->time2.hfs.bkup_time_nano = 0;

    a_fs_meta->addr = tsk_getu32(fs->endian, std->cnid);

    // All entries here are used.
    a_fs_meta->flags = TSK_FS_META_FLAG_ALLOC | TSK_FS_META_FLAG_USED;

    if (std->perm.o_flags & HFS_PERM_OFLAG_COMPRESSED)
        a_fs_meta->flags |= TSK_FS_META_FLAG_COMP;

    // We copy this inum (or cnid) here, because this file *might* have been a hard link.  In
    // that case, we want to make sure that a_fs_file points consistently to the target of the
    // link.

    if (a_fs_file->name != NULL) {
        a_fs_file->name->meta_addr = a_fs_meta->addr;
    }

    /* TODO @@@ could fill in name2 with this entry's name and parent inode
       from Catalog entry */

    /* set the link string (if the file is a link)
     * The size check is a sanity check so that we don't try to allocate
     * a huge amount of memory for a bad inode value
     */
    if ((a_fs_meta->type == TSK_FS_META_TYPE_LNK) &&
        (a_fs_meta->size >= 0) && (a_fs_meta->size < HFS_MAXPATHLEN)) {

        ssize_t bytes_read;

        a_fs_meta->link = tsk_malloc((size_t) a_fs_meta->size + 1);
        if (a_fs_meta->link == NULL)
            return 1;

        bytes_read = tsk_fs_file_read(a_fs_file, (TSK_OFF_T) 0,
            a_fs_meta->link, (size_t) a_fs_meta->size,
            TSK_FS_FILE_READ_FLAG_NONE);
        a_fs_meta->link[a_fs_meta->size] = '\0';

        if (bytes_read != a_fs_meta->size) {
            if (tsk_verbose)
                tsk_fprintf(stderr,
                    "hfs_dinode_copy: failed to read contents of symbolic link; "
                    "expected %u bytes but tsk_fs_file_read() returned %u\n",
                    a_fs_meta->size, bytes_read);
            free(a_fs_meta->link);
            a_fs_meta->link = NULL;
            return 1;
        }
    }

    return 0;
}


/** \internal
 * Load a catalog file entry and save it in the TSK_FS_FILE structure.
 *
 * @param fs File system to read from.
 * @param a_fs_file Structure to read into.
 * @param inum File address to load
 * @returns 1 on error
 */
static uint8_t
hfs_inode_lookup(TSK_FS_INFO * fs, TSK_FS_FILE * a_fs_file,
    TSK_INUM_T inum)
{
    HFS_INFO *hfs = (HFS_INFO *) fs;
    HFS_ENTRY entry;

    if (a_fs_file == NULL) {
        tsk_error_set_errno(TSK_ERR_FS_ARG);
        tsk_error_set_errstr("hfs_inode_lookup: fs_file is NULL");
        return 1;
    }

    if (a_fs_file->meta == NULL) {
        a_fs_file->meta = tsk_fs_meta_alloc(HFS_FILE_CONTENT_LEN);
    }

    if (a_fs_file->meta == NULL) {
        return 1;
    }
    else {
        tsk_fs_meta_reset(a_fs_file->meta);
    }

    if (tsk_verbose)
        tsk_fprintf(stderr, "hfs_inode_lookup: looking up %" PRIuINUM "\n",
            inum);

    // @@@ Will need to add orphan stuff here too

    /* First see if this is a special entry
     * the special ones have their metadata stored in the volume header */
    if (inum == HFS_EXTENTS_FILE_ID) {
        if (!hfs->has_extents_file) {
            error_detected(TSK_ERR_FS_INODE_NUM,
                "Extents File not present");
            return 1;
        }

        return hfs_make_extents(hfs, a_fs_file);
    }
    else if (inum == HFS_CATALOG_FILE_ID) {
        return hfs_make_catalog(hfs, a_fs_file);
    }
    else if (inum == HFS_BAD_BLOCK_FILE_ID) {
        // Note: the Extents file and the BadBlocks file are really the same.
        if (!hfs->has_extents_file) {
            error_detected(TSK_ERR_FS_INODE_NUM,
                "BadBlocks File not present");
            return 1;
        }
        return hfs_make_badblockfile(hfs, a_fs_file);
    }
    else if (inum == HFS_ALLOCATION_FILE_ID) {
        return hfs_make_blockmap(hfs, a_fs_file);
    }
    else if (inum == HFS_STARTUP_FILE_ID) {
        if (!hfs->has_startup_file) {
            error_detected(TSK_ERR_FS_INODE_NUM,
                "Startup File not present");
            return 1;
        }
        return hfs_make_startfile(hfs, a_fs_file);
    }
    else if (inum == HFS_ATTRIBUTES_FILE_ID) {
        if (!hfs->has_attributes_file) {
            error_detected(TSK_ERR_FS_INODE_NUM,
                "Attributes File not present");
            return 1;
        }
        return hfs_make_attrfile(hfs, a_fs_file);
    }

    /* Lookup inode and store it in the HFS structure */
    if (hfs_cat_file_lookup(hfs, inum, &entry, TRUE)) {
        return 1;
    }

    /* Copy the structure in hfs to generic fs_inode */
    if (hfs_dinode_copy(hfs, &entry, a_fs_file)) {
        return 1;
    }

    /* If this is potentially a compressed file, its
     * actual size is unknown until we examine the
     * extended attributes */
    if ((a_fs_file->meta->size == 0) &&
        (a_fs_file->meta->type == TSK_FS_META_TYPE_REG) &&
        (a_fs_file->meta->attr_state != TSK_FS_META_ATTR_ERROR) &&
        ((a_fs_file->meta->attr_state != TSK_FS_META_ATTR_STUDIED) ||
            (a_fs_file->meta->attr == NULL))) {
        hfs_load_attrs(a_fs_file);
    }

    return 0;
}


typedef struct {
    uint32_t offset;
    uint32_t length;
} CMP_OFFSET_ENTRY;


int
hfs_read_zlib_block_table(const TSK_FS_ATTR *rAttr, CMP_OFFSET_ENTRY** offsetTableOut, uint32_t* tableSizeOut, uint32_t* tableOffsetOut) {
    int attrReadResult;
    hfs_resource_fork_header rfHeader;
    uint32_t dataOffset;
    uint32_t offsetTableOffset;
    char fourBytes[4];          // Size of the offset table, little endian
    uint32_t tableSize;         // Size of the offset table
    char *offsetTableData = NULL;
    CMP_OFFSET_ENTRY *offsetTable = NULL;
    size_t indx;

    // Read the resource fork header
    attrReadResult = tsk_fs_attr_read(rAttr, 0, (char *) &rfHeader,
        sizeof(hfs_resource_fork_header), TSK_FS_FILE_READ_FLAG_NONE);
    if (attrReadResult != sizeof(hfs_resource_fork_header)) {
        error_returned
            (" %s: trying to read the resource fork header", __func__);
        return 0;
    }

    // Begin to parse the resource fork. For now, we just need the data offset.
    dataOffset = tsk_getu32(TSK_BIG_ENDIAN, rfHeader.dataOffset);

    // The resource's data begins with an offset table, which defines blocks
    // of (optionally) zlib-compressed data (so that the OS can do file seeks
    // efficiently; each uncompressed block is 64KB).
    offsetTableOffset = dataOffset + 4;

    // read 4 bytes, the number of table entries, little endian
    attrReadResult =
        tsk_fs_attr_read(rAttr, offsetTableOffset, fourBytes, 4,
        TSK_FS_FILE_READ_FLAG_NONE);
    if (attrReadResult != 4) {
        error_returned
            (" %s: trying to read the offset table size, "
            "return value of %u should have been 4", __func__, attrReadResult);
        return 0;
    }
    tableSize = tsk_getu32(TSK_LIT_ENDIAN, fourBytes);

    // Each table entry is 8 bytes long
    offsetTableData = tsk_malloc(tableSize * 8);
    if (offsetTableData == NULL) {
        error_returned
            (" %s: space for the offset table raw data", __func__);
        return 0;
    }

    offsetTable =
        (CMP_OFFSET_ENTRY *) tsk_malloc(tableSize *
        sizeof(CMP_OFFSET_ENTRY));
    if (offsetTable == NULL) {
        error_returned
            (" %s: space for the offset table", __func__);
        goto on_error;
    }

    attrReadResult = tsk_fs_attr_read(rAttr, offsetTableOffset + 4,
        offsetTableData, tableSize * 8, TSK_FS_FILE_READ_FLAG_NONE);
    if (attrReadResult != tableSize * 8) {
        error_returned
            (" %s: reading in the compression offset table, "
            "return value %u should have been %u", __func__, attrReadResult,
            tableSize * 8);
        goto on_error;
    }

    for (indx = 0; indx < tableSize; ++indx) {
        offsetTable[indx].offset =
            tsk_getu32(TSK_LIT_ENDIAN, offsetTableData + indx * 8);
        offsetTable[indx].length =
            tsk_getu32(TSK_LIT_ENDIAN, offsetTableData + indx * 8 + 4);
    }

    free(offsetTableData);

    *offsetTableOut = offsetTable;
    *tableSizeOut = tableSize;
    *tableOffsetOut = offsetTableOffset;
    return 1;

on_error:
    free(offsetTable);
    free(offsetTableData);
    return 0;
}


int
hfs_read_lzvn_block_table(const TSK_FS_ATTR *rAttr, CMP_OFFSET_ENTRY** offsetTableOut, uint32_t* tableSizeOut, uint32_t* tableOffsetOut) {
    int attrReadResult;
    char fourBytes[4];
    uint32_t tableDataSize;
    uint32_t tableSize;         // Size of the offset table
    char *offsetTableData = NULL;
    CMP_OFFSET_ENTRY *offsetTable = NULL;

    // The offset table is a sequence of 4-byte offsets of compressed
    // blocks. The first 4 bytes is thus the offset of the first block,
    // but also 4 times the number of entries in the table.
    attrReadResult = tsk_fs_attr_read(rAttr, 0, fourBytes, 4,
                                      TSK_FS_FILE_READ_FLAG_NONE);
    if (attrReadResult != 4) {
        error_returned
            (" %s: trying to read the offset table size, "
            "return value of %u should have been 4", __func__, attrReadResult);
        return 0;
    }

    tableDataSize = tsk_getu32(TSK_LIT_ENDIAN, fourBytes);

    offsetTableData = tsk_malloc(tableDataSize);
    if (offsetTableData == NULL) {
        error_returned
            (" %s: space for the offset table raw data", __func__);
        return 0;
    }

    // table entries are 4 bytes, last entry is end of data
    tableSize = tableDataSize / 4 - 1;

    offsetTable =
        (CMP_OFFSET_ENTRY *) tsk_malloc(tableSize *
        sizeof(CMP_OFFSET_ENTRY));
    if (offsetTable == NULL) {
        error_returned
            (" %s: space for the offset table", __func__);
        goto on_error;
    }

    attrReadResult = tsk_fs_attr_read(rAttr, 0,
        offsetTableData, tableDataSize, TSK_FS_FILE_READ_FLAG_NONE);
    if (attrReadResult != tableDataSize) {
        error_returned
            (" %s: reading in the compression offset table, "
            "return value %u should have been %u", __func__, attrReadResult,
            tableDataSize);
        goto on_error;
    }

    uint32_t a = tableDataSize;
    uint32_t b;
    size_t i;

    for (i = 0; i < tableSize; ++i) {
        b = tsk_getu32(TSK_LIT_ENDIAN, offsetTableData + 4*(i+1));
        offsetTable[i].offset = a;
        offsetTable[i].length = b - a;
        a = b;
    }

    free(offsetTableData);

    *offsetTableOut = offsetTable;
    *tableSizeOut = tableSize;
    *tableOffsetOut = 0;
    return 1;

on_error:
    free(offsetTable);
    free(offsetTableData);
    return 0;
}


int hfs_decompress_noncompressed_block(char* rawBuf, uint32_t len, char* uncBuf, uint64_t* uncLen) {
    // actually an uncompressed block of data; just copy
    if (tsk_verbose)
        tsk_fprintf(stderr,
           "%s: Copying an uncompressed compression unit\n", __func__);

    if ((len - 1) > COMPRESSION_UNIT_SIZE) {
        error_detected(TSK_ERR_FS_READ,
            "%s: uncompressed block length %u is longer "
            "than compression unit size %u", __func__, len - 1,
            COMPRESSION_UNIT_SIZE);
        return 0;
    }
    memcpy(uncBuf, rawBuf + 1, len - 1);
    *uncLen = len - 1;
    return 1;
}


#ifdef HAVE_LIBZ
int hfs_decompress_zlib_block(char* rawBuf, uint32_t len, char* uncBuf, uint64_t* uncLen)
{
    // see if this block is compressed
    if (len > 0 && (rawBuf[0] & 0x0F) != 0x0F) {
        // Uncompress the chunk of data
        if (tsk_verbose)
            tsk_fprintf(stderr,
                        "%s: Inflating the compression unit\n", __func__);

        unsigned long bytesConsumed;
        int infResult = zlib_inflate(rawBuf, (uint64_t) len,
            uncBuf, (uint64_t) COMPRESSION_UNIT_SIZE,
            uncLen, &bytesConsumed);
        if (infResult != 0) {
            error_returned
                  (" %s: zlib inflation (uncompression) failed",
                  __func__, infResult);
            return 0;
        }

        if (bytesConsumed != len) {
            error_detected(TSK_ERR_FS_READ,
                " %s, decompressor did not consume the whole compressed data",
                __func__);
            return 0;
        }

        return 1;
    }
    else {
        // actually an uncompressed block of data; just copy
        return hfs_decompress_noncompressed_block(rawBuf, len, uncBuf, uncLen);
    }
}
#endif


int hfs_decompress_lzvn_block(char* rawBuf, uint32_t len, char* uncBuf, uint64_t* uncLen)
{
    // see if this block is compressed
    if (len > 0 && rawBuf[0] != 0x06) {
        *uncLen = lzvn_decode_buffer(uncBuf, COMPRESSION_UNIT_SIZE, rawBuf, len);
        return 1;  // apparently this can't fail
    }
    else {
        // actually an uncompressed block of data; just copy
        return hfs_decompress_noncompressed_block(rawBuf, len, uncBuf, uncLen);
    }
}


ssize_t read_and_decompress_block(
  const TSK_FS_ATTR* rAttr,
  char* rawBuf,
  char* uncBuf,
  const CMP_OFFSET_ENTRY* offsetTable,
  uint32_t offsetTableSize,
  uint32_t offsetTableOffset,
  size_t indx,
  int (*decompress_block)(char* rawBuf,
                          uint32_t len,
                          char* uncBuf,
                          uint64_t* uncLen)
)
{
    int attrReadResult;
    uint32_t offset = offsetTableOffset + offsetTable[indx].offset;
    uint32_t len = offsetTable[indx].length;
    uint64_t uncLen;

    if (tsk_verbose)
        tsk_fprintf(stderr,
            "%s: Reading compression unit %d, length %d\n",
            __func__, indx, len);

    /* Github #383 referenced that if len is 0, then the below code causes
     * problems. Added this check, but I don't have data to verify this on.
     * it looks like it should at least not crash, but it isn't clear if it
     * will also do the right thing and if should actually break here
     * instead. */
    if (len == 0) {
      return 0;
    }

    if (len > COMPRESSION_UNIT_SIZE + 1) {
      error_detected(TSK_ERR_FS_READ,
          "%s: block size is too large: %u", __func__, len);
      return -1;
    }

    // Read in the block of compressed data
    attrReadResult = tsk_fs_attr_read(rAttr, offset,
        rawBuf, len, TSK_FS_FILE_READ_FLAG_NONE);
    if (attrReadResult != len) {
        char msg[] =
            "%s%s: reading in the compression offset table, "
            "return value %u should have been %u";

        if (attrReadResult < 0 ) {
            error_returned(msg, " ", __func__, attrReadResult, len);
        }
        else {
            error_detected(TSK_ERR_FS_READ, "", __func__, attrReadResult, len);
        }
        return -1;
    }

    if (!decompress_block(rawBuf, len, uncBuf, &uncLen)) {
        return -1;
    }

    // If size is a multiple of COMPRESSION_UNIT_SIZE,
    // expected uncompressed length is COMPRESSION_UNIT_SIZE
    const uint32_t expUncLen = indx == offsetTableSize - 1 ?
        ((rAttr->fs_file->meta->size - 1) % COMPRESSION_UNIT_SIZE) + 1 :
        COMPRESSION_UNIT_SIZE;

    if (uncLen != expUncLen) {
        error_detected(TSK_ERR_FS_READ,
            "%s: compressed block decompressed to %u bytes, "
            "should have been %u bytes", __func__, uncLen, expUncLen);
        return -1;
    }

    // There are now uncLen bytes of uncompressed data available from
    // this comp unit.
    return uncLen;
}


uint8_t
hfs_attr_walk_compressed_rsrc(const TSK_FS_ATTR * fs_attr,
    int flags, TSK_FS_FILE_WALK_CB a_action, void *ptr,
    int (*read_block_table)(const TSK_FS_ATTR *rAttr,
                            CMP_OFFSET_ENTRY** offsetTableOut,
                            uint32_t* tableSizeOut,
                            uint32_t* tableOffsetOut),
    int (*decompress_block)(char* rawBuf,
                            uint32_t len,
                            char* uncBuf,
                            uint64_t* uncLen))
{
    TSK_FS_INFO *fs;
    TSK_FS_FILE *fs_file;
    const TSK_FS_ATTR *rAttr;   // resource fork attribute
    char *rawBuf = NULL;               // compressed data
    char *uncBuf = NULL;               // uncompressed data
    uint32_t offsetTableOffset;
    uint32_t offsetTableSize;         // The number of table entries
    CMP_OFFSET_ENTRY *offsetTable = NULL;
    size_t indx;                // index for looping over the offset table
    TSK_OFF_T off = 0;          // the offset in the uncompressed data stream consumed thus far

    if (tsk_verbose)
        tsk_fprintf(stderr,
            "%s:  Entered, because this is a compressed file with compressed data in the resource fork\n", __func__);

    // clean up any error messages that are lying around
    tsk_error_reset();
    if ((fs_attr == NULL) || (fs_attr->fs_file == NULL)
        || (fs_attr->fs_file->meta == NULL)
        || (fs_attr->fs_file->fs_info == NULL)) {
        tsk_error_set_errno(TSK_ERR_FS_ARG);
        tsk_error_set_errstr("%s: Null arguments given\n", __func__);
        return 1;
    }

    // Check that the ATTR being read is the main DATA resource, 128-0,
    // because this is the only one that can be compressed in HFS+
    if ((fs_attr->id != HFS_FS_ATTR_ID_DATA) ||
        (fs_attr->type != TSK_FS_ATTR_TYPE_HFS_DATA)) {
        error_detected(TSK_ERR_FS_ARG,
            "%s: arg specified an attribute %u-%u that is not the data fork, "
            "Only the data fork can be compressed.", __func__, fs_attr->type,
            fs_attr->id);
        return 1;
    }

    /* This MUST be a compressed attribute     */
    if (!(fs_attr->flags & TSK_FS_ATTR_COMP)) {
        error_detected(TSK_ERR_FS_FWALK,
            "%s: called with non-special attribute: %x",
            __func__, fs_attr->flags);
        return 1;
    }

    fs = fs_attr->fs_file->fs_info;
    fs_file = fs_attr->fs_file;

    /********  Open the Resource Fork ***********/

    // find the attribute for the resource fork
    rAttr =
        tsk_fs_file_attr_get_type(fs_file, TSK_FS_ATTR_TYPE_HFS_RSRC,
        HFS_FS_ATTR_ID_RSRC, TRUE);
    if (rAttr == NULL) {
        error_returned
            (" %s: could not get the attribute for the resource fork of the file", __func__);
        return 1;
    }

    // read the offset table from the fork header
    if (!read_block_table(rAttr, &offsetTable, &offsetTableSize, &offsetTableOffset)) {
      return 1;
    }

    // Allocate two buffers for the raw and uncompressed data
    /* Raw data can be COMPRESSION_UNIT_SIZE+1 if the data is not
     * compressed and there is a 1-byte flag that indicates that
     * the data is not compressed. */
    rawBuf = (char *) tsk_malloc(COMPRESSION_UNIT_SIZE + 1);
    if (rawBuf == NULL) {
        error_returned
            (" %s: buffers for reading and uncompressing", __func__);
        goto on_error;
    }

    uncBuf = (char *) tsk_malloc(COMPRESSION_UNIT_SIZE);
    if (uncBuf == NULL) {
        error_returned
            (" %s: buffers for reading and uncompressing", __func__);
        goto on_error;
    }

    // FOR entry in the table DO
    for (indx = 0; indx < offsetTableSize; ++indx) {
        ssize_t uncLen;        // uncompressed length
        unsigned int blockSize;
        uint64_t lumpSize;
        uint64_t remaining;
        char *lumpStart;

        switch ((uncLen = read_and_decompress_block(
                    rAttr, rawBuf, uncBuf,
                    offsetTable, offsetTableSize, offsetTableOffset, indx,
                    decompress_block)))
        {
        case -1:
            goto on_error;
        case  0:
            continue;
        default:
            break;
        }

        // Call the a_action callback with "Lumps"
        // that are at most the block size.
        blockSize = fs->block_size;
        remaining = uncLen;
        lumpStart = uncBuf;

        while (remaining > 0) {
            int retval;         // action return value
            lumpSize = remaining <= blockSize ? remaining : blockSize;

            // Apply the callback function
            if (tsk_verbose)
                tsk_fprintf(stderr,
                    "%s: Calling action on lump of size %"
                    PRIu64 " offset %" PRIu64 " in the compression unit\n",
                    __func__, lumpSize, uncLen - remaining);
            if (lumpSize > SIZE_MAX) {
                error_detected(TSK_ERR_FS_FWALK,
                    " %s: lumpSize is too large for the action", __func__);
                goto on_error;
            }

            retval = a_action(fs_attr->fs_file, off, 0, lumpStart,
                (size_t) lumpSize,   // cast OK because of above test
                TSK_FS_BLOCK_FLAG_COMP, ptr);

            if (retval == TSK_WALK_ERROR) {
                error_detected(TSK_ERR_FS | 201,
                    "%s: callback returned an error", __func__);
                goto on_error;
            }
            else if (retval == TSK_WALK_STOP) {
                break;
            }

            // Find the next lump
            off += lumpSize;
            remaining -= lumpSize;
            lumpStart += lumpSize;
        }
    }

    // Done, so free up the allocated resources.
    free(offsetTable);
    free(rawBuf);
    free(uncBuf);
    return 0;

on_error:
    free(offsetTable);
    free(rawBuf);
    free(uncBuf);
    return 0;
}


#ifdef HAVE_LIBZ
uint8_t
hfs_attr_walk_zlib_rsrc(const TSK_FS_ATTR * fs_attr,
    int flags, TSK_FS_FILE_WALK_CB a_action, void *ptr)
{
    return hfs_attr_walk_compressed_rsrc(
      fs_attr, flags, a_action, ptr,
      hfs_read_zlib_block_table,
      hfs_decompress_zlib_block
    );
}
#endif


uint8_t
hfs_attr_walk_lzvn_rsrc(const TSK_FS_ATTR * fs_attr,
    int flags, TSK_FS_FILE_WALK_CB a_action, void *ptr)
{
    return hfs_attr_walk_compressed_rsrc(
      fs_attr, flags, a_action, ptr,
      hfs_read_lzvn_block_table,
      hfs_decompress_lzvn_block
    );
}


/** \internal
 *
 * @returns number of bytes read or -1 on error (incl if offset is past EOF)
 */
ssize_t
hfs_file_read_compressed_rsrc(const TSK_FS_ATTR * a_fs_attr,
    TSK_OFF_T a_offset, char *a_buf, size_t a_len,
    int (*read_block_table)(const TSK_FS_ATTR *rAttr,
                            CMP_OFFSET_ENTRY** offsetTableOut,
                            uint32_t* tableSizeOut,
                            uint32_t* tableOffsetOut),
    int (*decompress_block)(char* rawBuf,
                            uint32_t len,
                            char* uncBuf,
                            uint64_t* uncLen))
{
    TSK_FS_FILE *fs_file;
    const TSK_FS_ATTR *rAttr;
    char *rawBuf = NULL;
    char *uncBuf = NULL;
    uint32_t offsetTableOffset;
    uint32_t offsetTableSize;         // Size of the offset table
    CMP_OFFSET_ENTRY *offsetTable = NULL;
    size_t indx;                // index for looping over the offset table
    uint32_t startUnit = 0;
    uint32_t startUnitOffset = 0;
    uint32_t endUnit = 0;
    uint64_t bytesCopied;

    if (tsk_verbose)
        tsk_fprintf(stderr,
            "%s: called because this file is compressed, with data in the resource fork\n", __func__);

    // Reading zero bytes?  OK at any offset, I say!
    if (a_len == 0)
        return 0;

    if (a_offset < 0 || a_len < 0) {
        error_detected(TSK_ERR_FS_ARG,
            "%s: reading from file at a negative offset, or negative length",
             __func__);
        return -1;
    }

    if (a_len > SIZE_MAX / 2) {
        error_detected(TSK_ERR_FS_ARG,
            "%s: trying to read more than SIZE_MAX/2 is not supported.",
            __func__);
        return -1;
    }

    if ((a_fs_attr == NULL) || (a_fs_attr->fs_file == NULL)
        || (a_fs_attr->fs_file->meta == NULL)
        || (a_fs_attr->fs_file->fs_info == NULL)) {
        error_detected(TSK_ERR_FS_ARG,
            "%s: NULL parameters passed", __func__);
        return -1;
    }

    // This should be a compressed file.  If not, that's an error!
    if (!(a_fs_attr->flags & TSK_FS_ATTR_COMP)) {
        error_detected(TSK_ERR_FS_ARG,
            "%s: called with non-special attribute: %x",
            __func__, a_fs_attr->flags);
        return -1;
    }

    // Check that the ATTR being read is the main DATA resource, 4352-0,
    // because this is the only one that can be compressed in HFS+
    if ((a_fs_attr->id != HFS_FS_ATTR_ID_DATA) ||
        (a_fs_attr->type != TSK_FS_ATTR_TYPE_HFS_DATA)) {
        error_detected(TSK_ERR_FS_ARG,
            "%s: arg specified an attribute %u-%u that is not the data fork, "
            "Only the data fork can be compressed.", __func__,
            a_fs_attr->type, a_fs_attr->id);
        return -1;
    }

    /********  Open the Resource Fork ***********/
    // The file
    fs_file = a_fs_attr->fs_file;

    // find the attribute for the resource fork
    rAttr =
        tsk_fs_file_attr_get_type(fs_file, TSK_FS_ATTR_TYPE_HFS_RSRC,
        HFS_FS_ATTR_ID_RSRC, TRUE);
    if (rAttr == NULL) {
        error_returned
            (" %s: could not get the attribute for the resource fork of the file", __func__);
        return -1;
    }

    // read the offset table from the fork header
    if (!read_block_table(rAttr, &offsetTable, &offsetTableSize, &offsetTableOffset)) {
      return -1;
    }

    // Compute the range of compression units needed for the request
    startUnit = a_offset / COMPRESSION_UNIT_SIZE;
    startUnitOffset = a_offset % COMPRESSION_UNIT_SIZE;
    endUnit = (a_offset + a_len - 1) / COMPRESSION_UNIT_SIZE;

    if (startUnit >= offsetTableSize || endUnit >= offsetTableSize) {
        error_detected(TSK_ERR_FS_ARG,
            "%s: range of bytes requested %lld - %lld falls past the "
            "end of the uncompressed stream %llu\n",
            __func__, a_offset, a_offset + a_len,
            offsetTable[offsetTableSize-1].offset +
            offsetTable[offsetTableSize-1].length);
        goto on_error;
    }

    if (tsk_verbose)
        tsk_fprintf(stderr,
            "%s: reading compression units: %" PRIu32
            " to %" PRIu32 "\n", __func__, startUnit, endUnit);
    bytesCopied = 0;

    // Allocate buffers for the raw and uncompressed data
    /* Raw data can be COMPRESSION_UNIT_SIZE+1 if the zlib data is not
     * compressed and there is a 1-byte flag that indicates that
     * the data is not compressed. */
    rawBuf = (char *) tsk_malloc(COMPRESSION_UNIT_SIZE + 1);
    if (rawBuf == NULL) {
        error_returned
            (" %s: buffers for reading and uncompressing", __func__);
        goto on_error;
    }

    uncBuf = (char *) tsk_malloc(COMPRESSION_UNIT_SIZE);
    if (uncBuf == NULL) {
        error_returned
            (" %s: buffers for reading and uncompressing", __func__);
        goto on_error;
    }

    // Read from the indicated comp units
    for (indx = startUnit; indx <= endUnit; ++indx) {
        uint64_t uncLen;
        char *uncBufPtr = uncBuf;
        size_t bytesToCopy;

        switch ((uncLen = read_and_decompress_block(
                    rAttr, rawBuf, uncBuf,
                    offsetTable, offsetTableSize, offsetTableOffset, indx,
                    decompress_block)))
        {
        case -1:
            goto on_error;
        case  0:
            continue;
        default:
            break;
        }

        // If this is the first comp unit, then we must skip over the
        // startUnitOffset bytes.
        if (indx == startUnit) {
            uncLen -= startUnitOffset;
            uncBufPtr += startUnitOffset;
        }

        // How many bytes to copy from this compression unit?

        if (bytesCopied + uncLen < (uint64_t) a_len)    // cast OK because a_len > 0
            bytesToCopy = (size_t) uncLen;      // uncLen <= size of compression unit, which is small, so cast is OK
        else
            bytesToCopy = (size_t) (((uint64_t) a_len) - bytesCopied);  // diff <= compression unit size, so cast is OK

        // Copy into the output buffer, and update bookkeeping.
        memcpy(a_buf + bytesCopied, uncBufPtr, bytesToCopy);
        bytesCopied += bytesToCopy;
    }

    // Well, we don't know (without a lot of work) what the
    // true uncompressed size of the stream is.  All we know is the "upper bound" which
    // assumes that all of the compression units expand to their full size.  If we did
    // know the true size, then we could reject requests that go beyond the end of the
    // stream.  Instead, we treat the stream as if it is padded out to the full size of
    // the last compression unit with zeros.

    // Have we read and copied all of the bytes requested?
    if (bytesCopied < a_len) {
        // set the remaining bytes to zero
        memset(a_buf + bytesCopied, 0, a_len - (size_t) bytesCopied);   // cast OK because diff must be < compression unit size
    }

    free(offsetTable);
    free(rawBuf);
    free(uncBuf);

    return (ssize_t) bytesCopied;       // cast OK, cannot be greater than a_len which cannot be greater than SIZE_MAX/2 (rounded down).

on_error:
    free(offsetTable);
    free(rawBuf);
    free(uncBuf);
    return -1;
}


#ifdef HAVE_LIBZ
ssize_t
hfs_file_read_zlib_rsrc(const TSK_FS_ATTR * a_fs_attr,
    TSK_OFF_T a_offset, char *a_buf, size_t a_len)
{
    return hfs_file_read_compressed_rsrc(
        a_fs_attr, a_offset, a_buf, a_len,
        hfs_read_zlib_block_table,
        hfs_decompress_zlib_block
    );
}
#endif


ssize_t
hfs_file_read_lzvn_rsrc(const TSK_FS_ATTR * a_fs_attr,
    TSK_OFF_T a_offset, char *a_buf, size_t a_len)
{
    return hfs_file_read_compressed_rsrc(
        a_fs_attr, a_offset, a_buf, a_len,
        hfs_read_lzvn_block_table,
        hfs_decompress_lzvn_block
    );
}


int hfs_decompress_noncompressed_attr(char* rawBuf, uint32_t rawSize, uint64_t uncSize, char** dstBuf, uint64_t* dstSize, int* dstBufFree) {
    if (tsk_verbose)
        tsk_fprintf(stderr,
            "%s: Leading byte, 0x%02x, indicates that the data is not really compressed.\n"
            "%s:  Loading the default DATA attribute.", __func__, rawBuf[0], __func__);

    *dstBuf = rawBuf + 1;  // + 1 indicator byte
    *dstSize = uncSize;
    *dstBufFree = FALSE;
    return 1;
}


int hfs_decompress_zlib_attr(char* rawBuf, uint32_t rawSize, uint64_t uncSize, char** dstBuf, uint64_t* dstSize, int* dstBufFree)
{
    if ((rawBuf[0] & 0x0F) == 0x0F) {
        return hfs_decompress_noncompressed_attr(
            rawBuf, rawSize, uncSize, dstBuf, dstSize, dstBufFree);
    }
    else {
#ifdef HAVE_LIBZ
        char* uncBuf = NULL;
        uint64_t uLen;
        unsigned long bytesConsumed;
        int infResult;

        if (tsk_verbose)
            tsk_fprintf(stderr,
                        "%s: Uncompressing (inflating) data.", __func__);
        // Uncompress the remainder of the attribute, and load as 128-0
        // Note: cast is OK because uncSize will be quite modest, < 4000.

        uncBuf = (char *) tsk_malloc((size_t) uncSize + 100); // add some extra space
        if (uncBuf == NULL) {
            error_returned
                (" - %s, space for the uncompressed attr", __func__);
            return 0;
        }

        infResult = zlib_inflate(rawBuf, (uint64_t) rawSize,
                                 uncBuf, (uint64_t) (uncSize + 100),
                                 &uLen, &bytesConsumed);
        if (infResult != 0) {
            error_returned
                (" %s, zlib could not uncompress attr", __func__);
            free(uncBuf);
            return 0;
        }

        if (bytesConsumed != rawSize) {
            error_detected(TSK_ERR_FS_READ,
                " %s, decompressor did not consume the whole compressed data",
                __func__);
            free(uncBuf);
            return 0;
        }

        *dstBuf = uncBuf;
        *dstSize = uncSize;
        *dstBufFree = TRUE;
#else
        // ZLIB compression library is not available, so we will load a
        // zero-length default DATA attribute. Without this, icat may
        // misbehave.

        if (tsk_verbose)
            tsk_fprintf(stderr,
                        "%s: ZLIB not available, so loading an empty default DATA attribute.\n", __func__);

        // Dummy is one byte long, so the ptr is not null, but we set the
        // length to zero bytes, so it is never read.
        static uint8_t dummy[1];

        *dstBuf = dummy;
        *dstSize = 0;
        *dstBufFree = FALSE;
#endif
    }

    return 1;
}


int hfs_decompress_lzvn_attr(char* rawBuf, uint32_t rawSize, uint64_t uncSize, char** dstBuf, uint64_t* dstSize, int* dstBufFree)
{
    if (rawBuf[0] == 0x06) {
        return hfs_decompress_noncompressed_attr(
            rawBuf, rawSize, uncSize, dstBuf, dstSize, dstBufFree);
    }
    
    char* uncBuf = (char *) tsk_malloc((size_t) uncSize);
    *dstSize = lzvn_decode_buffer(uncBuf, uncSize, rawBuf, rawSize);
    *dstBuf = uncBuf;
    *dstBufFree = TRUE;

    return 1;
}


int
hfs_file_read_compressed_attr(TSK_FS_FILE* fs_file,
                              uint8_t cmpType,
                              char* buffer,
                              uint32_t attributeLength,
                              uint64_t uncSize,
                              int (*decompress_attr)(char* rawBuf,
                                                     uint32_t rawSize,
                                                     uint64_t uncSize,
                                                     char** dstBuf,
                                                     uint64_t* dstSize,
                                                     int* dstBufFree))
{
    // Data is inline. We will load the uncompressed data as a
    // resident attribute.
    if (tsk_verbose)
        tsk_fprintf(stderr,
            "%s: Compressed data is inline in the attribute, will load this as the default DATA attribute.\n", __func__);

    if (attributeLength <= 16) {
        if (tsk_verbose)
            tsk_fprintf(stderr,
                "%s: WARNING, Compression Record of type %u is not followed by"
                " compressed data. No data will be loaded into the DATA"
                " attribute.\n", __func__, cmpType);

        // oddly, this is not actually considered an error
        return 1;
    }

    TSK_FS_ATTR *fs_attr_unc;

    // There is data following the compression record, as there should be.
    if ((fs_attr_unc = tsk_fs_attrlist_getnew(
          fs_file->meta->attr, TSK_FS_ATTR_RES)) == NULL)
    {
        error_returned(" - %s, FS_ATTR for uncompressed data", __func__);
        return 0;
    }

    char* dstBuf;
    uint64_t dstSize;
    int dstBufFree = FALSE;

    if (!decompress_attr(buffer + 16, attributeLength - 16, uncSize,
                         &dstBuf, &dstSize, &dstBufFree)) {
        return 0;
    }

    if (dstSize != uncSize) {
        error_detected(TSK_ERR_FS_READ,
            " %s, actual uncompressed size not equal to the size in the compression record", __func__);
        goto on_error;
    }

    if (tsk_verbose)
       tsk_fprintf(stderr,
                   "%s: Loading decompressed data as default DATA attribute.",
                   __func__);

    // Load the remainder of the attribute as 128-0
    // set the details in the fs_attr structure.
    // Note, we are loading this as a RESIDENT attribute.
    if (tsk_fs_attr_set_str(fs_file,
                            fs_attr_unc, "DATA",
                            TSK_FS_ATTR_TYPE_HFS_DATA,
                            HFS_FS_ATTR_ID_DATA, dstBuf,
                            dstSize))
    {
        error_returned(" - %s", __func__);
        goto on_error;
    }

    if (dstBufFree) {
        free(dstBuf);
    }
    return 1;

on_error:
    if (dstBufFree) {
        free(dstBuf);
    }
    return 0;
}


int hfs_file_read_zlib_attr(TSK_FS_FILE* fs_file,
                            char* buffer,
                            uint32_t attributeLength,
                            uint64_t uncSize)
{
    return hfs_file_read_compressed_attr(
        fs_file, DECMPFS_TYPE_ZLIB_ATTR,
        buffer, attributeLength, uncSize,
        hfs_decompress_zlib_attr
    );
}


int hfs_file_read_lzvn_attr(TSK_FS_FILE* fs_file,
                            char* buffer,
                            uint32_t attributeLength,
                            uint64_t uncSize)
{
    return hfs_file_read_compressed_attr(
        fs_file, DECMPFS_TYPE_LZVN_ATTR,
        buffer, attributeLength, uncSize,
        hfs_decompress_lzvn_attr
    );
}


typedef struct {
    TSK_FS_INFO *fs;            // the HFS file system
    TSK_FS_FILE *file;          // the Attributes file, if open
    hfs_btree_header_record *header;    // the Attributes btree header record.
    // For Convenience, unpacked values.
    TSK_ENDIAN_ENUM endian;
    uint32_t rootNode;
    uint16_t nodeSize;
    uint16_t maxKeyLen;
} ATTR_FILE_T;


/** \internal
 * Open the Attributes file, and read the btree header record. Fill in the fields of the ATTR_FILE_T struct.
 *
 * @param fs -- the HFS file system
 * @param header -- the header record struct
 *
 * @return 1 on error, 0 on success
 */
static uint8_t
open_attr_file(TSK_FS_INFO * fs, ATTR_FILE_T * attr_file)
{

    int cnt;                    // will hold bytes read

    hfs_btree_header_record *hrec;

    // clean up any error messages that are lying around
    tsk_error_reset();

    if (fs == NULL) {
        tsk_error_set_errno(TSK_ERR_FS_ARG);
        tsk_error_set_errstr("open_attr_file: fs is NULL");
        return 1;
    }

    if (attr_file == NULL) {
        tsk_error_set_errno(TSK_ERR_FS_ARG);
        tsk_error_set_errstr("open_attr_file: attr_file is NULL");
        return 1;
    }

    // Open the Attributes File
    attr_file->file =
        tsk_fs_file_open_meta(fs, NULL, HFS_ATTRIBUTES_FILE_ID);

    if (attr_file->file == NULL) {
        tsk_error_set_errno(TSK_ERR_FS_READ);
        tsk_error_set_errstr
            ("open_attr_file: could not open the Attributes file");
        return 1;
    }

    // Allocate some space for the Attributes btree header record (which
    //       is passed back to the caller)
    hrec = (hfs_btree_header_record *)
        malloc(sizeof(hfs_btree_header_record));

    if (hrec == NULL) {
        tsk_error_set_errno(TSK_ERR_FS);
        tsk_error_set_errstr
            ("open_attr_file: could not malloc space for Attributes header record");
        return 1;
    }

    // Read the btree header record
    cnt = tsk_fs_file_read(attr_file->file,
        14,
        (char *) hrec,
        sizeof(hfs_btree_header_record), (TSK_FS_FILE_READ_FLAG_ENUM) 0);
    if (cnt != sizeof(hfs_btree_header_record)) {
        tsk_error_set_errno(TSK_ERR_FS_READ);
        tsk_error_set_errstr
            ("open_attr_file: could not open the Attributes file");
        tsk_fs_file_close(attr_file->file);
        free(hrec);
        return 1;
    }

    // Fill in the fields of the attr_file struct (which was passed in by the caller)
    attr_file->fs = fs;
    attr_file->header = hrec;
    attr_file->endian = fs->endian;
    attr_file->nodeSize = tsk_getu16(attr_file->endian, hrec->nodesize);
    attr_file->rootNode = tsk_getu32(attr_file->endian, hrec->rootNode);
    attr_file->maxKeyLen = tsk_getu16(attr_file->endian, hrec->maxKeyLen);

    return 0;
}


/** \internal
 * Closes and frees the data structures associated with ATTR_FILE_T
 */
static uint8_t
close_attr_file(ATTR_FILE_T * attr_file)
{
    if (attr_file == NULL) {
        tsk_error_set_errno(TSK_ERR_FS_READ);
        tsk_error_set_errstr("close_attr_file: NULL attr_file arg");
        return 1;
    }

    if (attr_file->file != NULL) {
        tsk_fs_file_close(attr_file->file);
        attr_file->file = NULL;
    }
    if (attr_file->header != NULL) {
        free(attr_file->header);
        attr_file->header = NULL;
    }
    attr_file->rootNode = 0;
    attr_file->nodeSize = 0;
    // Note that we leave the fs component alone.
    return 0;
}


static const char *
hfs_attrTypeName(uint32_t typeNum)
{
    switch (typeNum) {
    case TSK_FS_ATTR_TYPE_HFS_DEFAULT:
        return "DFLT";
    case TSK_FS_ATTR_TYPE_HFS_DATA:
        return "DATA";
    case TSK_FS_ATTR_TYPE_HFS_EXT_ATTR:
        return "ExATTR";
    case TSK_FS_ATTR_TYPE_HFS_COMP_REC:
        return "CMPF";
    case TSK_FS_ATTR_TYPE_HFS_RSRC:
        return "RSRC";
    default:
        return "UNKN";
    }
}


// TODO: Function description missing here no idea what it is supposed to return
// in which circumstances.
static uint8_t
hfs_load_extended_attrs(TSK_FS_FILE * fs_file,
    unsigned char *isCompressed, unsigned char *cmpType,
    uint64_t *uncompressedSize)
{
    TSK_FS_INFO *fs = fs_file->fs_info;
    uint64_t fileID;
    ATTR_FILE_T attrFile;
    int cnt;                    // count of chars read from file.
    uint8_t *nodeData;
    TSK_ENDIAN_ENUM endian;
    hfs_btree_node *nodeDescriptor;     // The node descriptor
    uint32_t nodeID;            // The number or ID of the Attributes file node to read.
    hfs_btree_key_attr *keyB;   // ptr to the key of the Attr file record.
    unsigned char done;         // Flag to indicate that we are done looping over leaf nodes
    uint16_t attribute_counter = 2;     // The ID of the next attribute to be loaded.
    HFS_INFO *hfs;
    char *buffer = NULL;   // buffer to hold the attribute

    tsk_error_reset();

    // The CNID (or inode number) of the file
    //  Note that in TSK such numbers are 64 bits, but in HFS+ they are only 32 bits.
    fileID = fs_file->meta->addr;

    if (fs == NULL) {
        error_detected(TSK_ERR_FS_ARG,
            "hfs_load_extended_attrs: NULL fs arg");
        return 1;
    }

    hfs = (HFS_INFO *) fs;

    if (!hfs->has_attributes_file) {
        // No attributes file, and so, no extended attributes
        return 0;
    }

    if (tsk_verbose) {
        tsk_fprintf(stderr,
            "hfs_load_extended_attrs:  Processing file %" PRIuINUM "\n",
            fileID);
    }

    // Open the Attributes File
    if (open_attr_file(fs, &attrFile)) {
        error_returned
            ("hfs_load_extended_attrs: could not open Attributes file");
        return 1;
    }

    // Is the Attributes file empty?
    if (attrFile.rootNode == 0) {
        if (tsk_verbose)
            tsk_fprintf(stderr,
                "hfs_load_extended_attrs: Attributes file is empty\n");
        close_attr_file(&attrFile);
        *isCompressed = FALSE;
        *cmpType = 0;
        return 0;
    }

    // A place to hold one node worth of data
    nodeData = (uint8_t *) malloc(attrFile.nodeSize);
    if (nodeData == NULL) {
        error_detected(TSK_ERR_AUX_MALLOC,
            "hfs_load_extended_attrs: Could not malloc space for an Attributes file node");
        goto on_error;
    }

    // Initialize these
    *isCompressed = FALSE;
    *cmpType = 0;

    endian = attrFile.fs->endian;

    // Start with the root node
    nodeID = attrFile.rootNode;

    // While loop, over nodes in path from root node to the correct LEAF node.
    while (1) {
        uint16_t numRec;        // Number of records in the node
        int recIndx;            // index for looping over records

        if (tsk_verbose) {
            tsk_fprintf(stderr,
                "hfs_load_extended_attrs: Reading Attributes File node with ID %"
                PRIu32 "\n", nodeID);
        }


        /* Read the node */
        cnt = tsk_fs_file_read(attrFile.file,
            nodeID * attrFile.nodeSize,
            (char *) nodeData,
            attrFile.nodeSize, (TSK_FS_FILE_READ_FLAG_ENUM) 0);
        if (cnt != attrFile.nodeSize) {
            error_returned
                ("hfs_load_extended_attrs: Could not read in a node from the Attributes File");
            goto on_error;
        }

        /** Node has a:
         * Descriptor
         * Set of records
         * Table at the end with pointers to the records
         */
        // Parse the Node header
        nodeDescriptor = (hfs_btree_node *) nodeData;

        // If we are at a leaf node, then we have found the right node
        if (nodeDescriptor->type == HFS_ATTR_NODE_LEAF) {
            break;
        }

        // This had better be an INDEX node, if not its an error
        else if (nodeDescriptor->type != HFS_ATTR_NODE_INDEX) {
            error_detected(TSK_ERR_FS_READ,
                "hfs_load_extended_attrs: Reached a non-INDEX and non-LEAF node in searching the Attributes File");
            goto on_error;
        }

        // OK, we are in an INDEX node.  loop over the records to find the last one whose key is
        // smaller than or equal to the desired key

        numRec = tsk_getu16(endian, nodeDescriptor->num_rec);
        if (numRec == 0) {
            // This is wrong, there must always be at least 1 record in an INDEX node.
            error_detected(TSK_ERR_FS_READ,
                "hfs_load_extended_attrs:Attributes File index node %"
                PRIu32 " has zero records", nodeID);
            goto on_error;
        }

        for (recIndx = 0; recIndx < numRec; ++recIndx) {
            uint16_t keyLength;
            int comp;           // comparison result
            char *compStr;      // comparison result, as a string
            uint8_t *recData;   // pointer to the data part of the record
            uint32_t keyFileID;

            // The offset to the record is stored in table at end of node
            uint8_t *recOffsetTblEntry = &nodeData[attrFile.nodeSize - (2 * (recIndx + 1))];  // data describing where this record is
            uint16_t recOffset = tsk_getu16(endian, recOffsetTblEntry);
            //uint8_t * nextRecOffsetData = &nodeData[attrFile.nodeSize - 2* (recIndx+2)];

            // make sure the record and first fields are in the buffer
            if (recOffset + 14 > attrFile.nodeSize) {
                error_detected(TSK_ERR_FS_READ,
                    "hfs_load_extended_attrs: Unable to process attribute (offset too big)");
                goto on_error;
            }

            // Pointer to first byte of record
            uint8_t *recordBytes = &nodeData[recOffset];


            // Cast that to the Attributes file key (n.b., the key is the first thing in the record)
            keyB = (hfs_btree_key_attr *) recordBytes;

            // Is this key less than what we are seeking?
            //int comp = comp_attr_key(endian, keyB, fileID, attrName, startBlock);

            keyFileID = tsk_getu32(endian, keyB->file_id);
            if (keyFileID < fileID) {
                comp = -1;
                compStr = "less than";
            }
            else if (keyFileID > fileID) {
                comp = 1;
                compStr = "greater than";
            }
            else {
                comp = 0;
                compStr = "equal to";
            }
            if (tsk_verbose)
                tsk_fprintf(stderr,
                    "hfs_load_extended_attrs: INDEX record %d, fileID %"
                    PRIu32 " is %s the file ID we are seeking, %" PRIu32
                    ".\n", recIndx, keyFileID, compStr, fileID);
            if (comp > 0) {
                // The key of this record is greater than what we are seeking
                if (recIndx == 0) {
                    // This is the first record, so no records are appropriate
                    // Nothing in this btree will match.  We can stop right here.
                    goto on_exit;
                }

                // This is not the first record, so, the previous record's child is the one we want.
                break;
            }

            // CASE:  key in this record matches the key we are seeking.  The previous record's child
            // is the one we want.  However, if this is the first record, then we want THIS record's child.
            if (comp == 0 && recIndx != 0) {
                break;
            }

<<<<<<< HEAD
            // Extract the child node ID from the data of the record
            recData = &record[keyLength + 2];   // This is +2 because key_len does not include the
            // length of the key_len field itself.

            // Data must start on an even offset from the beginning of the record.
            // So, correct this if needed.
            if ((recData - record) % 2) {
=======

            // Extract the child node ID from the record data (stored after the key)
            keyLength = tsk_getu16(endian, keyB->key_len);
            // make sure the fields we care about are still in the buffer
            // +2 is because key_len doesn't include its own length
            // +4 is because of the amount of data we read from the data
            if (recOffset + keyLength + 2 + 4 > attrFile.nodeSize) {
                error_detected(TSK_ERR_FS_READ,
                    "hfs_load_extended_attrs: Unable to process attribute");
                goto on_error;
            }

            recData = &recordBytes[keyLength + 2];   

            // Data must start on an even offset from the beginning of the record.
            // So, correct this if needed.
            diff = recData - recordBytes;
            if (2 * (diff / 2) != diff) {
>>>>>>> 79164265
                recData += 1;
            }

            // The next four bytes should be the Node ID of the child of this node.
            nodeID = tsk_getu32(endian, recData);

            // At this point, either comp<0 or comp=0 && recIndx=0.  In the latter case we want to
            // descend to the child of this node, so we break.
            if (recIndx == 0 && comp == 0) {
                break;
            }

            // CASE: key in this record is less than key we seek.  comp < 0
            // So, continue looping over records in this node.

        }                       // END loop over records

    }                           // END while loop over Nodes in path from root to LEAF node

    // At this point nodeData holds the contents of a LEAF node with the right range of keys
    // and nodeDescriptor points to the descriptor of that node.

    // Loop over successive LEAF nodes, starting with this one
    done = FALSE;
    while (!done) {
        uint16_t numRec;        // number of records
        unsigned int recIndx;            // index for looping over records

        if (tsk_verbose)
            tsk_fprintf(stderr,
                "hfs_load_extended_attrs: Attributes File LEAF Node %"
                PRIu32 ".\n", nodeID);
        numRec = tsk_getu16(endian, nodeDescriptor->num_rec);
        // Note, leaf node could have one (or maybe zero) records

        // Loop over the records in this node
<<<<<<< HEAD
        for (recIndx = 0; recIndx < numRec; ++recIndx) {
            // Offset of the record
            uint8_t *recOffsetData = &nodeData[attrFile.nodeSize - 2 * (recIndx + 1)];  // data describing where this record is
            uint16_t recOffset = tsk_getu16(endian, recOffsetData);
            uint16_t keyLength;
=======
        for (recIndx = 0; recIndx < numRec; recIndx++) {
            
            // The offset to the record is stored in table at end of node
            uint8_t *recOffsetTblEntry = &nodeData[attrFile.nodeSize - (2 * (recIndx + 1))];  // data describing where this record is
            uint16_t recOffset = tsk_getu16(endian, recOffsetTblEntry);
            
>>>>>>> 79164265
            int comp;           // comparison result
            char *compStr;      // comparison result as a string
            uint32_t keyFileID;

            // make sure the record and first fields are in the buffer
            if (recOffset + 14 > attrFile.nodeSize) {
                error_detected(TSK_ERR_FS_READ,
                    "hfs_load_extended_attrs: Unable to process attribute (offset too big)");
                goto on_error;
            }

            // Pointer to first byte of record
            uint8_t *recordBytes = &nodeData[recOffset];

            // Cast that to the Attributes file key
            keyB = (hfs_btree_key_attr *) recordBytes;
            
            // Compare recordBytes key to the key that we are seeking
            keyFileID = tsk_getu32(endian, keyB->file_id);

            //fprintf(stdout, " Key file ID = %lu\n", keyFileID);
            if (keyFileID < fileID) {
                comp = -1;
                compStr = "less than";
            }
            else if (keyFileID > fileID) {
                comp = 1;
                compStr = "greater than";
            }
            else {
                comp = 0;
                compStr = "equal to";
            }

            if (tsk_verbose)
                tsk_fprintf(stderr,
                    "hfs_load_extended_attrs: LEAF Record key file ID %"
                    PRIu32 " is %s the desired file ID %" PRIu32 "\n",
                    keyFileID, compStr, fileID);
            // Are they the same?
            if (comp == 0) {
                // Yes, so load this attribute

                uint8_t *recData;       // pointer to the data part of the recordBytes
                hfs_attr_data *attrData;
                uint32_t attributeLength;
<<<<<<< HEAD
                uint32_t recordType;

=======
                int diff;       // Difference in bytes between the start of the recordBytes and the start of data.
                uint16_t keyLength;
>>>>>>> 79164265
                int conversionResult;
                char nameBuff[HFS_MAX_ATTR_NAME_LEN_UTF8_B+1];
                TSK_FS_ATTR_TYPE_ENUM attrType;
                TSK_FS_ATTR *fs_attr;   // Points to the attribute to be loaded.

                keyLength = tsk_getu16(endian, keyB->key_len);
                // make sure the fields we care about are still in the buffer
                // +2 because key_len doesn't include its own length
                // +16 for the amount of data we'll read from data
                if (recOffset + keyLength + 2 + 16 > attrFile.nodeSize) {
                    error_detected(TSK_ERR_FS_READ,
                        "hfs_load_extended_attrs: Unable to process attribute");
                    goto on_error;
                }

                recData = &recordBytes[keyLength + 2];

                // Data must start on an even offset from the beginning of the record.
                // So, correct this if needed.
<<<<<<< HEAD
                if ((recData - record) % 2) {
=======
                diff = recData - recordBytes;
                if (2 * (diff / 2) != diff) {
>>>>>>> 79164265
                    recData += 1;
                }

                attrData = (hfs_attr_data *) recData;
<<<<<<< HEAD

                // Check we can process the record type before allocating memory
                recordType = tsk_getu32(endian, attrData->record_type);
                if (recordType != HFS_ATTR_RECORD_INLINE_DATA) {
                  error_detected(TSK_ERR_FS_UNSUPTYPE,
                      "hfs_load_extended_attrs: Unsupported record type: (%d)",
                      recordType);
                  goto on_error;
                }

=======
                
>>>>>>> 79164265
                // This is the length of the useful data, not including the record header
                attributeLength = tsk_getu32(endian, attrData->attr_size);

                // Check the attribute fits in the node
                //if (recordType != HFS_ATTR_RECORD_INLINE_DATA) {
                if (recOffset + keyLength + 2 + attributeLength > attrFile.nodeSize) {
                    error_detected(TSK_ERR_FS_READ,
                        "hfs_load_extended_attrs: Unable to process attribute");
                    goto on_error;
                }

                // name_len is in UTF_16 chars
                if ((uint32_t)2 * tsk_getu16(endian, keyB->attr_name_len)  > attributeLength) {
                    error_detected(TSK_ERR_FS_CORRUPT,
                        "hfs_load_extended_attrs: Name length is too long.");
                    goto on_error;
                }

                buffer = tsk_malloc(attributeLength);
                if (buffer == NULL) {
                    error_detected(TSK_ERR_AUX_MALLOC,
                        "hfs_load_extended_attrs: Could not malloc space for the attribute.");
                    goto on_error;
                }

                memcpy(buffer, attrData->attr_data, attributeLength);

                // Use the "attr_name" part of the key as the attribute name
                // but must convert to UTF8.  Unfortunately, there does not seem to
                // be any easy way to determine how long the converted string will
                // be because UTF8 is a variable length encoding. However, the longest
                // it will be is 3 * the max number of UTF16 code units.  Add one for null
                // termination.   (thanks Judson!)
                

                conversionResult = hfs_UTF16toUTF8(fs, keyB->attr_name,
                    tsk_getu16(endian, keyB->attr_name_len),
                    nameBuff, HFS_MAX_ATTR_NAME_LEN_UTF8_B+1, 0);
                if (conversionResult != 0) {
                    error_returned
                        ("-- hfs_load_extended_attrs could not convert the attr_name in the btree key into a UTF8 attribute name");
                    goto on_error;
                }

                // What is the type of this attribute?  If it is a compression record, then
                // use TSK_FS_ATTR_TYPE_HFS_COMP_REC.  Else, use TSK_FS_ATTR_TYPE_HFS_EXT_ATTR
                // Only "inline data" kind of record is handled.
                if (strcmp(nameBuff, "com.apple.decmpfs") == 0 &&
                    tsk_getu32(endian, attrData->record_type) == HFS_ATTR_RECORD_INLINE_DATA) {
                    // Now, look at the compression record
                    DECMPFS_DISK_HEADER *cmph = (DECMPFS_DISK_HEADER *) buffer;
                    *cmpType =
                        tsk_getu32(TSK_LIT_ENDIAN, cmph->compression_type);
                    uint64_t uncSize = tsk_getu64(TSK_LIT_ENDIAN,
                        cmph->uncompressed_size);

                    if (tsk_verbose)
                        tsk_fprintf(stderr,
                            "hfs_load_extended_attrs: This attribute is a compression record.\n");

                    attrType = TSK_FS_ATTR_TYPE_HFS_COMP_REC;
                    *isCompressed = TRUE;       // The data is governed by a compression record (but might not be compressed)
                    *uncompressedSize = uncSize;

                    switch (*cmpType) {
                    // Data is inline. We will load the uncompressed
                    // data as a resident attribute.
                    case DECMPFS_TYPE_ZLIB_ATTR:
                        if (!hfs_file_read_zlib_attr(
                                fs_file, buffer, attributeLength, uncSize))
                        {
                            goto on_error;
                        }
                        break;

                    case DECMPFS_TYPE_LZVN_ATTR:
                        if (!hfs_file_read_lzvn_attr(
                                fs_file, buffer, attributeLength, uncSize))
                        {
                            goto on_error;
                        }
                        break;

                    // Data is compressed in the resource fork
                    case DECMPFS_TYPE_ZLIB_RSRC:
                    case DECMPFS_TYPE_LZVN_RSRC:
                        if (tsk_verbose)
                            tsk_fprintf(stderr,
                                "%s: Compressed data is in the file Resource Fork.\n", __func__);
                        break;
                    }
                }
                else {          // Attrbute name is NOT com.apple.decmpfs
                    attrType = TSK_FS_ATTR_TYPE_HFS_EXT_ATTR;
                }               // END if attribute name is com.apple.decmpfs  ELSE clause

                if ((fs_attr =
                        tsk_fs_attrlist_getnew(fs_file->meta->attr,
                            TSK_FS_ATTR_RES)) == NULL) {
                    error_returned(" - hfs_load_extended_attrs");
                    goto on_error;
                }

                if (tsk_verbose) {
                    tsk_fprintf(stderr,
                        "hfs_load_extended_attrs: loading attribute %s, type %u (%s)\n",
                        nameBuff, (uint32_t) attrType,
                        hfs_attrTypeName((uint32_t) attrType));
                }

                // set the details in the fs_attr structure
                if (tsk_fs_attr_set_str(fs_file, fs_attr, nameBuff,
                        attrType, attribute_counter, buffer,
                        attributeLength)) {
                    error_returned(" - hfs_load_extended_attrs");
                    goto on_error;
                }

                free(buffer);
                buffer = NULL;

                ++attribute_counter;
            }                   // END if comp == 0
            if (comp == 1) {
                // since this record key is greater than our search key, all
                // subsequent records will also be greater.
                done = TRUE;
                break;
            }
        }                       // END loop over records in one LEAF node

        /*
         * We get to this point if either:
         *
         * 1. We finish the loop over records and we are still loading attributes
         *    for the given file.  In this case we are NOT done, and must read in
         *    the next leaf node, and process its records.  The following code
         *    loads the next leaf node before we return to the top of the loop.
         *
         * 2. We "broke" out of the loop over records because we found a key that
         *    whose file ID is greater than the one we are working on.  In that case
         *    we are done.  The following code does not run, and we exit the
         *    while loop over successive leaf nodes.
         */

        if (!done) {
            // We did not finish loading the attributes when we got to the end of that node,
            // so we must get the next node, and continue.

            // First determine the nodeID of the next LEAF node
            uint32_t newNodeID = tsk_getu32(endian, nodeDescriptor->flink);

            //fprintf(stdout, "Next Node ID = %u\n",  newNodeID);
            if (tsk_verbose)
                tsk_fprintf(stderr,
                    "hfs_load_extended_attrs: Processed last record of THIS node, still gathering attributes.\n");

            // If we are at the very last leaf node in the btree, then
            // this "flink" will be zero.  We break out of this loop over LEAF nodes.
            if (newNodeID == 0) {
                if (tsk_verbose)
                    tsk_fprintf(stderr,
                        "hfs_load_extended_attrs: But, there are no more leaf nodes, so we are done.\n");
                break;
            }

            if (tsk_verbose)
                tsk_fprintf(stderr,
                    "hfs_load_extended_attrs: Reading the next LEAF node %"
                    PRIu32 ".\n", nodeID);

            nodeID = newNodeID;

            cnt = tsk_fs_file_read(attrFile.file,
                nodeID * attrFile.nodeSize,
                (char *) nodeData,
                attrFile.nodeSize, (TSK_FS_FILE_READ_FLAG_ENUM) 0);
            if (cnt != attrFile.nodeSize) {
                error_returned
                    ("hfs_load_extended_attrs: Could not read in the next LEAF node from the Attributes File btree");
                goto on_error;
            }

            // Parse the Node header
            nodeDescriptor = (hfs_btree_node *) nodeData;

            // If we are NOT leaf node, then this is an error
            if (nodeDescriptor->type != HFS_ATTR_NODE_LEAF) {
                error_detected(TSK_ERR_FS_CORRUPT,
                    "hfs_load_extended_attrs: found a non-LEAF node as a successor to a LEAF node");
                goto on_error;
            }
        }                       // END if(! done)



    }                           // END while(! done)  loop over successive LEAF nodes

on_exit:
    free(nodeData);
    close_attr_file(&attrFile);
    return 0;

on_error:
    if (buffer != NULL) {
        free(buffer);
    }

    if (nodeData != NULL) {
        free(nodeData);
    }
    close_attr_file(&attrFile);
    return 1;
}

typedef struct RES_DESCRIPTOR {
    char type[5];               // type is really 4 chars, but we will null-terminate
    uint16_t id;
    uint32_t offset;
    uint32_t length;
    char *name;                 // NULL if a name is not defined for this resource
    struct RES_DESCRIPTOR *next;
} RES_DESCRIPTOR;

void
free_res_descriptor(RES_DESCRIPTOR * rd)
{
    RES_DESCRIPTOR *nxt;

    if (rd == NULL)
        return;
    nxt = rd->next;
    if (rd->name != NULL)
        free(rd->name);
    free(rd);
    free_res_descriptor(nxt);   // tail recursive
}

/**
 * The purpose of this function is to parse the resource fork of a file, and to return
 * a data structure that is, in effect, a table of contents for the resource fork.  The
 * data structure is a null-terminated linked list of entries.  Each one describes one
 * resource.  If the resource fork is empty, or if there is not a resource fork at all,
 * or an error occurs, this function returns NULL.
 *
 * A non-NULL answer should be freed by the caller, using free_res_descriptor.
 *
 */

static RES_DESCRIPTOR *
hfs_parse_resource_fork(TSK_FS_FILE * fs_file)
{

    RES_DESCRIPTOR *result = NULL;
    RES_DESCRIPTOR *last = NULL;
    TSK_FS_INFO *fs_info;
    hfs_fork *fork_info;
    hfs_fork *resForkInfo;
    uint64_t resSize;
    const TSK_FS_ATTR *rAttr;
    hfs_resource_fork_header rfHeader;
    hfs_resource_fork_header *resHead;
    uint32_t dataOffset;
    uint32_t mapOffset;
    uint32_t mapLength;
    char *map;
    int attrReadResult;
    int attrReadResult1;
    int attrReadResult2;
    hfs_resource_fork_map_header *mapHdr;
    uint16_t typeListOffset;
    uint16_t nameListOffset;
    unsigned char hasNameList;
    char *nameListBegin = NULL;
    hfs_resource_type_list *typeList;
    uint16_t numTypes;
    hfs_resource_type_list_item *tlItem;
    int mindx;                  // index for looping over resource types

    if (fs_file == NULL) {
        error_detected(TSK_ERR_FS_ARG,
            "hfs_parse_resource_fork: null fs_file");
        return NULL;
    }


    if (fs_file->meta == NULL) {
        error_detected(TSK_ERR_FS_ARG,
            "hfs_parse_resource_fork: fs_file has null metadata");
        return NULL;
    }

    if (fs_file->meta->content_ptr == NULL) {
        if (tsk_verbose)
            fprintf(stderr,
                "hfs_parse_resource_fork: fs_file has null fork data structures, so no resources.\n");
        return NULL;
    }

    // Extract the fs
    fs_info = fs_file->fs_info;
    if (fs_info == NULL) {
        error_detected(TSK_ERR_FS_ARG,
            "hfs_parse_resource_fork: null fs within fs_info");
        return NULL;
    }

    // Try to look at the Resource Fork for an HFS+ file
    // Should be able to cast this to hfs_fork *
    fork_info = (hfs_fork *) fs_file->meta->content_ptr;        // The data fork
    // The resource fork is the second one.
    resForkInfo = &fork_info[1];
    resSize = tsk_getu64(fs_info->endian, resForkInfo->logic_sz);
    //uint32_t numBlocks = tsk_getu32(fs_info->endian, resForkInfo->total_blk);
    //uint32_t clmpSize = tsk_getu32(fs_info->endian, resForkInfo->clmp_sz);

    // Hmm, certainly no resources here!
    if (resSize == 0) {
        return NULL;
    }

    // OK, resource size must be > 0

    // find the attribute for the resource fork
    rAttr =
        tsk_fs_file_attr_get_type(fs_file, TSK_FS_ATTR_TYPE_HFS_RSRC,
        HFS_FS_ATTR_ID_RSRC, TRUE);


    if (rAttr == NULL) {
        error_returned
            ("hfs_parse_resource_fork: could not get the resource fork attribute");
        return NULL;
    }

    // JUST read the resource fork header


    attrReadResult1 =
        tsk_fs_attr_read(rAttr, 0, (char *) &rfHeader,
        sizeof(hfs_resource_fork_header), TSK_FS_FILE_READ_FLAG_NONE);

    if (attrReadResult1 < 0
        || attrReadResult1 != sizeof(hfs_resource_fork_header)) {
        error_returned
            (" hfs_parse_resource_fork: trying to read the resource fork header");
        return NULL;
    }

    // Begin to parse the resource fork
    resHead = &rfHeader;
    dataOffset = tsk_getu32(fs_info->endian, resHead->dataOffset);
    mapOffset = tsk_getu32(fs_info->endian, resHead->mapOffset);
    //uint32_t dataLength = tsk_getu32(fs_info->endian, resHead->dataLength);
    mapLength = tsk_getu32(fs_info->endian, resHead->mapLength);

    // Read in the WHOLE map
    map = (char *) tsk_malloc(mapLength);
    if (map == NULL) {
        error_returned
            ("- hfs_parse_resource_fork: could not allocate space for the resource fork map");
        return NULL;
    }

    attrReadResult =
        tsk_fs_attr_read(rAttr, (uint64_t) mapOffset, map,
        (size_t) mapLength, TSK_FS_FILE_READ_FLAG_NONE);

    if (attrReadResult < 0 || attrReadResult != mapLength) {
        error_returned
            ("- hfs_parse_resource_fork: could not read the map");
        free(map);
        return NULL;
    }

    mapHdr = (hfs_resource_fork_map_header *) map;

    typeListOffset = tsk_getu16(fs_info->endian, mapHdr->typeListOffset);

    nameListOffset = tsk_getu16(fs_info->endian, mapHdr->nameListOffset);

    if (nameListOffset >= mapLength || nameListOffset == 0) {
        hasNameList = FALSE;
    }
    else {
        hasNameList = TRUE;
        nameListBegin = map + nameListOffset;
    }

    typeList = (hfs_resource_type_list *) (map + typeListOffset);
    numTypes = tsk_getu16(fs_info->endian, typeList->typeCount) + 1;

    for (mindx = 0; mindx < numTypes; ++mindx) {
        uint16_t numRes;
        uint16_t refOff;
        int pindx;              // index for looping over resources
        uint16_t rID;
        uint32_t rOffset;

        tlItem = &(typeList->type[mindx]);
        numRes = tsk_getu16(fs_info->endian, tlItem->count) + 1;
        refOff = tsk_getu16(fs_info->endian, tlItem->offset);


        for (pindx = 0; pindx < numRes; ++pindx) {
            int16_t nameOffset;
            char *nameBuffer;
            RES_DESCRIPTOR *rsrc;
            char lenBuff[4];    // first 4 bytes of a resource encodes its length
            uint32_t rLen;      // Resource length

            hfs_resource_refListItem *item =
                ((hfs_resource_refListItem *) (((uint8_t *) typeList) +
                    refOff)) + pindx;
            nameOffset = tsk_gets16(fs_info->endian, item->resNameOffset);
            nameBuffer = NULL;

            if (hasNameList && nameOffset != -1) {
                char *name = nameListBegin + nameOffset;
                uint8_t nameLen = (uint8_t) name[0];
                nameBuffer = tsk_malloc(nameLen + 1);
                if (nameBuffer == NULL) {
                    error_returned
                        ("hfs_parse_resource_fork: allocating space for the name of a resource");
                    free_res_descriptor(result);
                    return NULL;
                }
                memcpy(nameBuffer, name + 1, nameLen);
                nameBuffer[nameLen] = (char) 0;
            }
            else {
                nameBuffer = tsk_malloc(7);
                if (nameBuffer == NULL) {
                    error_returned
                        ("hfs_parse_resource_fork: allocating space for the (null) name of a resource");
                    free_res_descriptor(result);
                    return NULL;
                }
                memcpy(nameBuffer, "<none>", 6);
                nameBuffer[6] = (char) 0;
            }

            rsrc = (RES_DESCRIPTOR *) tsk_malloc(sizeof(RES_DESCRIPTOR));
            if (rsrc == NULL) {
                error_returned
                    ("hfs_parse_resource_fork: space for a resource descriptor");
                free_res_descriptor(result);
                return NULL;
            }

            // Build the linked list
            if (result == NULL)
                result = rsrc;
            if (last != NULL)
                last->next = rsrc;
            last = rsrc;
            rsrc->next = NULL;

            rID = tsk_getu16(fs_info->endian, item->resID);
            rOffset =
                tsk_getu24(fs_info->endian,
                item->resDataOffset) + dataOffset;

            // Just read the first four bytes of the resource to get its length.  It MUST
            // be at least 4 bytes long
            attrReadResult2 = tsk_fs_attr_read(rAttr, (uint64_t) rOffset,
                lenBuff, (size_t) 4, TSK_FS_FILE_READ_FLAG_NONE);

            if (attrReadResult2 != 4) {
                error_returned
                    ("- hfs_parse_resource_fork: could not read the 4-byte length at beginning of resource");
                free_res_descriptor(result);
                return NULL;
            }
            rLen = tsk_getu32(TSK_BIG_ENDIAN, lenBuff); //TODO

            rsrc->id = rID;
            rsrc->offset = rOffset + 4;
            memcpy(rsrc->type, tlItem->type, 4);
            rsrc->type[4] = (char) 0;
            rsrc->length = rLen;
            rsrc->name = nameBuffer;

        }                       // END loop over resources of one type

    }                           // END loop over resource types

    return result;
}


static uint8_t
hfs_load_attrs(TSK_FS_FILE * fs_file)
{
    TSK_FS_INFO *fs;
    HFS_INFO *hfs;
    TSK_FS_ATTR *fs_attr;
    TSK_FS_ATTR_RUN *attr_run;
    hfs_fork *forkx;
    unsigned char resource_fork_has_contents = FALSE;
    unsigned char compression_flag = FALSE;
    unsigned char isCompressed = FALSE;
    unsigned char compDataInRSRCFork = FALSE;
    unsigned char cmpType = 0;
    uint64_t uncompressedSize;
    uint64_t logicalSize;       // of a fork

    // clean up any error messages that are lying around
    tsk_error_reset();

    if ((fs_file == NULL) || (fs_file->meta == NULL)
        || (fs_file->fs_info == NULL)) {
        error_detected(TSK_ERR_FS_ARG,
            "hfs_load_attrs: fs_file or meta is NULL");
        return 1;
    }

    fs = (TSK_FS_INFO *) fs_file->fs_info;
    hfs = (HFS_INFO *) fs;

    if (tsk_verbose)
        tsk_fprintf(stderr,
            "hfs_load_attrs: Processing file %" PRIuINUM "\n",
            fs_file->meta->addr);


    // see if we have already loaded the runs
    if (fs_file->meta->attr_state == TSK_FS_META_ATTR_STUDIED) {
        if (tsk_verbose)
            tsk_fprintf(stderr,
                "hfs_load_attrs: Attributes already loaded\n");
        return 0;
    }
    else if (fs_file->meta->attr_state == TSK_FS_META_ATTR_ERROR) {
        if (tsk_verbose)
            tsk_fprintf(stderr,
                "hfs_load_attrs: Previous attempt to load attributes resulted in error\n");
        return 1;
    }

    // Now (re)-initialize the attrlist that will hold the list of attributes
    if (fs_file->meta->attr != NULL) {
        tsk_fs_attrlist_markunused(fs_file->meta->attr);
    }
    else if (fs_file->meta->attr == NULL) {
        fs_file->meta->attr = tsk_fs_attrlist_alloc();
    }

    /****************** EXTENDED ATTRIBUTES *******************************/
    // We do these first, so that we can detect the mode of compression, if
    // any.  We need to know that mode in order to handle the forks.

    if (tsk_verbose)
        tsk_fprintf(stderr,
            "hfs_load_attrs: loading the HFS+ extended attributes\n");

    if (hfs_load_extended_attrs(fs_file, &isCompressed,
            &cmpType, &uncompressedSize)) {
        error_returned(" - hfs_load_attrs A");
        fs_file->meta->attr_state = TSK_FS_META_ATTR_ERROR;
        return 1;
    }

// TODO: What about DECMPFS_TYPE_RAW_RSRC?
    switch (cmpType) {
    case DECMPFS_TYPE_ZLIB_RSRC:
    case DECMPFS_TYPE_LZVN_RSRC:
        compDataInRSRCFork = TRUE;
        break;
    default:
        compDataInRSRCFork = FALSE;
        break;
    }

    if (isCompressed) {
        fs_file->meta->size = uncompressedSize;
    }

    // This is the flag indicating compression, from the Catalog File record.
    compression_flag = (fs_file->meta->flags & TSK_FS_META_FLAG_COMP) != 0;

    if (compression_flag && !isCompressed) {
        if (tsk_verbose)
            tsk_fprintf(stderr,
                "hfs_load_attrs: WARNING, HFS marks this as a"
                " compressed file, but no compression record was found.\n");
    }
    if (isCompressed && !compression_flag) {
        if (tsk_verbose)
            tsk_fprintf(stderr,
                "hfs_load_attrs: WARNING, this file has a compression"
                " record, but the HFS compression flag is not set.\n");
    }

    /************* FORKS (both) ************************************/

    // Process the data and resource forks.  We only do this if the
    // fork data structures are non-null, so test that:
    if (fs_file->meta->content_ptr != NULL) {

        /**************  DATA FORK STUFF ***************************/

        // Get the data fork data-structure
        forkx = (hfs_fork *) fs_file->meta->content_ptr;

        // If this is a compressed file, then either this attribute is already loaded
        // because the data was in the compression record, OR
        // the compressed data is in the resource fork.  We will load those runs when
        // we handle the resource fork.
        if (!isCompressed) {
            // We only load this attribute if this fork has non-zero length
            // or if this is a REG or LNK file.  Otherwise, we skip
            logicalSize = tsk_getu64(fs->endian, forkx->logic_sz);

            if (logicalSize > 0 ||
                fs_file->meta->type == TSK_FS_META_TYPE_REG ||
                fs_file->meta->type == TSK_FS_META_TYPE_LNK) {


                if (tsk_verbose)
                    tsk_fprintf(stderr,
                        "hfs_load_attrs: loading the data fork attribute\n");

                // get an attribute structure to store the data in
                if ((fs_attr = tsk_fs_attrlist_getnew(fs_file->meta->attr,
                            TSK_FS_ATTR_NONRES)) == NULL) {
                    error_returned(" - hfs_load_attrs");
                    return 1;
                }
                /* NOTE that fs_attr is now tied to fs_file->meta->attr.
                 * that means that we do not need to free it if we abort in the
                 * following code (and doing so will cause double free errors). */

                if (logicalSize > 0) {

                    // Convert runs of blocks to the TSK internal form
                    if (((attr_run =
                                hfs_extents_to_attr(fs, forkx->extents,
                                    0)) == NULL)
                        && (tsk_error_get_errno() != 0)) {
                        error_returned(" - hfs_load_attrs");
                        return 1;
                    }



                    // add the runs to the attribute and the attribute to the file.
                    if (tsk_fs_attr_set_run(fs_file, fs_attr, attr_run,
                            "", TSK_FS_ATTR_TYPE_HFS_DATA,
                            HFS_FS_ATTR_ID_DATA, logicalSize, logicalSize,
                            (TSK_OFF_T) tsk_getu32(fs->endian,
                                forkx->total_blk) * fs->block_size, 0,
                            0)) {
                        error_returned(" - hfs_load_attrs (DATA)");
                        tsk_fs_attr_run_free(attr_run);
                        return 1;
                    }

                    // see if extents file has additional runs
                    if (hfs_ext_find_extent_record_attr(hfs,
                            (uint32_t) fs_file->meta->addr, fs_attr,
                            TRUE)) {
                        error_returned(" - hfs_load_attrs B");
                        fs_file->meta->attr_state = TSK_FS_META_ATTR_ERROR;
                        return 1;
                    }

                }
                else {
                    // logicalSize == 0, but this is either a REG or LNK file
                    // so, it should have a DATA fork attribute of zero length.
                    if (tsk_fs_attr_set_run(fs_file, fs_attr, NULL, "",
                            TSK_FS_ATTR_TYPE_HFS_DATA, HFS_FS_ATTR_ID_DATA,
                            0, 0, 0, 0, 0)) {
                        error_returned(" - hfs_load_attrs (non-file)");
                        return 1;
                    }
                }

            }                   // END  logicalSize>0 or REG or LNK file type
        }                       // END if not Compressed



        /**************  RESOURCE FORK STUFF ************************************/

        // Get the resource fork.
        //Note that content_ptr points to an array of two
        // hfs_fork data structures, the second of which
        // describes the blocks of the resource fork.

        forkx = &((hfs_fork *) fs_file->meta->content_ptr)[1];

        logicalSize = tsk_getu64(fs->endian, forkx->logic_sz);

        // Skip if the length of the resource fork is zero
        if (logicalSize > 0) {

            if (tsk_verbose)
                tsk_fprintf(stderr,
                    "hfs_load_attrs: loading the resource fork\n");

            resource_fork_has_contents = TRUE;

            // get an attribute structure to store the resource fork data in.  We will
            // reuse the fs_attr variable, since we are done with the data fork.
            if ((fs_attr =
                    tsk_fs_attrlist_getnew(fs_file->meta->attr,
                        TSK_FS_ATTR_NONRES)) == NULL) {
                error_returned(" - hfs_load_attrs (RSRC)");
                return 1;
            }
            /* NOTE that fs_attr is now tied to fs_file->meta->attr.
             * that means that we do not need to free it if we abort in the
             * following code (and doing so will cause double free errors). */


            // convert the resource fork to the TSK format
            if (((attr_run =
                        hfs_extents_to_attr(fs, forkx->extents,
                            0)) == NULL)
                && (tsk_error_get_errno() != 0)) {
                error_returned(" - hfs_load_attrs");
                return 1;
            }

            // add the runs to the attribute and the attribute to the file.
            if (tsk_fs_attr_set_run(fs_file, fs_attr, attr_run, "RSRC",
                    TSK_FS_ATTR_TYPE_HFS_RSRC, HFS_FS_ATTR_ID_RSRC,
                    tsk_getu64(fs->endian, forkx->logic_sz),
                    tsk_getu64(fs->endian, forkx->logic_sz),
                    (TSK_OFF_T) tsk_getu32(fs->endian,
                        forkx->total_blk) * fs->block_size, 0, 0)) {
                error_returned(" - hfs_load_attrs (RSRC)");
                tsk_fs_attr_run_free(attr_run);
                return 1;
            }

            // see if extents file has additional runs for the resource fork.
            if (hfs_ext_find_extent_record_attr(hfs,
                    (uint32_t) fs_file->meta->addr, fs_attr, FALSE)) {
                error_returned(" - hfs_load_attrs C");
                fs_file->meta->attr_state = TSK_FS_META_ATTR_ERROR;
                return 1;
            }

            if (isCompressed && compDataInRSRCFork) {
                // OK, we are going to load those same resource fork blocks as the "DATA"
                // attribute, but will mark it as compressed.
                // get an attribute structure to store the resource fork data in.  We will
                // reuse the fs_attr variable, since we are done with the data fork.
                if (tsk_verbose)
                    tsk_fprintf(stderr,
                        "File is compressed with data in the resource fork. "
                        "Loading the default DATA attribute.\n");
                if ((fs_attr =
                        tsk_fs_attrlist_getnew(fs_file->meta->attr,
                            TSK_FS_ATTR_NONRES)) == NULL) {
                    error_returned
                        (" - hfs_load_attrs (RSRC loading as DATA)");
                    return 1;
                }
                /* NOTE that fs_attr is now tied to fs_file->meta->attr.
                 * that means that we do not need to free it if we abort in the
                 * following code (and doing so will cause double free errors). */

                switch (cmpType) {
                case DECMPFS_TYPE_ZLIB_RSRC:
#ifdef HAVE_LIBZ
                    fs_attr->w = hfs_attr_walk_zlib_rsrc;
                    fs_attr->r = hfs_file_read_zlib_rsrc;
#else
                    // We don't have zlib, so the uncompressed data is not
                    // available to us; however, we must have a default DATA
                    // attribute, or icat will misbehave.
                    if (tsk_verbose)
                        tsk_fprintf(stderr,
                            "hfs_load_attrs: No zlib compression library, so setting a zero-length default DATA attribute.\n");

                    if (tsk_fs_attr_set_run(fs_file, fs_attr, NULL, "DATA",
                            TSK_FS_ATTR_TYPE_HFS_DATA, HFS_FS_ATTR_ID_DATA, 0,
                            0, 0, 0, 0)) {
                        error_returned(" - hfs_load_attrs (non-file)");
                        return 1;
                    }
#endif
                    break;

                case DECMPFS_TYPE_LZVN_RSRC:

                    fs_attr->w = hfs_attr_walk_lzvn_rsrc;
                    fs_attr->r = hfs_file_read_lzvn_rsrc;

                    break;
                }

                // convert the resource fork to the TSK format
                if (((attr_run =
                            hfs_extents_to_attr(fs, forkx->extents,
                                0)) == NULL)
                    && (tsk_error_get_errno() != 0)) {
                    error_returned
                        (" - hfs_load_attrs, RSRC fork as DATA fork");
                    return 1;
                }

                if (tsk_verbose)
                    tsk_fprintf(stderr,
                        "hfs_load_attrs:  Loading RSRC fork block runs as the default DATA attribute.\n");

                // add the runs to the attribute and the attribute to the file.
                if (tsk_fs_attr_set_run(fs_file, fs_attr, attr_run, "DECOMP",
                        TSK_FS_ATTR_TYPE_HFS_DATA, HFS_FS_ATTR_ID_DATA,
                        logicalSize,
                        logicalSize,
                        (TSK_OFF_T) tsk_getu32(fs->endian,
                            forkx->total_blk) * fs->block_size,
                        TSK_FS_ATTR_COMP | TSK_FS_ATTR_NONRES, 0)) {
                    error_returned
                        (" - hfs_load_attrs (RSRC loading as DATA)");
                    tsk_fs_attr_run_free(attr_run);
                    return 1;
                }

                // see if extents file has additional runs for the resource fork.
                if (hfs_ext_find_extent_record_attr(hfs,
                        (uint32_t) fs_file->meta->addr, fs_attr, FALSE)) {
                    error_returned
                        (" - hfs_load_attrs (RSRC loading as DATA");
                    fs_file->meta->attr_state = TSK_FS_META_ATTR_ERROR;
                    return 1;
                }

                if (tsk_verbose)
                    tsk_fprintf(stderr,
                        "hfs_load_attrs: setting the \"special\" function pointers to inflate compressed data.\n");
            }

        }                       // END resource fork size > 0

    }                           // END the fork data structures are non-NULL

    if (isCompressed && compDataInRSRCFork && !resource_fork_has_contents) {
        if (tsk_verbose)
            tsk_fprintf(stderr,
                "hfs_load_attrs: WARNING, compression record claims that compressed data"
                " is in the Resource Fork, but that fork is empty or non-existent.\n");
    }

    // Finish up.
    fs_file->meta->attr_state = TSK_FS_META_ATTR_STUDIED;

    return 0;
}


/** \internal
* Get allocation status of file system block.
* adapted from IsAllocationBlockUsed from:
* http://developer.apple.com/technotes/tn/tn1150.html
*
* @param hfs File system being analyzed
* @param b Block address
* @returns 1 if allocated, 0 if not, -1 on error
*/
static int8_t
hfs_block_is_alloc(HFS_INFO * hfs, TSK_DADDR_T a_addr)
{
    TSK_FS_INFO *fs = &(hfs->fs_info);
    TSK_OFF_T b;
    size_t b2;

    // lazy loading
    if (hfs->blockmap_file == NULL) {
        if ((hfs->blockmap_file =
                tsk_fs_file_open_meta(fs, NULL,
                    HFS_ALLOCATION_FILE_ID)) == NULL) {
            tsk_error_errstr2_concat(" - Loading blockmap file");
            return -1;
        }

        /* cache the data attribute */
        hfs->blockmap_attr =
            tsk_fs_attrlist_get(hfs->blockmap_file->meta->attr,
            TSK_FS_ATTR_TYPE_DEFAULT);
        if (!hfs->blockmap_attr) {
            tsk_error_errstr2_concat
                (" - Data Attribute not found in Blockmap File");
            return -1;
        }
        hfs->blockmap_cache_start = -1;
        hfs->blockmap_cache_len = 0;
    }

    // get the byte offset
    b = (TSK_OFF_T) a_addr / 8;
    if (b > hfs->blockmap_file->meta->size) {
        tsk_error_set_errno(TSK_ERR_FS_CORRUPT);
        tsk_error_set_errstr("hfs_block_is_alloc: block %" PRIuDADDR
            " is too large for bitmap (%" PRIuOFF ")", a_addr,
            hfs->blockmap_file->meta->size);
        return -1;
    }

    // see if it is in the cache
    if ((hfs->blockmap_cache_start == -1)
        || (hfs->blockmap_cache_start > b)
        || (hfs->blockmap_cache_start + hfs->blockmap_cache_len <= b)) {
        size_t cnt = tsk_fs_attr_read(hfs->blockmap_attr, b,
            hfs->blockmap_cache,
            sizeof(hfs->blockmap_cache), 0);
        if (cnt < 1) {
            tsk_error_set_errstr2
                ("hfs_block_is_alloc: Error reading block bitmap at offset %"
                PRIuOFF, b);
            return -1;
        }
        hfs->blockmap_cache_start = b;
        hfs->blockmap_cache_len = cnt;
    }
    b2 = (size_t) (b - hfs->blockmap_cache_start);
    return (hfs->blockmap_cache[b2] & (1 << (7 - (a_addr % 8)))) != 0;
}


TSK_FS_BLOCK_FLAG_ENUM
hfs_block_getflags(TSK_FS_INFO * a_fs, TSK_DADDR_T a_addr)
{
    return (hfs_block_is_alloc((HFS_INFO *) a_fs, a_addr) == 1) ?
        TSK_FS_BLOCK_FLAG_ALLOC : TSK_FS_BLOCK_FLAG_UNALLOC;
}


static uint8_t
hfs_block_walk(TSK_FS_INFO * fs, TSK_DADDR_T start_blk,
    TSK_DADDR_T end_blk, TSK_FS_BLOCK_WALK_FLAG_ENUM flags,
    TSK_FS_BLOCK_WALK_CB action, void *ptr)
{
    char *myname = "hfs_block_walk";
    HFS_INFO *hfs = (HFS_INFO *) fs;
    TSK_FS_BLOCK *fs_block;
    TSK_DADDR_T addr;

    if (tsk_verbose)
        tsk_fprintf(stderr,
            "%s: start_blk: %" PRIuDADDR " end_blk: %"
            PRIuDADDR " flags: %" PRIu32 "\n", myname, start_blk, end_blk,
            flags);

    // clean up any error messages that are lying around
    tsk_error_reset();

    /*
     * Sanity checks.
     */
    if (start_blk < fs->first_block || start_blk > fs->last_block) {
        tsk_error_set_errno(TSK_ERR_FS_WALK_RNG);
        tsk_error_set_errstr("%s: invalid start block number: %" PRIuDADDR
            "", myname, start_blk);
        return 1;
    }
    if (end_blk < fs->first_block || end_blk > fs->last_block) {
        tsk_error_set_errno(TSK_ERR_FS_WALK_RNG);
        tsk_error_set_errstr("%s: invalid last block number: %" PRIuDADDR
            "", myname, end_blk);
        return 1;
    }

    if (start_blk > end_blk)
        XSWAP(start_blk, end_blk);

    /* Sanity check on flags -- make sure at least one ALLOC is set */
    if (((flags & TSK_FS_BLOCK_WALK_FLAG_ALLOC) == 0) &&
        ((flags & TSK_FS_BLOCK_WALK_FLAG_UNALLOC) == 0)) {
        flags |=
            (TSK_FS_BLOCK_WALK_FLAG_ALLOC |
            TSK_FS_BLOCK_WALK_FLAG_UNALLOC);
    }
    if (((flags & TSK_FS_BLOCK_WALK_FLAG_META) == 0) &&
        ((flags & TSK_FS_BLOCK_WALK_FLAG_CONT) == 0)) {
        flags |=
            (TSK_FS_BLOCK_WALK_FLAG_CONT | TSK_FS_BLOCK_WALK_FLAG_META);
    }

    if ((fs_block = tsk_fs_block_alloc(fs)) == NULL) {
        return 1;
    }

    /*
     * Iterate
     */
    for (addr = start_blk; addr <= end_blk; ++addr) {
        int retval;
        int myflags;

        /* identify if the block is allocated or not */
        myflags = hfs_block_is_alloc(hfs, addr) ?
            TSK_FS_BLOCK_FLAG_ALLOC : TSK_FS_BLOCK_FLAG_UNALLOC;

        // test if we should call the callback with this one
        if ((myflags & TSK_FS_BLOCK_FLAG_ALLOC)
            && (!(flags & TSK_FS_BLOCK_WALK_FLAG_ALLOC)))
            continue;
        else if ((myflags & TSK_FS_BLOCK_FLAG_UNALLOC)
            && (!(flags & TSK_FS_BLOCK_WALK_FLAG_UNALLOC)))
            continue;

        if (flags & TSK_FS_BLOCK_WALK_FLAG_AONLY)
            myflags |= TSK_FS_BLOCK_FLAG_AONLY;

        if (tsk_fs_block_get_flag(fs, fs_block, addr,
                (TSK_FS_BLOCK_FLAG_ENUM) myflags) == NULL) {
            tsk_fs_block_free(fs_block);
            return 1;
        }

        retval = action(fs_block, ptr);
        if (TSK_WALK_STOP == retval) {
            break;
        }
        else if (TSK_WALK_ERROR == retval) {
            tsk_fs_block_free(fs_block);
            return 1;
        }
    }

    tsk_fs_block_free(fs_block);
    return 0;
}


uint8_t
hfs_inode_walk(TSK_FS_INFO * fs, TSK_INUM_T start_inum,
    TSK_INUM_T end_inum, TSK_FS_META_FLAG_ENUM flags,
    TSK_FS_META_WALK_CB action, void *ptr)
{
    TSK_INUM_T inum;
    TSK_FS_FILE *fs_file;

    if (tsk_verbose)
        tsk_fprintf(stderr,
            "hfs_inode_walk: start_inum: %" PRIuINUM " end_inum: %"
            PRIuINUM " flags: %" PRIu32 "\n", start_inum, end_inum, flags);

    /*
     * Sanity checks.
     */
    if (start_inum < fs->first_inum || start_inum > fs->last_inum) {
        tsk_error_reset();
        tsk_error_set_errno(TSK_ERR_FS_WALK_RNG);
        tsk_error_set_errstr("inode_walk: Start inode: %" PRIuINUM "",
            start_inum);
        return 1;
    }
    else if (end_inum < fs->first_inum || end_inum > fs->last_inum
        || end_inum < start_inum) {
        tsk_error_reset();
        tsk_error_set_errno(TSK_ERR_FS_WALK_RNG);
        tsk_error_set_errstr("inode_walk: End inode: %" PRIuINUM "",
            end_inum);
        return 1;
    }

    /* If ORPHAN is wanted, then make sure that the flags are correct */
    if (flags & TSK_FS_META_FLAG_ORPHAN) {
        flags |= TSK_FS_META_FLAG_UNALLOC;
        flags &= ~TSK_FS_META_FLAG_ALLOC;
        flags |= TSK_FS_META_FLAG_USED;
        flags &= ~TSK_FS_META_FLAG_UNUSED;
    }

    else {
        if (((flags & TSK_FS_META_FLAG_ALLOC) == 0) &&
            ((flags & TSK_FS_META_FLAG_UNALLOC) == 0)) {
            flags |= (TSK_FS_META_FLAG_ALLOC | TSK_FS_META_FLAG_UNALLOC);
        }

        /* If neither of the USED or UNUSED flags are set, then set them
         * both
         */
        if (((flags & TSK_FS_META_FLAG_USED) == 0) &&
            ((flags & TSK_FS_META_FLAG_UNUSED) == 0)) {
            flags |= (TSK_FS_META_FLAG_USED | TSK_FS_META_FLAG_UNUSED);
        }
    }

    if ((fs_file = tsk_fs_file_alloc(fs)) == NULL)
        return 1;

    if ((fs_file->meta = tsk_fs_meta_alloc(HFS_FILE_CONTENT_LEN)) == NULL)
        return 1;

    if (start_inum > end_inum)
        XSWAP(start_inum, end_inum);

    for (inum = start_inum; inum <= end_inum; ++inum) {
        int retval;

        if (hfs_inode_lookup(fs, fs_file, inum)) {
            // deleted files may not exist in the catalog
            if (tsk_error_get_errno() == TSK_ERR_FS_INODE_NUM) {
                tsk_error_reset();
                continue;
            }
            else {
                return 1;
            }
        }

        if ((fs_file->meta->flags & flags) != fs_file->meta->flags)
            continue;

        /* call action */
        retval = action(fs_file, ptr);
        if (retval == TSK_WALK_STOP) {
            tsk_fs_file_close(fs_file);
            return 0;
        }
        else if (retval == TSK_WALK_ERROR) {
            tsk_fs_file_close(fs_file);
            return 1;
        }
    }

    tsk_fs_file_close(fs_file);
    return 0;
}

/* return the name of a file at a given inode
 * in a newly-allocated string, or NULL on error
 */
char *
hfs_get_inode_name(TSK_FS_INFO * fs, TSK_INUM_T inum)
{
    HFS_INFO *hfs = (HFS_INFO *) fs;
    HFS_ENTRY entry;
    char *fn = NULL;

    if (hfs_cat_file_lookup(hfs, inum, &entry, FALSE))
        return NULL;

    fn = malloc(HFS_MAXNAMLEN + 1);
    if (fn == NULL)
        return NULL;

    if (hfs_UTF16toUTF8(fs, entry.thread.name.unicode,
            tsk_getu16(fs->endian, entry.thread.name.length), fn,
            HFS_MAXNAMLEN + 1, HFS_U16U8_FLAG_REPLACE_SLASH)) {
        free(fn);
        return NULL;
    }

    return fn;
}

/* print the name of a file at a given inode
 * returns 0 on success, 1 on error */
static uint8_t
print_inode_name(FILE * hFile, TSK_FS_INFO * fs, TSK_INUM_T inum)
{
    HFS_INFO *hfs = (HFS_INFO *) fs;
    char fn[HFS_MAXNAMLEN + 1];
    HFS_ENTRY entry;

    if (hfs_cat_file_lookup(hfs, inum, &entry, FALSE))
        return 1;

    if (hfs_UTF16toUTF8(fs, entry.thread.name.unicode,
            tsk_getu16(fs->endian, entry.thread.name.length), fn,
            HFS_MAXNAMLEN + 1, HFS_U16U8_FLAG_REPLACE_SLASH))
        return 1;

    tsk_fprintf(hFile, "%s", fn);

    return 0;
}

/* tail recursive function to print a path... prints the parent path, then
 * appends / and the name of the given inode. prints nothing for root
 * returns 0 on success, 1 on failure
 */
static uint8_t
print_parent_path(FILE * hFile, TSK_FS_INFO * fs, TSK_INUM_T inum)
{
    HFS_INFO *hfs = (HFS_INFO *) fs;
    char fn[HFS_MAXNAMLEN + 1];
    HFS_ENTRY entry;

    if (inum == HFS_ROOT_INUM)
        return 0;

    if (inum <= HFS_ROOT_INUM) {
        tsk_error_set_errno(TSK_ERR_FS_INODE_NUM);
        tsk_error_set_errstr("print_parent_path: out-of-range inode %"
            PRIuINUM, inum);
        return 1;
    }

    if (hfs_cat_file_lookup(hfs, inum, &entry, FALSE))
        return 1;

    if (hfs_UTF16toUTF8(fs, entry.thread.name.unicode,
            tsk_getu16(fs->endian, entry.thread.name.length), fn,
            HFS_MAXNAMLEN + 1,
            HFS_U16U8_FLAG_REPLACE_SLASH | HFS_U16U8_FLAG_REPLACE_CONTROL))
        return 1;

    if (print_parent_path(hFile, fs, (TSK_INUM_T) tsk_getu32(fs->endian,
                entry.thread.parent_cnid)))
        return 1;

    tsk_fprintf(hFile, "/%s", fn);
    return 0;
}

/* print the file name corresponding to an inode, in brackets after a space.
 * uses Unix path conventions, and does not include the volume name.
 * returns 0 on success, 1 on failure
 */
static uint8_t
print_inode_file(FILE * hFile, TSK_FS_INFO * fs, TSK_INUM_T inum)
{
    tsk_fprintf(hFile, " [");
    if (inum == HFS_ROOT_INUM)
        tsk_fprintf(hFile, "/");
    else {
        if (print_parent_path(hFile, fs, inum)) {
            tsk_fprintf(hFile, "unknown]");
            return 1;
        }
    }
    tsk_fprintf(hFile, "]");
    return 0;
}

static uint8_t
hfs_fscheck(TSK_FS_INFO * fs, FILE * hFile)
{
    tsk_error_reset();
    tsk_error_set_errno(TSK_ERR_FS_UNSUPFUNC);
    tsk_error_set_errstr("fscheck not implemented for HFS yet");
    return 1;
}


static uint8_t
hfs_fsstat(TSK_FS_INFO * fs, FILE * hFile)
{
    // char *myname = "hfs_fsstat";
    HFS_INFO *hfs = (HFS_INFO *) fs;
    hfs_plus_vh *sb = hfs->fs;
    time_t mac_time;
    TSK_INUM_T inode;
    char timeBuf[128];

    if (tsk_verbose)
        tsk_fprintf(stderr, "hfs_fstat: called\n");

    tsk_fprintf(hFile, "FILE SYSTEM INFORMATION\n");
    tsk_fprintf(hFile, "--------------------------------------------\n");

    tsk_fprintf(hFile, "File System Type: ");
    if (tsk_getu16(fs->endian, hfs->fs->signature) == HFS_VH_SIG_HFSPLUS)
        tsk_fprintf(hFile, "HFS+\n");
    else if (tsk_getu16(fs->endian, hfs->fs->signature) == HFS_VH_SIG_HFSX)
        tsk_fprintf(hFile, "HFSX\n");
    else
        tsk_fprintf(hFile, "Unknown\n");

    // print name and number of version
    tsk_fprintf(hFile, "File System Version: ");
    switch (tsk_getu16(fs->endian, hfs->fs->version)) {
    case 4:
        tsk_fprintf(hFile, "HFS+\n");
        break;
    case 5:
        tsk_fprintf(hFile, "HFSX\n");
        break;
    default:
        tsk_fprintf(hFile, "Unknown (%" PRIu16 ")\n",
            tsk_getu16(fs->endian, hfs->fs->version));
        break;
    }

    if (tsk_getu16(fs->endian, hfs->fs->signature) == HFS_VH_SIG_HFSX) {
        tsk_fprintf(hFile, "Case Sensitive: %s\n",
            hfs->is_case_sensitive ? "yes" : "no");
    }

    if (hfs->hfs_wrapper_offset > 0) {
        tsk_fprintf(hFile,
            "File system is embedded in an HFS wrapper at offset %" PRIuOFF
            "\n", hfs->hfs_wrapper_offset);
    }

    tsk_fprintf(hFile, "\nVolume Name: ");
    if (print_inode_name(hFile, fs, HFS_ROOT_INUM))
        return 1;
    tsk_fprintf(hFile, "\n");

    tsk_fprintf(hFile, "Volume Identifier: %08" PRIx32 "%08" PRIx32 "\n",
        tsk_getu32(fs->endian, sb->finder_info[HFS_VH_FI_ID1]),
        tsk_getu32(fs->endian, sb->finder_info[HFS_VH_FI_ID2]));


    // print last mounted info
    tsk_fprintf(hFile, "\nLast Mounted By: ");
    if (tsk_getu32(fs->endian, sb->last_mnt_ver) == HFS_VH_MVER_HFSPLUS)
        tsk_fprintf(hFile, "Mac OS X\n");
    else if (tsk_getu32(fs->endian, sb->last_mnt_ver) == HFS_VH_MVER_HFSJ)
        tsk_fprintf(hFile, "Mac OS X, Journaled\n");
    else if (tsk_getu32(fs->endian, sb->last_mnt_ver) == HFS_VH_MVER_FSK)
        tsk_fprintf(hFile, "failed journal replay\n");
    else if (tsk_getu32(fs->endian, sb->last_mnt_ver) == HFS_VH_MVER_FSCK)
        tsk_fprintf(hFile, "fsck_hfs\n");
    else if (tsk_getu32(fs->endian, sb->last_mnt_ver) == HFS_VH_MVER_OS89)
        tsk_fprintf(hFile, "Mac OS 8.1 - 9.2.2\n");
    else
        tsk_fprintf(hFile, "Unknown (%" PRIx32 "\n",
            tsk_getu32(fs->endian, sb->last_mnt_ver));

    /* State of the file system */
    if ((tsk_getu32(fs->endian, hfs->fs->attr) & HFS_VH_ATTR_UNMOUNTED)
        && (!(tsk_getu32(fs->endian,
                    hfs->fs->attr) & HFS_VH_ATTR_INCONSISTENT)))
        tsk_fprintf(hFile, "Volume Unmounted Properly\n");
    else
        tsk_fprintf(hFile, "Volume Unmounted Improperly\n");

    tsk_fprintf(hFile, "Mount Count: %" PRIu32 "\n",
        tsk_getu32(fs->endian, sb->write_cnt));


    // Dates
    // (creation date is in local time zone, not UTC, according to TN 1150)
    mac_time =
        hfs_convert_2_unix_time(tsk_getu32(fs->endian, hfs->fs->cr_date));
    tsk_fprintf(hFile, "\nCreation Date: \t%s\n",
        tsk_fs_time_to_str(mktime(gmtime(&mac_time)), timeBuf));

    mac_time =
        hfs_convert_2_unix_time(tsk_getu32(fs->endian, hfs->fs->m_date));
    tsk_fprintf(hFile, "Last Written Date: \t%s\n",
        tsk_fs_time_to_str(mac_time, timeBuf));

    mac_time =
        hfs_convert_2_unix_time(tsk_getu32(fs->endian,
            hfs->fs->bkup_date));
    tsk_fprintf(hFile, "Last Backup Date: \t%s\n",
        tsk_fs_time_to_str(mac_time, timeBuf));

    mac_time =
        hfs_convert_2_unix_time(tsk_getu32(fs->endian, hfs->fs->chk_date));
    tsk_fprintf(hFile, "Last Checked Date: \t%s\n",
        tsk_fs_time_to_str(mac_time, timeBuf));


    if (tsk_getu32(fs->endian, hfs->fs->attr) & HFS_VH_ATTR_SOFTWARE_LOCK)
        tsk_fprintf(hFile, "Software write protect enabled\n");

    /* Print journal information */
    if (tsk_getu32(fs->endian, sb->attr) & HFS_VH_ATTR_JOURNALED) {
        tsk_fprintf(hFile, "\nJournal Info Block: %" PRIu32 "\n",
            tsk_getu32(fs->endian, sb->jinfo_blk));
    }

    tsk_fprintf(hFile, "\nMETADATA INFORMATION\n");
    tsk_fprintf(hFile, "--------------------------------------------\n");

    tsk_fprintf(hFile, "Range: %" PRIuINUM " - %" PRIuINUM "\n",
        fs->first_inum, fs->last_inum);

    inode = tsk_getu32(fs->endian, sb->finder_info[HFS_VH_FI_BOOT]);
    tsk_fprintf(hFile, "Bootable Folder ID: %" PRIuINUM, inode);
    if (inode > 0)
        print_inode_file(hFile, fs, inode);
    tsk_fprintf(hFile, "\n");

    inode = tsk_getu32(fs->endian, sb->finder_info[HFS_VH_FI_START]);
    tsk_fprintf(hFile, "Startup App ID: %" PRIuINUM, inode);
    if (inode > 0)
        print_inode_file(hFile, fs, inode);
    tsk_fprintf(hFile, "\n");

    inode = tsk_getu32(fs->endian, sb->finder_info[HFS_VH_FI_OPEN]);
    tsk_fprintf(hFile, "Startup Open Folder ID: %" PRIuINUM, inode);
    if (inode > 0)
        print_inode_file(hFile, fs, inode);
    tsk_fprintf(hFile, "\n");

    inode = tsk_getu32(fs->endian, sb->finder_info[HFS_VH_FI_BOOT9]);
    tsk_fprintf(hFile, "Mac OS 8/9 Blessed System Folder ID: %" PRIuINUM,
        inode);
    if (inode > 0)
        print_inode_file(hFile, fs, inode);
    tsk_fprintf(hFile, "\n");

    inode = tsk_getu32(fs->endian, sb->finder_info[HFS_VH_FI_BOOTX]);
    tsk_fprintf(hFile, "Mac OS X Blessed System Folder ID: %" PRIuINUM,
        inode);
    if (inode > 0)
        print_inode_file(hFile, fs, inode);
    tsk_fprintf(hFile, "\n");

    tsk_fprintf(hFile, "Number of files: %" PRIu32 "\n",
        tsk_getu32(fs->endian, sb->file_cnt));
    tsk_fprintf(hFile, "Number of folders: %" PRIu32 "\n",
        tsk_getu32(fs->endian, sb->fldr_cnt));


    tsk_fprintf(hFile, "\nCONTENT INFORMATION\n");
    tsk_fprintf(hFile, "--------------------------------------------\n");

    tsk_fprintf(hFile, "Block Range: %" PRIuDADDR " - %" PRIuDADDR "\n",
        fs->first_block, fs->last_block);

    if (fs->last_block != fs->last_block_act)
        tsk_fprintf(hFile,
            "Total Range in Image: %" PRIuDADDR " - %" PRIuDADDR "\n",
            fs->first_block, fs->last_block_act);

    tsk_fprintf(hFile, "Allocation Block Size: %u\n", fs->block_size);

    tsk_fprintf(hFile, "Number of Free Blocks: %" PRIu32 "\n",
        tsk_getu32(fs->endian, sb->free_blks));

    if (tsk_getu32(fs->endian, hfs->fs->attr) & HFS_VH_ATTR_BADBLOCKS)
        tsk_fprintf(hFile, "Volume has bad blocks\n");

    return 0;
}


/************************* istat *******************************/


/**
 * Text encoding names defined in TN1150, Table 2.
 */
static char *
text_encoding_name(uint32_t enc)
{
    switch (enc) {
    case 0:
        return "MacRoman";
    case 1:
        return "MacJapanese";
    case 2:
        return "MacChineseTrad";
    case 4:
        return "MacKorean";
    case 5:
        return "MacArabic";
    case 6:
        return "MacHebrew";
    case 7:
        return "MacGreek";
    case 8:
        return "MacCyrillic";
    case 9:
        return "MacDevanagari";
    case 10:
        return "MacGurmukhi";
    case 11:
        return "MacGujarati";
    case 12:
        return "MacOriya";
    case 13:
        return "MacBengali";
    case 14:
        return "MacTamil";
    case 15:
        return "Telugu";
    case 16:
        return "MacKannada";
    case 17:
        return "MacMalayalam";
    case 18:
        return "MacSinhalese";
    case 19:
        return "MacBurmese";
    case 20:
        return "MacKhmer";
    case 21:
        return "MacThai";
    case 22:
        return "MacLaotian";
    case 23:
        return "MacGeorgian";
    case 24:
        return "MacArmenian";
    case 25:
        return "MacChineseSimp";
    case 26:
        return "MacTibetan";
    case 27:
        return "MacMongolian";
    case 28:
        return "MacEthiopic";
    case 29:
        return "MacCentralEurRoman";
    case 30:
        return "MacVietnamese";
    case 31:
        return "MacExtArabic";
    case 33:
        return "MacSymbol";
    case 34:
        return "MacDingbats";
    case 35:
        return "MacTurkish";
    case 36:
        return "MacCroatian";
    case 37:
        return "MacIcelandic";
    case 38:
        return "MacRomanian";
    case 49:
    case 140:
        return "MacFarsi";
    case 48:
    case 152:
        return "MacUkrainian";
    default:
        return "Unknown encoding";
    }
}

#define HFS_PRINT_WIDTH 8
typedef struct {
    FILE *hFile;
    int idx;
    TSK_DADDR_T startBlock;
    uint32_t blockCount;
    unsigned char accumulating;
} HFS_PRINT_ADDR;

static void
output_print_addr(HFS_PRINT_ADDR * print)
{
    if (!print->accumulating)
        return;
    if (print->blockCount == 1) {
        tsk_fprintf(print->hFile, "%" PRIuDADDR "  ", print->startBlock);
        print->idx += 1;
    }
    else if (print->blockCount > 1) {
        tsk_fprintf(print->hFile, "%" PRIuDADDR "-%" PRIuDADDR "  ",
            print->startBlock, print->startBlock + print->blockCount - 1);
        print->idx += 2;
    }
    if (print->idx >= HFS_PRINT_WIDTH) {
        tsk_fprintf(print->hFile, "\n");
        print->idx = 0;
    }
}

static TSK_WALK_RET_ENUM
print_addr_act(TSK_FS_FILE * fs_file, TSK_OFF_T a_off, TSK_DADDR_T addr,
    char *buf, size_t size, TSK_FS_BLOCK_FLAG_ENUM flags, void *ptr)
{
    HFS_PRINT_ADDR *print = (HFS_PRINT_ADDR *) ptr;

    if (print->accumulating) {
        if (addr == print->startBlock + print->blockCount) {
            ++print->blockCount;
        }
        else {
            output_print_addr(print);

            print->startBlock = addr;
            print->blockCount = 1;
        }
    }
    else {
        print->startBlock = addr;
        print->blockCount = 1;
        print->accumulating = TRUE;
    }

    return TSK_WALK_CONT;
}

/**
 * Print details on a specific file to a file handle.
 *
 * @param fs File system file is located in
 * @param hFile File name to print text to
 * @param inum Address of file in file system
 * @param numblock The number of blocks in file to force print (can go beyond file size)
 * @param sec_skew Clock skew in seconds to also print times in
 *
 * @returns 1 on error and 0 on success
 */
static uint8_t
hfs_istat(TSK_FS_INFO * fs, TSK_FS_ISTAT_FLAG_ENUM istat_flags, FILE * hFile, TSK_INUM_T inum,
    TSK_DADDR_T numblock, int32_t sec_skew)
{
    HFS_INFO *hfs = (HFS_INFO *) fs;
    TSK_FS_FILE *fs_file;
    char hfs_mode[12];
    HFS_PRINT_ADDR print;
    HFS_ENTRY entry;
    char timeBuf[128];
    // Compression ATTR, if there is one:
    const TSK_FS_ATTR *compressionAttr = NULL;
    RES_DESCRIPTOR *rd;         // descriptor of a resource

    tsk_error_reset();

    if (tsk_verbose)
        tsk_fprintf(stderr,
            "hfs_istat: inum: %" PRIuINUM " numblock: %" PRIu32 "\n",
            inum, numblock);

    if ((fs_file = tsk_fs_file_open_meta(fs, NULL, inum)) == NULL) {
        error_returned("hfs_istat: getting metadata for the file");
        return 1;
    }

    if (inum >= HFS_FIRST_USER_CNID) {
        int rslt;
        tsk_fprintf(hFile, "File Path: ");
        rslt = print_parent_path(hFile, fs, inum);
        if (rslt != 0)
            tsk_fprintf(hFile, " Error in printing path\n");
        else
            tsk_fprintf(hFile, "\n");
    }
    else {
        // All of the files in this inum range have names without nulls,
        // slashes or control characters.  So, it is OK to print this UTF8
        // string this way.
        if (fs_file->meta->name2 != NULL)
            tsk_fprintf(hFile, "File Name: %s\n",
                fs_file->meta->name2->name);
    }

    tsk_fprintf(hFile, "Catalog Record: %" PRIuINUM "\n", inum);
    tsk_fprintf(hFile, "%sAllocated\n",
        (fs_file->meta->flags & TSK_FS_META_FLAG_UNALLOC) ? "Not " : "");

    tsk_fprintf(hFile, "Type:\t");
    if (fs_file->meta->type == TSK_FS_META_TYPE_REG)
        tsk_fprintf(hFile, "File\n");
    else if (TSK_FS_IS_DIR_META(fs_file->meta->type))
        tsk_fprintf(hFile, "Folder\n");
    else
        tsk_fprintf(hFile, "\n");

    tsk_fs_meta_make_ls(fs_file->meta, hfs_mode, sizeof(hfs_mode));
    tsk_fprintf(hFile, "Mode:\t%s\n", hfs_mode);
    tsk_fprintf(hFile, "Size:\t%" PRIuOFF "\n", fs_file->meta->size);

    if (fs_file->meta->link)
        tsk_fprintf(hFile, "Symbolic link to:\t%s\n", fs_file->meta->link);

    tsk_fprintf(hFile, "uid / gid: %" PRIuUID " / %" PRIuGID "\n",
        fs_file->meta->uid, fs_file->meta->gid);

    tsk_fprintf(hFile, "Link count:\t%d\n", fs_file->meta->nlink);

    if (hfs_cat_file_lookup(hfs, inum, &entry, TRUE) == 0) {
        hfs_uni_str *nm = &entry.thread.name;
        char name_buf[HFS_MAXNAMLEN + 1];
        TSK_INUM_T par_cnid;    // parent CNID

        tsk_fprintf(hFile, "\n");
        hfs_UTF16toUTF8(fs, nm->unicode, (int) tsk_getu16(fs->endian,
                nm->length), &name_buf[0], HFS_MAXNAMLEN + 1,
            HFS_U16U8_FLAG_REPLACE_SLASH | HFS_U16U8_FLAG_REPLACE_CONTROL);
        tsk_fprintf(hFile, "File Name: %s\n", name_buf);

        // Test here to see if this is a hard link.
        par_cnid = tsk_getu32(fs->endian, &(entry.thread.parent_cnid));
        if ((hfs->has_meta_dir_crtime && par_cnid == hfs->meta_dir_inum) ||
            (hfs->has_meta_crtime && par_cnid == hfs->meta_inum)) {
            int instr = strncmp(name_buf, "iNode", 5);
            int drstr = strncmp(name_buf, "dir_", 4);

            if (instr == 0 &&
                hfs->has_meta_crtime && par_cnid == hfs->meta_inum) {
                tsk_fprintf(hFile, "This is a hard link to a file\n");
            }
            else if (drstr == 0 &&
                hfs->has_meta_dir_crtime &&
                par_cnid == hfs->meta_dir_inum) {
                tsk_fprintf(hFile, "This is a hard link to a folder.\n");
            }
        }

        /* The cat.perm union contains file-type specific values.
         * Print them if they are relevant. */
        if ((fs_file->meta->type == TSK_FS_META_TYPE_CHR) ||
            (fs_file->meta->type == TSK_FS_META_TYPE_BLK)) {
            tsk_fprintf(hFile, "Device ID:\t%" PRIu32 "\n",
                tsk_getu32(fs->endian, entry.cat.std.perm.special.raw));
        }
        else if ((tsk_getu32(fs->endian,
                    entry.cat.std.u_info.file_type) ==
                HFS_HARDLINK_FILE_TYPE)
            && (tsk_getu32(fs->endian,
                    entry.cat.std.u_info.file_cr) ==
                HFS_HARDLINK_FILE_CREATOR)) {
            // technically, the creation date of this item should be the same as either the
            // creation date of the "HFS+ Private Data" folder or the creation date of the root folder
            tsk_fprintf(hFile, "Hard link inode number\t %" PRIu32 "\n",
                tsk_getu32(fs->endian, entry.cat.std.perm.special.inum));
        }

        tsk_fprintf(hFile, "Admin flags: %" PRIu8,
            entry.cat.std.perm.a_flags);
        if (entry.cat.std.perm.a_flags != 0) {
            tsk_fprintf(hFile, " - ");
            if (entry.cat.std.perm.a_flags & HFS_PERM_AFLAG_ARCHIVED)
                tsk_fprintf(hFile, "archived ");
            if (entry.cat.std.perm.a_flags & HFS_PERM_AFLAG_IMMUTABLE)
                tsk_fprintf(hFile, "immutable ");
            if (entry.cat.std.perm.a_flags & HFS_PERM_AFLAG_APPEND)
                tsk_fprintf(hFile, "append-only ");
        }
        tsk_fprintf(hFile, "\n");

        tsk_fprintf(hFile, "Owner flags: %" PRIu8,
            entry.cat.std.perm.o_flags);
        if (entry.cat.std.perm.o_flags != 0) {
            tsk_fprintf(hFile, " - ");
            if (entry.cat.std.perm.o_flags & HFS_PERM_OFLAG_NODUMP)
                tsk_fprintf(hFile, "no-dump ");
            if (entry.cat.std.perm.o_flags & HFS_PERM_OFLAG_IMMUTABLE)
                tsk_fprintf(hFile, "immutable ");
            if (entry.cat.std.perm.o_flags & HFS_PERM_OFLAG_APPEND)
                tsk_fprintf(hFile, "append-only ");
            if (entry.cat.std.perm.o_flags & HFS_PERM_OFLAG_OPAQUE)
                tsk_fprintf(hFile, "opaque ");
            if (entry.cat.std.perm.o_flags & HFS_PERM_OFLAG_COMPRESSED)
                tsk_fprintf(hFile, "compressed ");
        }
        tsk_fprintf(hFile, "\n");

        if (tsk_getu16(fs->endian,
                entry.cat.std.flags) & HFS_FILE_FLAG_LOCKED)
            tsk_fprintf(hFile, "Locked\n");
        if (tsk_getu16(fs->endian,
                entry.cat.std.flags) & HFS_FILE_FLAG_ATTR)
            tsk_fprintf(hFile, "Has extended attributes\n");
        if (tsk_getu16(fs->endian,
                entry.cat.std.flags) & HFS_FILE_FLAG_ACL)
            tsk_fprintf(hFile, "Has security data (ACLs)\n");

        // File_type and file_cr are not relevant for Folders
        if ( !TSK_FS_IS_DIR_META(fs_file->meta->type)){
            int windx;          // loop index
            tsk_fprintf(hFile,
                "File type:\t%04" PRIx32 "  ",
                tsk_getu32(fs->endian, entry.cat.std.u_info.file_type));

            for (windx = 0; windx < 4; ++windx) {
                uint8_t cu = entry.cat.std.u_info.file_type[windx];
                if (cu >= 32 && cu <= 126)
                    tsk_fprintf(hFile, "%c", (char) cu);
                else
                    tsk_fprintf(hFile, " ");
            }
            tsk_fprintf(hFile, "\n");
            tsk_fprintf(hFile,
                "File creator:\t%04" PRIx32 "  ",
                tsk_getu32(fs->endian, entry.cat.std.u_info.file_cr));
            for (windx = 0; windx < 4; ++windx) {
                uint8_t cu = entry.cat.std.u_info.file_cr[windx];
                if (cu >= 32 && cu <= 126)
                    tsk_fprintf(hFile, "%c", (char) cu);
                else
                    tsk_fprintf(hFile, " ");
            }
            tsk_fprintf(hFile, "\n");
        }                       // END if(not folder)

        if (tsk_getu16(fs->endian,
                entry.cat.std.u_info.flags) & HFS_FINDER_FLAG_NAME_LOCKED)
            tsk_fprintf(hFile, "Name locked\n");
        if (tsk_getu16(fs->endian,
                entry.cat.std.u_info.flags) & HFS_FINDER_FLAG_HAS_BUNDLE)
            tsk_fprintf(hFile, "Has bundle\n");
        if (tsk_getu16(fs->endian,
                entry.cat.std.u_info.flags) & HFS_FINDER_FLAG_IS_INVISIBLE)
            tsk_fprintf(hFile, "Is invisible\n");
        if (tsk_getu16(fs->endian,
                entry.cat.std.u_info.flags) & HFS_FINDER_FLAG_IS_ALIAS)
            tsk_fprintf(hFile, "Is alias\n");

        tsk_fprintf(hFile, "Text encoding:\t%" PRIx32 " = %s\n",
            tsk_getu32(fs->endian, entry.cat.std.text_enc),
            text_encoding_name(tsk_getu32(fs->endian,
                    entry.cat.std.text_enc)));

        if (tsk_getu16(fs->endian,
                entry.cat.std.rec_type) == HFS_FILE_RECORD) {
            tsk_fprintf(hFile, "Resource fork size:\t%" PRIu64 "\n",
                tsk_getu64(fs->endian, entry.cat.resource.logic_sz));
        }
    }

    if (sec_skew != 0) {
        tsk_fprintf(hFile, "\nAdjusted times:\n");
        if (fs_file->meta->mtime)
            fs_file->meta->mtime -= sec_skew;
        if (fs_file->meta->atime)
            fs_file->meta->atime -= sec_skew;
        if (fs_file->meta->ctime)
            fs_file->meta->ctime -= sec_skew;
        if (fs_file->meta->crtime)
            fs_file->meta->crtime -= sec_skew;
        if (fs_file->meta->time2.hfs.bkup_time)
            fs_file->meta->time2.hfs.bkup_time -= sec_skew;

        tsk_fprintf(hFile, "Created:\t%s\n",
            tsk_fs_time_to_str(fs_file->meta->crtime, timeBuf));
        tsk_fprintf(hFile, "Content Modified:\t%s\n",
            tsk_fs_time_to_str(fs_file->meta->mtime, timeBuf));
        tsk_fprintf(hFile, "Attributes Modified:\t%s\n",
            tsk_fs_time_to_str(fs_file->meta->ctime, timeBuf));
        tsk_fprintf(hFile, "Accessed:\t%s\n",
            tsk_fs_time_to_str(fs_file->meta->atime, timeBuf));
        tsk_fprintf(hFile, "Backed Up:\t%s\n",
            tsk_fs_time_to_str(fs_file->meta->time2.hfs.bkup_time,
                timeBuf));

        if (fs_file->meta->mtime)
            fs_file->meta->mtime += sec_skew;
        if (fs_file->meta->atime)
            fs_file->meta->atime += sec_skew;
        if (fs_file->meta->ctime)
            fs_file->meta->ctime += sec_skew;
        if (fs_file->meta->crtime)
            fs_file->meta->crtime += sec_skew;
        if (fs_file->meta->time2.hfs.bkup_time)
            fs_file->meta->time2.hfs.bkup_time += sec_skew;

        tsk_fprintf(hFile, "\nOriginal times:\n");
    }
    else {
        tsk_fprintf(hFile, "\nTimes:\n");
    }

    tsk_fprintf(hFile, "Created:\t%s\n",
        tsk_fs_time_to_str(fs_file->meta->crtime, timeBuf));
    tsk_fprintf(hFile, "Content Modified:\t%s\n",
        tsk_fs_time_to_str(fs_file->meta->mtime, timeBuf));
    tsk_fprintf(hFile, "Attributes Modified:\t%s\n",
        tsk_fs_time_to_str(fs_file->meta->ctime, timeBuf));
    tsk_fprintf(hFile, "Accessed:\t%s\n",
        tsk_fs_time_to_str(fs_file->meta->atime, timeBuf));
    tsk_fprintf(hFile, "Backed Up:\t%s\n",
        tsk_fs_time_to_str(fs_file->meta->time2.hfs.bkup_time, timeBuf));

    // IF this is a regular file, then print out the blocks of the DATA and RSRC forks.
    if (tsk_getu16(fs->endian, entry.cat.std.rec_type) == HFS_FILE_RECORD) {
        // Only print DATA fork blocks if this file is NOT compressed
        // N.B., a compressed file has no data fork, and tsk_fs_file_walk() will
        //   do the wrong thing!
        if (!(entry.cat.std.perm.o_flags & HFS_PERM_OFLAG_COMPRESSED)) {

            if (!(istat_flags & TSK_FS_ISTAT_RUNLIST)) {
                tsk_fprintf(hFile, "\nData Fork Blocks:\n");
                print.idx = 0;
                print.hFile = hFile;
                print.accumulating = FALSE;
                print.startBlock = 0;
                print.blockCount = 0;

                if (tsk_fs_file_walk_type(fs_file,
                    TSK_FS_ATTR_TYPE_HFS_DATA, HFS_FS_ATTR_ID_DATA,
                    (TSK_FS_FILE_WALK_FLAG_AONLY |
                        TSK_FS_FILE_WALK_FLAG_SLACK), print_addr_act,
                        (void *)&print)) {
                    tsk_fprintf(hFile, "\nError reading file data fork\n");
                    tsk_error_print(hFile);
                    tsk_error_reset();
                }
                else {
                    output_print_addr(&print);
                    if (print.idx != 0)
                        tsk_fprintf(hFile, "\n");
                }
            }
        }

        // Only print out the blocks of the Resource fork if it has nonzero size
        if (tsk_getu64(fs->endian, entry.cat.resource.logic_sz) > 0) {

            if (! (istat_flags & TSK_FS_ISTAT_RUNLIST)) {
                tsk_fprintf(hFile, "\nResource Fork Blocks:\n");

                print.idx = 0;
                print.hFile = hFile;
                print.accumulating = FALSE;
                print.startBlock = 0;
                print.blockCount = 0;

                if (tsk_fs_file_walk_type(fs_file,
                    TSK_FS_ATTR_TYPE_HFS_RSRC, HFS_FS_ATTR_ID_RSRC,
                    (TSK_FS_FILE_WALK_FLAG_AONLY |
                        TSK_FS_FILE_WALK_FLAG_SLACK), print_addr_act,
                        (void *)&print)) {
                    tsk_fprintf(hFile, "\nError reading file resource fork\n");
                    tsk_error_print(hFile);
                    tsk_error_reset();
                }
                else {
                    output_print_addr(&print);
                    if (print.idx != 0)
                        tsk_fprintf(hFile, "\n");
                }
            }
        }
    }

    // Force the loading of all attributes.
    (void) tsk_fs_file_attr_get(fs_file);

    /* Print all of the attributes */
    tsk_fprintf(hFile, "\nAttributes: \n");
    if (fs_file->meta->attr) {
        int cnt, i;

        // cycle through the attributes
        cnt = tsk_fs_file_attr_getsize(fs_file);
        for (i = 0; i < cnt; ++i) {
            const char *type;   // type of the attribute as a string
            const TSK_FS_ATTR *fs_attr =
                tsk_fs_file_attr_get_idx(fs_file, i);
            if (!fs_attr)
                continue;

            type = hfs_attrTypeName((uint32_t) fs_attr->type);

            // We will need to do something better than this, in the end.
            //type = "Data";

            /* print the layout if it is non-resident and not "special" */
            if (fs_attr->flags & TSK_FS_ATTR_NONRES) {
                //NTFS_PRINT_ADDR print_addr;

                tsk_fprintf(hFile,
                    "Type: %s (%" PRIu32 "-%" PRIu16
                    ")   Name: %s   Non-Resident%s%s%s   size: %"
                    PRIuOFF "  init_size: %" PRIuOFF "\n", type,
                    fs_attr->type, fs_attr->id,
                    (fs_attr->name) ? fs_attr->name : "N/A",
                    (fs_attr->flags & TSK_FS_ATTR_ENC) ? ", Encrypted" :
                    "",
                    (fs_attr->flags & TSK_FS_ATTR_COMP) ? ", Compressed" :
                    "",
                    (fs_attr->flags & TSK_FS_ATTR_SPARSE) ? ", Sparse" :
                    "", fs_attr->size, fs_attr->nrd.initsize);

                if (istat_flags & TSK_FS_ISTAT_RUNLIST) {
                    if (tsk_fs_attr_print(fs_attr, hFile)) {
                        tsk_fprintf(hFile, "\nError creating run lists\n");
                        tsk_error_print(hFile);
                        tsk_error_reset();
                    }
                }
            }                   // END:  non-resident attribute case
            else {
                tsk_fprintf(hFile,
                    "Type: %s (%" PRIu32 "-%" PRIu16
                    ")   Name: %s   Resident%s%s%s   size: %"
                    PRIuOFF "\n",
                    type,
                    fs_attr->type,
                    fs_attr->id,
                    (fs_attr->name) ? fs_attr->name : "N/A",
                    (fs_attr->flags & TSK_FS_ATTR_ENC) ? ", Encrypted" :
                    "",
                    (fs_attr->flags & TSK_FS_ATTR_COMP) ? ", Compressed" :
                    "",
                    (fs_attr->flags & TSK_FS_ATTR_SPARSE) ? ", Sparse" :
                    "", fs_attr->size);
                if (fs_attr->type == TSK_FS_ATTR_TYPE_HFS_COMP_REC) {
                    if (compressionAttr == NULL) {
                        compressionAttr = fs_attr;
                    }
                    else {
                        // Problem:  there is more than one compression attribute
                        error_detected(TSK_ERR_FS_CORRUPT,
                            "hfs_istat: more than one compression attribute");
                        return 1;
                    }
                }
            }                   // END: else (RESIDENT attribute case)
        }                       // END:  for(;;)  loop over attributes
    }                           // END:  if(fs_file->meta->attr is non-NULL)

    if ((entry.cat.std.perm.o_flags & HFS_PERM_OFLAG_COMPRESSED)
        && (compressionAttr == NULL))
        tsk_fprintf(hFile,
            "WARNING: Compression Flag is set, but there"
            " is no compression record for this file.\n");
    if (((entry.cat.std.perm.o_flags & HFS_PERM_OFLAG_COMPRESSED) == 0)
        && (compressionAttr != NULL))
        tsk_fprintf(hFile,
            "WARNING: Compression Flag is NOT set, but there"
            " is a compression record for this file.\n");

    // IF this is a compressed file
    if (compressionAttr != NULL) {
        const TSK_FS_ATTR *fs_attr = compressionAttr;
        int attrReadResult;
        DECMPFS_DISK_HEADER *cmph;
        uint32_t cmpType;
        uint64_t uncSize;
        uint64_t cmpSize = 0;

        // Read the attribute.  It cannot be too large because it is stored in
        // a btree node
        char *aBuf = (char *) tsk_malloc((size_t) fs_attr->size);
        if (aBuf == NULL) {
            error_returned("hfs_istat: space for a compression attribute");
            return 1;
        }
        attrReadResult = tsk_fs_attr_read(fs_attr, (TSK_OFF_T) 0,
            aBuf, (size_t) fs_attr->size,
            (TSK_FS_FILE_READ_FLAG_ENUM) 0x00);
        if (attrReadResult == -1) {
            error_returned("hfs_istat: reading the compression attribute");
            free(aBuf);
            return 1;
        }
        else if (attrReadResult < fs_attr->size) {
            error_detected(TSK_ERR_FS_READ,
                "hfs_istat: could not read the whole compression attribute");
            free(aBuf);
            return 1;
        }
        // Now, cast the attr into a compression header
        cmph = (DECMPFS_DISK_HEADER *) aBuf;
        cmpType = tsk_getu32(TSK_LIT_ENDIAN, cmph->compression_type);
        uncSize = tsk_getu64(TSK_LIT_ENDIAN, cmph->uncompressed_size);

        tsk_fprintf(hFile, "\nCompressed File:\n");
        tsk_fprintf(hFile, "    Uncompressed size: %llu\n", uncSize);

        switch (cmpType) {
        case DECMPFS_TYPE_ZLIB_ATTR:
            // Data is inline
            {
                // size of header, with indicator byte if uncompressed
                uint32_t off = (cmph->attr_bytes[0] & 0x0F) == 0x0F ? 17 : 16;
                cmpSize = fs_attr->size - off;

                tsk_fprintf(hFile,
                    "    Data follows compression record in the CMPF attribute\n"
                    "    %" PRIu64 " bytes of data at offset %u, %s compressed\n",
                    cmpSize, off, off == 16 ? "zlib" : "not");
            }
            break;

        case DECMPFS_TYPE_LZVN_ATTR:
            // Data is inline
            {
                // size of header, with indicator byte if uncompressed
                uint32_t off = cmph->attr_bytes[0] == 0x06 ? 17 : 16;
                cmpSize = fs_attr->size - off;

                tsk_fprintf(hFile,
                    "    Data follows compression record in the CMPF attribute\n"
                    "    %" PRIu64 " bytes of data at offset %u, %s compressed\n",
                    cmpSize, off, off == 16 ? "lzvn" : "not");
            }
            break;

        case DECMPFS_TYPE_ZLIB_RSRC:
            // Data is zlib compressed in the resource fork
            tsk_fprintf(hFile,
                "    Data is zlib compressed in the resource fork\n");
            break;

        case DECMPFS_TYPE_LZVN_RSRC:
            // Data is lzvn compressed in the resource fork
            tsk_fprintf(hFile,
                "    Data is lzvn compressed in the resource fork\n");
            break;

        default:
            tsk_fprintf(hFile, "    Compression type is %u: UNKNOWN\n",
                cmpType);
        }

        free(aBuf);

        if ((cmpType == DECMPFS_TYPE_ZLIB_RSRC ||
             cmpType == DECMPFS_TYPE_LZVN_RSRC)
            && (tsk_getu64(fs->endian, entry.cat.resource.logic_sz) == 0))
            tsk_fprintf(hFile,
                "WARNING: Compression record indicates compressed data"
                " in the RSRC Fork, but that fork is empty.\n");
    }

    // This will return NULL if there is an error, or if there are no resources
    rd = hfs_parse_resource_fork(fs_file);
    // TODO: Should check the errnum here to see if there was an error

    if (rd != NULL) {
        tsk_fprintf(hFile, "\nResources:\n");
        while (rd) {
            tsk_fprintf(hFile,
                "  Type: %s \tID: %-5u \tOffset: %-5u \tSize: %-5u \tName: %s\n",
                rd->type, rd->id, rd->offset, rd->length, rd->name);
            rd = rd->next;
        }
    }
    // This is OK to call with NULL
    free_res_descriptor(rd);

    tsk_fs_file_close(fs_file);
    return 0;
}



static TSK_FS_ATTR_TYPE_ENUM
hfs_get_default_attr_type(const TSK_FS_FILE * a_file)
{
    // The HFS+ special files have a default attr type of "Default"
    TSK_INUM_T inum = a_file->meta->addr;
    if (inum == 3 ||            // Extents File
        inum == 4 ||            // Catalog File
        inum == 5 ||            // Bad Blocks File
        inum == 6 ||            // Block Map (Allocation File)
        inum == 7 ||            // Startup File
        inum == 8 ||            // Attributes File
        inum == 14 ||           // Not sure if these two will actually work.  I don't see
        inum == 15)             // any code to load the attrs of these files, if they exist.
        return TSK_FS_ATTR_TYPE_DEFAULT;
    // The "regular" files and symbolic links have a DATA fork with type "DATA"
    if (a_file->meta->type == TSK_FS_META_TYPE_REG ||
        a_file->meta->type == TSK_FS_META_TYPE_LNK)
        // This should be an HFS-specific type.
        return TSK_FS_ATTR_TYPE_HFS_DATA;

    // We've got to return *something* for every file, so we return this.
    return TSK_FS_ATTR_TYPE_DEFAULT;
}

static void
hfs_close(TSK_FS_INFO * fs)
{
    HFS_INFO *hfs = (HFS_INFO *) fs;
    // We'll grab this lock a bit early.
    tsk_take_lock(&(hfs->metadata_dir_cache_lock));
    fs->tag = 0;

    free(hfs->fs);
    tsk_fs_file_close(hfs->catalog_file);
    hfs->catalog_attr = NULL;

    if (hfs->blockmap_file) {
        tsk_fs_file_close(hfs->blockmap_file);
        hfs->blockmap_attr = NULL;
    }

    if (hfs->meta_dir) {
        tsk_fs_dir_close(hfs->meta_dir);
        hfs->meta_dir = NULL;
    }

    if (hfs->dir_meta_dir) {
        tsk_fs_dir_close(hfs->dir_meta_dir);
        hfs->dir_meta_dir = NULL;
    }

    if (hfs->extents_file) {
        tsk_fs_file_close(hfs->extents_file);
        hfs->extents_file = NULL;
    }

    tsk_release_lock(&(hfs->metadata_dir_cache_lock));
    tsk_deinit_lock(&(hfs->metadata_dir_cache_lock));

    tsk_fs_free((TSK_FS_INFO *)hfs);
}

/* hfs_open - open an hfs file system
 *
 * Return NULL on error (or not an HFS or HFS+ file system)
 * */

TSK_FS_INFO *
hfs_open(TSK_IMG_INFO * img_info, TSK_OFF_T offset,
    TSK_FS_TYPE_ENUM ftype, uint8_t test)
{
    HFS_INFO *hfs;
    unsigned int len;
    TSK_FS_INFO *fs;
    ssize_t cnt;
    TSK_FS_FILE *file;          // The root directory, or the metadata directories
    TSK_INUM_T inum;            // The inum (or CNID) of the metadata directories
    int8_t result;              // of tsk_fs_path2inum()

    tsk_error_reset();

    if (TSK_FS_TYPE_ISHFS(ftype) == 0) {
        tsk_error_set_errno(TSK_ERR_FS_ARG);
        tsk_error_set_errstr("Invalid FS Type in hfs_open");
        return NULL;
    }

    if ((hfs = (HFS_INFO *) tsk_fs_malloc(sizeof(HFS_INFO))) == NULL)
        return NULL;

    fs = &(hfs->fs_info);

    fs->ftype = TSK_FS_TYPE_HFS;
    fs->duname = "Allocation Block";
    fs->tag = TSK_FS_INFO_TAG;
    fs->flags = 0;

    fs->img_info = img_info;
    fs->offset = offset;

    /*
     * Read the superblock.
     */
    len = sizeof(hfs_plus_vh);
    if ((hfs->fs = (hfs_plus_vh *) tsk_malloc(len)) == NULL) {
        fs->tag = 0;
        tsk_fs_free((TSK_FS_INFO *)hfs);
        return NULL;
    }

    if (hfs_checked_read_random(fs, (char *) hfs->fs, len,
            (TSK_OFF_T) HFS_VH_OFF)) {
        tsk_error_set_errstr2("hfs_open: superblock");
        fs->tag = 0;
        free(hfs->fs);
        tsk_fs_free((TSK_FS_INFO *)hfs);
        return NULL;
    }

    /*
     * Verify we are looking at an HFS+ image
     */
    if (tsk_fs_guessu16(fs, hfs->fs->signature, HFS_VH_SIG_HFSPLUS) &&
        tsk_fs_guessu16(fs, hfs->fs->signature, HFS_VH_SIG_HFSX) &&
        tsk_fs_guessu16(fs, hfs->fs->signature, HFS_VH_SIG_HFS)) {

        fs->tag = 0;
        free(hfs->fs);
        tsk_fs_free((TSK_FS_INFO *)hfs);
        tsk_error_set_errno(TSK_ERR_FS_MAGIC);
        tsk_error_set_errstr("not an HFS+ file system (magic)");
        return NULL;
    }

    /*
     * Handle an HFS-wrapped HFS+ image, which is a HFS volume that contains
     * the HFS+ volume inside of it.
     */
    if (tsk_getu16(fs->endian, hfs->fs->signature) == HFS_VH_SIG_HFS) {

        hfs_mdb *wrapper_sb = (hfs_mdb *) hfs->fs;

        // Verify that we are setting a wrapper and not a normal HFS volume
        if ((tsk_getu16(fs->endian,
                    wrapper_sb->drEmbedSigWord) == HFS_VH_SIG_HFSPLUS)
            || (tsk_getu16(fs->endian,
                    wrapper_sb->drEmbedSigWord) == HFS_VH_SIG_HFSX)) {

            TSK_FS_INFO *fs_info2;
            // offset in sectors to start of first HFS block
            uint16_t drAlBlSt =
                tsk_getu16(fs->endian, wrapper_sb->drAlBlSt);

            // size of each HFS block
            uint32_t drAlBlkSiz =
                tsk_getu32(fs->endian, wrapper_sb->drAlBlkSiz);

            // start of embedded FS
            uint16_t startBlock = tsk_getu16(fs->endian,
                wrapper_sb->drEmbedExtent_startBlock);

            // calculate the offset; 512 here is intentional.
            // TN1150 says "The drAlBlSt field contains the offset, in
            // 512-byte blocks, of the wrapper's allocation block 0 relative
            // to the start of the volume"
            TSK_OFF_T hfsplus_offset =
                (drAlBlSt * (TSK_OFF_T) 512) +
                (drAlBlkSiz * (TSK_OFF_T) startBlock);

            if (tsk_verbose)
                tsk_fprintf(stderr,
                    "hfs_open: HFS+/HFSX within HFS wrapper at byte offset %"
                    PRIuOFF "\n", hfsplus_offset);

            fs->tag = 0;
            free(hfs->fs);
            tsk_fs_free((TSK_FS_INFO *)hfs);

            /* just re-open with the new offset, then record the offset */
            if (hfsplus_offset == 0) {
                tsk_error_set_errno(TSK_ERR_FS_CORRUPT);
                tsk_error_set_errstr("HFS+ offset is zero");
                return NULL;
            }
            fs_info2 =
                hfs_open(img_info, offset + hfsplus_offset, ftype, test);

            if (fs_info2)
                ((HFS_INFO *) fs_info2)->hfs_wrapper_offset =
                    hfsplus_offset;

            return fs_info2;
        }
        else {
            fs->tag = 0;
            free(hfs->fs);
            tsk_fs_free((TSK_FS_INFO *)hfs);
            tsk_error_set_errno(TSK_ERR_FS_MAGIC);
            tsk_error_set_errstr
                ("HFS file systems (other than wrappers HFS+/HFSX file systems) are not supported");
            return NULL;
        }
    }

    fs->block_count = tsk_getu32(fs->endian, hfs->fs->blk_cnt);
    fs->first_block = 0;
    fs->last_block = fs->last_block_act = fs->block_count - 1;

    /* this isn't really accurate; fs->block_size reports only the size
       of the allocation block; the size of the device block has to be
       found from the device (allocation block size should always be
       larger than device block size and an even multiple of the device
       block size) */
    fs->dev_bsize = fs->block_size =
        tsk_getu32(fs->endian, hfs->fs->blk_sz);

    // determine the last block we have in this image
    if (fs->block_size <= 1) {
        tsk_error_set_errno(TSK_ERR_FS_CORRUPT);
        tsk_error_set_errstr("HFS+ allocation block size too small");
        return NULL;
    }
    if ((TSK_DADDR_T) ((img_info->size - offset) / fs->block_size) <
        fs->block_count)
        fs->last_block_act =
            (img_info->size - offset) / fs->block_size - 1;

    // Initialize the lock
    tsk_init_lock(&(hfs->metadata_dir_cache_lock));

    /*
     * Set function pointers
     */
    fs->inode_walk = hfs_inode_walk;
    fs->block_walk = hfs_block_walk;
    fs->block_getflags = hfs_block_getflags;
    fs->load_attrs = hfs_load_attrs;
    fs->get_default_attr_type = hfs_get_default_attr_type;

    fs->file_add_meta = hfs_inode_lookup;
    fs->dir_open_meta = hfs_dir_open_meta;
    fs->fsstat = hfs_fsstat;
    fs->fscheck = hfs_fscheck;
    fs->istat = hfs_istat;
    fs->close = hfs_close;

    // lazy loading of block map
    hfs->blockmap_file = NULL;
    hfs->blockmap_attr = NULL;
    hfs->blockmap_cache_start = -1;
    hfs->blockmap_cache_len = 0;

    fs->first_inum = HFS_ROOT_INUM;
    fs->root_inum = HFS_ROOT_INUM;
    fs->last_inum = HFS_FIRST_USER_CNID - 1;    // we will later increase this
    fs->inum_count = fs->last_inum - fs->first_inum + 1;

    /* We will load the extents file data when we need it */
    hfs->extents_file = NULL;
    hfs->extents_attr = NULL;

    if (tsk_getu32(fs->endian,
                hfs->fs->start_file.extents[0].blk_cnt) == 0) {
            if (tsk_verbose)
                tsk_fprintf(stderr,
                    "hfs_open: Optional Startup File is not present.\n");
            hfs->has_startup_file = FALSE;
        }
    else {
        if (tsk_verbose)
            tsk_fprintf(stderr, "hfs_open: Startup File is present.\n");
        hfs->has_startup_file = TRUE;
    }

    if (tsk_getu32(fs->endian, hfs->fs->ext_file.extents[0].blk_cnt) == 0) {
        if (tsk_verbose)
            tsk_fprintf(stderr,
                "hfs_open: Optional Extents File (and Badblocks File) is not present.\n");
        hfs->has_extents_file = FALSE;
    }
    else {
        if (tsk_verbose)
            tsk_fprintf(stderr,
                "hfs_open: Extents File (and BadBlocks File) is present.\n");
        hfs->has_extents_file = TRUE;
    }

    if (tsk_getu32(fs->endian, hfs->fs->attr_file.extents[0].blk_cnt) == 0) {
        if (tsk_verbose)
            tsk_fprintf(stderr,
                "hfs_open: Optional Attributes File is not present.\n");
        hfs->has_attributes_file = FALSE;
    }
    else {
        if (tsk_verbose)
            tsk_fprintf(stderr, "hfs_open: Attributes File is present.\n");
        hfs->has_attributes_file = TRUE;
    }

    /* Load the catalog file though */
    if ((hfs->catalog_file =
            tsk_fs_file_open_meta(fs, NULL,
                HFS_CATALOG_FILE_ID)) == NULL) {
        fs->tag = 0;
        free(hfs->fs);
        tsk_fs_free((TSK_FS_INFO *)hfs);
        return NULL;
    }

    /* cache the data attribute */
    hfs->catalog_attr =
        tsk_fs_attrlist_get(hfs->catalog_file->meta->attr,
        TSK_FS_ATTR_TYPE_DEFAULT);
    if (!hfs->catalog_attr) {
        fs->tag = 0;
        tsk_fs_file_close(hfs->catalog_file);
        free(hfs->fs);
        tsk_fs_free((TSK_FS_INFO *)hfs);
        tsk_error_errstr2_concat
            (" - Data Attribute not found in Catalog File");
        return NULL;
    }

    // cache the catalog file header
    cnt = tsk_fs_attr_read(hfs->catalog_attr, 14,
        (char *) &(hfs->catalog_header),
        sizeof(hfs_btree_header_record), 0);
    if (cnt != sizeof(hfs_btree_header_record)) {
        if (cnt >= 0) {
            tsk_error_reset();
            tsk_error_set_errno(TSK_ERR_FS_READ);
        }
        tsk_error_set_errstr2("hfs_open: Error reading catalog header");
        fs->tag = 0;
        free(hfs->fs);
        tsk_fs_free((TSK_FS_INFO *)hfs);
        return NULL;
    }

    if (tsk_getu16(fs->endian, hfs->fs->version) == HFS_VH_VER_HFSPLUS)
        hfs->is_case_sensitive = 0;
    else if (tsk_getu16(fs->endian, hfs->fs->version) == HFS_VH_VER_HFSX) {
        if (hfs->catalog_header.compType == HFS_BT_HEAD_COMP_SENS)
            hfs->is_case_sensitive = 1;
        else if (hfs->catalog_header.compType == HFS_BT_HEAD_COMP_INSENS)
            hfs->is_case_sensitive = 0;
        else {
            if (tsk_verbose)
                tsk_fprintf(stderr,
                    "hfs_open: invalid value (0x%02" PRIx8
                    ") for key compare type; using case-insensitive\n",
                    hfs->catalog_header.compType);
            hfs->is_case_sensitive = 0;
        }
    }
    else {
        if (tsk_verbose)
            tsk_fprintf(stderr,
                "hfs_open: unknown HFS+/HFSX version (%" PRIu16 "\n",
                tsk_getu16(fs->endian, hfs->fs->version));
        hfs->is_case_sensitive = 0;
    }

    // update the numbers.
    fs->last_inum = hfs_find_highest_inum(hfs);
    fs->inum_count = fs->last_inum + 1;

    snprintf((char *) fs->fs_id, 17, "%08" PRIx32 "%08" PRIx32,
        tsk_getu32(fs->endian, hfs->fs->finder_info[HFS_VH_FI_ID1]),
        tsk_getu32(fs->endian, hfs->fs->finder_info[HFS_VH_FI_ID2]));
    fs->fs_id_used = 16;

    /* journal */
    fs->jblk_walk = hfs_jblk_walk;
    fs->jentry_walk = hfs_jentry_walk;
    fs->jopen = hfs_jopen;
    fs->name_cmp = hfs_name_cmp;
    fs->journ_inum = 0;

    /* Creation Times */

    // First, the root
    file = tsk_fs_file_open_meta(fs, NULL, 2);
    if (file != NULL) {
        hfs->root_crtime = file->meta->crtime;
        hfs->has_root_crtime = TRUE;
        tsk_fs_file_close(file);
    }
    else {
        hfs->has_root_crtime = FALSE;
    }
    file = NULL;

    // disable hard link traversal while finding the hard
    // link directories themselves (to prevent problems if
    // there are hard links in the root directory)
    hfs->meta_inum = 0;
    hfs->meta_dir_inum = 0;

    // Now the (file) metadata directory

    // The metadata directory is a sub-directory of the root.  Its name begins with four nulls, followed
    // by "HFS+ Private Data".  The file system parsing code replaces nulls in filenames with UTF8_NULL_REPLACE.
    // In the released version of TSK, this replacement is the character '^'.
    // NOTE: There is a standard Unicode replacement which is 0xfffd in UTF16 and 0xEF 0xBF 0xBD in UTF8.
    // Systems that require the standard definition can redefine UTF8_NULL_REPLACE and UTF16_NULL_REPLACE
    // in tsk_hfs.h
    hfs->has_meta_crtime = FALSE;
    result =
        tsk_fs_path2inum(fs,
        "/" UTF8_NULL_REPLACE UTF8_NULL_REPLACE UTF8_NULL_REPLACE
        UTF8_NULL_REPLACE "HFS+ Private Data", &inum, NULL);
    if (result == 0) {
        TSK_FS_FILE *file_tmp = tsk_fs_file_open_meta(fs, NULL, inum);
        if (file_tmp != NULL) {
            hfs->meta_crtime = file_tmp->meta->crtime;
            hfs->has_meta_crtime = TRUE;
            hfs->meta_inum = inum;
            tsk_fs_file_close(file_tmp);
        }
    }

    // Now, the directory metadata directory

    // The "directory" metadata directory, where hardlinked directories actually live, is a subdirectory
    // of the root.  The beginning of the name of this directory is ".HFS+ Private Directory Data" which
    // is followed by a carriage return (ASCII 13).
    hfs->has_meta_dir_crtime = FALSE;
    result =
        tsk_fs_path2inum(fs, "/.HFS+ Private Directory Data\r", &inum,
        NULL);
    if (result == 0) {
        TSK_FS_FILE *file_tmp = tsk_fs_file_open_meta(fs, NULL, inum);
        if (file_tmp != NULL) {
            hfs->metadir_crtime = file_tmp->meta->crtime;
            hfs->has_meta_dir_crtime = TRUE;
            hfs->meta_dir_inum = inum;
            tsk_fs_file_close(file_tmp);
        }
    }

    if (hfs->has_root_crtime && hfs->has_meta_crtime
        && hfs->has_meta_dir_crtime) {
        if (tsk_verbose)
            tsk_fprintf(stderr,
                "hfs_open: Creation times for key folders have been read and cached.\n");
    }
    if (!hfs->has_root_crtime) {
        if (tsk_verbose)
            tsk_fprintf(stderr,
                "hfs_open: Warning: Could not open the root directory.  "
                "Hard link detection and some other functions will be impaired\n");
    }
    else if (tsk_verbose) {
        tsk_fprintf(stderr,
            "hfs_open: The root directory is accessible.\n");
    }

    if (tsk_verbose) {
        if (hfs->has_meta_crtime)
            tsk_fprintf(stderr,
                "hfs_open: \"/^^^^HFS+ Private Data\" metadata folder is accessible.\n");
        else
            tsk_fprintf(stderr,
                "hfs_open: Optional \"^^^^HFS+ Private Data\" metadata folder is not accessible, or does not exist.\n");
        if (hfs->has_meta_dir_crtime)
            tsk_fprintf(stderr,
                "hfs_open: \"/HFS+ Private Directory Data^\" metadata folder is accessible.\n");
        else
            tsk_fprintf(stderr,
                "hfs_open: Optional \"/HFS+ Private Directory Data^\" metadata folder is not accessible, or does not exist.\n");
    }

    // These caches will be set, if they are needed.
    hfs->meta_dir = NULL;
    hfs->dir_meta_dir = NULL;

    return fs;
}


/*
 * Error Handling
 */

/**
 * Call this when an error is first detected.  It sets the error code and it also
 * sets the primary error string, describing the lowest level of error.  (Actually,
 * it appends to the error string.)
 *
 * If the error code is already set, then this appends to the primary error
 * string an hex representation of the new error code, plus the new error message.
 *
 * @param errnum  The desired error code
 * @param errstr  The format string for the error message
 */
void
error_detected(uint32_t errnum, char *errstr, ...)
{
    va_list args;

    va_start(args, errstr);

    {
        TSK_ERROR_INFO *errInfo = tsk_error_get_info();
        char *loc_errstr = errInfo->errstr;

        if (errInfo->t_errno == 0)
            errInfo->t_errno = errnum;
        else {
            //This should not happen!  We don't want to wipe out the existing error
            //code, so we write the new code into the error string, in hex.
            int sl = strlen(errstr);
            snprintf(loc_errstr + sl, TSK_ERROR_STRING_MAX_LENGTH - sl,
                " Next errnum: 0x%x ", errnum);
        }
        if (errstr != NULL) {
            int sl = strlen(loc_errstr);
            vsnprintf(loc_errstr + sl, TSK_ERROR_STRING_MAX_LENGTH - sl,
                errstr, args);
        }
    }

    va_end(args);

}

/**
 * Call this when a called TSK function returns an error.  Presumably, that
 * function will have set the error code and the primary error string.  This
 * *appends* to the secondary error string.  It should be called to describe
 * the context of the call.  If no error code has been set, then this sets a
 * default code so that it is not zero.
 *
 * @param errstr  The format string for the error message
 */
void
error_returned(char *errstr, ...)
{
    va_list args;
    va_start(args, errstr);

    {
        TSK_ERROR_INFO *errInfo = tsk_error_get_info();
        char *loc_errstr2 = errInfo->errstr2;

        if (errInfo->t_errno == 0)
            errInfo->t_errno = TSK_ERR_AUX_GENERIC;
        if (errstr != NULL) {
            int sl = strlen(loc_errstr2);
            vsnprintf(loc_errstr2 + sl, TSK_ERROR_STRING_MAX_LENGTH - sl,
                errstr, args);
        }
    }
    va_end(args);
}<|MERGE_RESOLUTION|>--- conflicted
+++ resolved
@@ -3917,16 +3917,6 @@
                 break;
             }
 
-<<<<<<< HEAD
-            // Extract the child node ID from the data of the record
-            recData = &record[keyLength + 2];   // This is +2 because key_len does not include the
-            // length of the key_len field itself.
-
-            // Data must start on an even offset from the beginning of the record.
-            // So, correct this if needed.
-            if ((recData - record) % 2) {
-=======
-
             // Extract the child node ID from the record data (stored after the key)
             keyLength = tsk_getu16(endian, keyB->key_len);
             // make sure the fields we care about are still in the buffer
@@ -3942,9 +3932,7 @@
 
             // Data must start on an even offset from the beginning of the record.
             // So, correct this if needed.
-            diff = recData - recordBytes;
-            if (2 * (diff / 2) != diff) {
->>>>>>> 79164265
+            if ((recData - record) % 2) {
                 recData += 1;
             }
 
@@ -3981,20 +3969,12 @@
         // Note, leaf node could have one (or maybe zero) records
 
         // Loop over the records in this node
-<<<<<<< HEAD
         for (recIndx = 0; recIndx < numRec; ++recIndx) {
-            // Offset of the record
-            uint8_t *recOffsetData = &nodeData[attrFile.nodeSize - 2 * (recIndx + 1)];  // data describing where this record is
-            uint16_t recOffset = tsk_getu16(endian, recOffsetData);
-            uint16_t keyLength;
-=======
-        for (recIndx = 0; recIndx < numRec; recIndx++) {
             
             // The offset to the record is stored in table at end of node
             uint8_t *recOffsetTblEntry = &nodeData[attrFile.nodeSize - (2 * (recIndx + 1))];  // data describing where this record is
             uint16_t recOffset = tsk_getu16(endian, recOffsetTblEntry);
             
->>>>>>> 79164265
             int comp;           // comparison result
             char *compStr;      // comparison result as a string
             uint32_t keyFileID;
@@ -4041,13 +4021,8 @@
                 uint8_t *recData;       // pointer to the data part of the recordBytes
                 hfs_attr_data *attrData;
                 uint32_t attributeLength;
-<<<<<<< HEAD
                 uint32_t recordType;
-
-=======
-                int diff;       // Difference in bytes between the start of the recordBytes and the start of data.
                 uint16_t keyLength;
->>>>>>> 79164265
                 int conversionResult;
                 char nameBuff[HFS_MAX_ATTR_NAME_LEN_UTF8_B+1];
                 TSK_FS_ATTR_TYPE_ENUM attrType;
@@ -4067,17 +4042,11 @@
 
                 // Data must start on an even offset from the beginning of the record.
                 // So, correct this if needed.
-<<<<<<< HEAD
                 if ((recData - record) % 2) {
-=======
-                diff = recData - recordBytes;
-                if (2 * (diff / 2) != diff) {
->>>>>>> 79164265
                     recData += 1;
                 }
 
                 attrData = (hfs_attr_data *) recData;
-<<<<<<< HEAD
 
                 // Check we can process the record type before allocating memory
                 recordType = tsk_getu32(endian, attrData->record_type);
@@ -4088,9 +4057,6 @@
                   goto on_error;
                 }
 
-=======
-                
->>>>>>> 79164265
                 // This is the length of the useful data, not including the record header
                 attributeLength = tsk_getu32(endian, attrData->attr_size);
 
