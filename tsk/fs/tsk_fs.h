--- conflicted
+++ resolved
@@ -518,11 +518,7 @@
 
     /**
     * inode walk callback function definition.  This is called for every file
-<<<<<<< HEAD
-    * that meets the critera specified when inode_walk was called.
-=======
-    * that meets the criteria specified when inode_walk was called. 
->>>>>>> 1e70677b
+    * that meets the criteria specified when inode_walk was called.
     * @param a_fs_file Pointer to the current file
     * @param a_ptr Pointer that was specified by caller to inode_walk
     * @returns Value that tells inode walk to continue or stop
@@ -580,13 +576,8 @@
 #define  TSK_FS_NAME_TAG 0x23147869
     /**
     * Generic structure to store the file name information that is stored in
-<<<<<<< HEAD
-    * a directory. Most file systems seperate the file name from the metadata, but
+    * a directory. Most file systems separate the file name from the metadata, but
     * some do not (such as FAT). This structure contains the name and address of the
-=======
-    * a directory. Most file systems separate the file name from the metadata, but
-    * some do not (such as FAT). This structure contains the name and address of the 
->>>>>>> 1e70677b
     * metadata.
     */
     typedef struct {
@@ -1324,13 +1315,8 @@
 /**
 * \ingroup fslib_cpp
 * Stores the file name information that is stored in
-<<<<<<< HEAD
-* a directory. Most file systems seperate the file name from the metadata, but
+* a directory. Most file systems separate the file name from the metadata, but
 * some do not (such as FAT). This structure contains the file name and the
-=======
-* a directory. Most file systems separate the file name from the metadata, but
-* some do not (such as FAT). This structure contains the file name and the 
->>>>>>> 1e70677b
 * address of the  metadata. See TSK_FS_NAME for more details.
 */
 class TskFsName {
@@ -1757,11 +1743,7 @@
     a_fsInfo, TSK_FS_JENTRY * a_jentry, int a_num, void *a_ptr);
 /**
 * inode walk callback function definition.  This is called for every file
-<<<<<<< HEAD
-* that meets the critera specified when inode_walk was called.
-=======
-* that meets the criteria specified when inode_walk was called. 
->>>>>>> 1e70677b
+* that meets the criteria specified when inode_walk was called.
 * @param a_fs_file Pointer to the current file
 * @param a_ptr Pointer that was specified by caller to inode_walk
 * @returns Value that tells inode walk to continue or stop
@@ -2307,13 +2289,8 @@
 
   public:
     /**
-<<<<<<< HEAD
-    * constuct a TskFsBlock using a TSK_FS_BLOCK structure
+    * construct a TskFsBlock using a TSK_FS_BLOCK structure
     * @param a_fsBlock a pointer of TSK_FS_BLOCK.  If NULL, the getX() methods return undefined data.
-=======
-    * construct a TskFsBlock using a TSK_FS_BLOCK structure
-    * @param a_fsBlock a pointer of TSK_FS_BLOCK.  If NULL, the getX() methods return undefined data. 
->>>>>>> 1e70677b
     */
      TskFsBlock(const TSK_FS_BLOCK * a_fsBlock) {
         m_fsBlock = const_cast < TSK_FS_BLOCK * >(a_fsBlock);
@@ -2844,15 +2821,9 @@
     * that the returned class will not have the file name set because
     * it was not used to load the file and this function does not search the
     * directory structure to find the name that points to the address.   In general,
-<<<<<<< HEAD
-    * if you know the metadata address of a file, this function is more effecient
+    * if you know the metadata address of a file, this function is more efficient
     * then tsk_fs_file_open, which first maps a file name to the metadata address
     * and then open the file using this function.
-=======
-    * if you know the metadata address of a file, this function is more efficient 
-    * then tsk_fs_file_open, which first maps a file name to the metadata address 
-    * and then open the file using this function. 
->>>>>>> 1e70677b
     * See tsk_fs_file_open_meta() for details
     * @param a_fs File system to analyze
     * @param a_fs_file object to store file data in or NULL to have one allocated.
@@ -2875,11 +2846,7 @@
     /**
         * Return the handle structure for a specific file, given its full path. Note that
     * if you have the metadata address fo the file, then tsk_fs_file_open_meta() is a
-<<<<<<< HEAD
-    * more effecient approach.
-=======
-    * more efficient approach. 
->>>>>>> 1e70677b
+    * more efficient approach.
     * See tsk_fs_file_open() for details
     * @param a_fs File system to analyze
     * @param a_fs_file Structure to store file data in or NULL to have one allocated.
