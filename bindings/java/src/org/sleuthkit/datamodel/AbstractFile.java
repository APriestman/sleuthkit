/*
 * SleuthKit Java Bindings
 *
 * Copyright 2011-2020 Basis Technology Corp.
 * Contact: carrier <at> sleuthkit <dot> org
 *
 * Licensed under the Apache License, Version 2.0 (the "License");
 * you may not use this file except in compliance with the License.
 * You may obtain a copy of the License at
 *
 *     http://www.apache.org/licenses/LICENSE-2.0
 *
 * Unless required by applicable law or agreed to in writing, software
 * distributed under the License is distributed on an "AS IS" BASIS,
 * WITHOUT WARRANTIES OR CONDITIONS OF ANY KIND, either express or implied.
 * See the License for the specific language governing permissions and
 * limitations under the License.
 */
package org.sleuthkit.datamodel;

import java.io.FileNotFoundException;
import java.io.IOException;
import java.io.RandomAccessFile;
import java.sql.ResultSet;
import java.sql.SQLException;
import java.sql.Statement;
import java.text.MessageFormat;
import java.util.ArrayList;
import java.util.Collection;
import java.util.Collections;
import java.util.List;
import java.util.Objects;
import java.util.ResourceBundle;
import java.util.Set;
import java.util.SortedSet;
import java.util.TimeZone;
import java.util.logging.Level;
import java.util.logging.Logger;
import org.sleuthkit.datamodel.TskData.FileKnown;
import org.sleuthkit.datamodel.TskData.TSK_FS_META_FLAG_ENUM;
import org.sleuthkit.datamodel.TskData.TSK_FS_META_TYPE_ENUM;
import org.sleuthkit.datamodel.TskData.TSK_FS_NAME_FLAG_ENUM;
import org.sleuthkit.datamodel.TskData.TSK_FS_NAME_TYPE_ENUM;

/**
 * An abstract base class for classes that represent files that have been added
 * to the case.
 */
public abstract class AbstractFile extends AbstractContent {

	protected final TskData.TSK_DB_FILES_TYPE_ENUM fileType;
	protected final TSK_FS_NAME_TYPE_ENUM dirType;
	protected final TSK_FS_META_TYPE_ENUM metaType;
	protected final TSK_FS_NAME_FLAG_ENUM dirFlag;
	protected final Set<TSK_FS_META_FLAG_ENUM> metaFlags;
	protected long size;
	protected final long metaAddr, ctime, crtime, atime, mtime;
	protected final int metaSeq;
	protected final int uid, gid;
	protected final int attrId;
	protected final TskData.TSK_FS_ATTR_TYPE_ENUM attrType;
	protected final Set<TskData.TSK_FS_META_MODE_ENUM> modes;
	//local file support
	private boolean localPathSet = false; ///< if set by setLocalPath(), reads are done on local file 
	private String localPath; ///< local path as stored in db tsk_files_path, is relative to the db, 
	private String localAbsPath; ///< absolute path representation of the local path
	private volatile RandomAccessFile localFileHandle;
	private volatile java.io.File localFile;
	private TskData.EncodingType encodingType;
	//range support
	private List<TskFileRange> ranges;
	/*
	 * path of parent directory
	 */
	protected final String parentPath;
	/**
	 * knownState status in database
	 */
	protected TskData.FileKnown knownState;
	private boolean knownStateDirty = false;
	/*
	 * md5 hash
	 */
	protected String md5Hash;
	private boolean md5HashDirty = false;
	/*
	 * SHA-256 hash
	 */
	protected String sha256Hash;
	private boolean sha256HashDirty = false;
	private String mimeType;
	private boolean mimeTypeDirty = false;
	private static final Logger LOGGER = Logger.getLogger(AbstractFile.class.getName());
	private static final ResourceBundle BUNDLE = ResourceBundle.getBundle("org.sleuthkit.datamodel.Bundle");
	private long dataSourceObjectId;
	private final String extension;
	private final List<Attribute> fileAttributesCache = new ArrayList<Attribute>();
	private boolean loadedAttributesCacheFromDb = false;

	private final String uidStr;	// SID/uid
	private final long userRowId;
	/**
	 * Initializes common fields used by AbstactFile implementations (objects in
	 * tsk_files table)
	 *
	 * @param db                 case / db handle where this file belongs to
	 * @param objId              object id in tsk_objects table
	 * @param dataSourceObjectId The object id of the root data source of this
	 *                           file.
	 * @param attrType
	 * @param attrId
	 * @param name               name field of the file
	 * @param fileType           type of the file
	 * @param metaAddr
	 * @param metaSeq
	 * @param dirType
	 * @param metaType
	 * @param dirFlag
	 * @param metaFlags
	 * @param size
	 * @param ctime
	 * @param crtime
	 * @param atime
	 * @param mtime
	 * @param modes
	 * @param uid
	 * @param gid
	 * @param md5Hash            md5sum of the file, or null or "NULL" if not
	 *                           present
	 * @param sha256Hash         sha256 hash of the file, or null or "NULL" if
	 *                           not present
	 * @param knownState         knownState status of the file, or null if
	 *                           unknown (default)
	 * @param parentPath
	 * @param mimeType           The MIME type of the file, can be null.
	 * @param extension          The extension part of the file name (not
	 *                           including the '.'), can be null.
	 * @param uidStr			 String uid/SID, can be null if not available.
	 * @param userRowId	         The row id of user in tsk_os_accounts.
	 * 
	 */
	AbstractFile(SleuthkitCase db,
			long objId,
			long dataSourceObjectId,
			TskData.TSK_FS_ATTR_TYPE_ENUM attrType, int attrId,
			String name,
			TskData.TSK_DB_FILES_TYPE_ENUM fileType,
			long metaAddr, int metaSeq,
			TSK_FS_NAME_TYPE_ENUM dirType, TSK_FS_META_TYPE_ENUM metaType,
			TSK_FS_NAME_FLAG_ENUM dirFlag, short metaFlags,
			long size,
			long ctime, long crtime, long atime, long mtime,
			short modes,
			int uid, int gid,
			String md5Hash, String sha256Hash, FileKnown knownState,
			String parentPath,
			String mimeType,
<<<<<<< HEAD
			String extension,
			String uidStr,
			long userRowId) {
=======
			String extension, 
			List<Attribute> fileAttributes) {
>>>>>>> 7b7989bc
		super(db, objId, name);
		this.dataSourceObjectId = dataSourceObjectId;
		this.attrType = attrType;
		this.attrId = attrId;
		this.fileType = fileType;
		this.metaAddr = metaAddr;
		this.metaSeq = metaSeq;
		this.dirType = dirType;
		this.metaType = metaType;
		this.dirFlag = dirFlag;
		this.metaFlags = TSK_FS_META_FLAG_ENUM.valuesOf(metaFlags);
		this.size = size;
		this.ctime = ctime;
		this.crtime = crtime;
		this.atime = atime;
		this.mtime = mtime;
		this.uid = uid;
		this.gid = gid;
		this.modes = TskData.TSK_FS_META_MODE_ENUM.valuesOf(modes);

		this.md5Hash = md5Hash;
		this.sha256Hash = sha256Hash;
		if (knownState == null) {
			this.knownState = FileKnown.UNKNOWN;
		} else {
			this.knownState = knownState;
		}
		this.parentPath = parentPath;
		this.mimeType = mimeType;
		this.extension = extension == null ? "" : extension;
		this.encodingType = TskData.EncodingType.NONE;
<<<<<<< HEAD
		this.uidStr = uidStr;
		this.userRowId = userRowId;
=======
		if (Objects.nonNull(fileAttributes) && !fileAttributes.isEmpty()) {
			this.fileAttributesCache.addAll(fileAttributes);
			loadedAttributesCacheFromDb = true;
		}
>>>>>>> 7b7989bc
	}

	/**
	 * Gets type of the abstract file as defined in TSK_DB_FILES_TYPE_ENUM
	 *
	 * @return the type of the abstract file
	 */
	public TskData.TSK_DB_FILES_TYPE_ENUM getType() {
		return fileType;
	}

	/**
	 * Get the attribute type
	 *
	 * @return attribute type
	 */
	public TskData.TSK_FS_ATTR_TYPE_ENUM getAttrType() {
		return attrType;
	}

	/**
	 * Get the attribute id
	 *
	 * @return attribute id
	 */
	public int getAttributeId() {
		return attrId;
	}

	/**
	 * Get the change time
	 *
	 * @return change time
	 */
	public long getCtime() {
		return ctime;
	}

	/**
	 * Get the change time as Date (in local timezone)
	 *
	 * @return change time as Date
	 */
	public String getCtimeAsDate() {
		return epochToTime(ctime);
	}

	/**
	 * Get the creation time
	 *
	 * @return creation time
	 */
	public long getCrtime() {
		return crtime;
	}

	/**
	 * Get the creation time as Date (in local timezone)
	 *
	 * @return creation time as Date
	 */
	public String getCrtimeAsDate() {
		return epochToTime(crtime);
	}

	/**
	 * Get the access time
	 *
	 * @return access time
	 */
	public long getAtime() {
		return atime;
	}

	/**
	 * Get the access time as Date (in local timezone)
	 *
	 * @return access time as Date
	 */
	public String getAtimeAsDate() {
		return epochToTime(atime);
	}

	/**
	 * Get the modified time
	 *
	 * @return modified time
	 */
	public long getMtime() {
		return mtime;
	}

	/**
	 * Get the modified time as Date (in local timezone)
	 *
	 * @return modified time as Date
	 */
	public String getMtimeAsDate() {
		return epochToTime(mtime);
	}

	/**
	 * Get the user id
	 *
	 * @return user id
	 */
	public int getUid() {
		return uid;
	}

	/**
	 * Get the group id
	 *
	 * @return group id
	 */
	public int getGid() {
		return gid;
	}

	/**
	 * Get the file meta address
	 *
	 * @return Address of the meta data structure
	 */
	public long getMetaAddr() {
		return metaAddr;
	}

	/**
	 * Get the file meta address sequence. Only useful with NTFS. Incremented
	 * each time a structure is re-allocated.
	 *
	 * @return Address of the meta data structure sequence.
	 */
	public long getMetaSeq() {
		return metaSeq;
	}

	/**
	 * Get the file's mode as a user-displayable string
	 *
	 * @return formatted user-displayable string for mode
	 */
	public String getModesAsString() {
		int mode = TskData.TSK_FS_META_MODE_ENUM.toInt(modes);
		String result = "";

		short isuid = TskData.TSK_FS_META_MODE_ENUM.TSK_FS_META_MODE_ISUID.getMode();
		short isgid = TskData.TSK_FS_META_MODE_ENUM.TSK_FS_META_MODE_ISGID.getMode();
		short isvtx = TskData.TSK_FS_META_MODE_ENUM.TSK_FS_META_MODE_ISVTX.getMode();

		short irusr = TskData.TSK_FS_META_MODE_ENUM.TSK_FS_META_MODE_IRUSR.getMode();
		short iwusr = TskData.TSK_FS_META_MODE_ENUM.TSK_FS_META_MODE_IWUSR.getMode();
		short ixusr = TskData.TSK_FS_META_MODE_ENUM.TSK_FS_META_MODE_IXUSR.getMode();

		short irgrp = TskData.TSK_FS_META_MODE_ENUM.TSK_FS_META_MODE_IRGRP.getMode();
		short iwgrp = TskData.TSK_FS_META_MODE_ENUM.TSK_FS_META_MODE_IWGRP.getMode();
		short ixgrp = TskData.TSK_FS_META_MODE_ENUM.TSK_FS_META_MODE_IXGRP.getMode();

		short iroth = TskData.TSK_FS_META_MODE_ENUM.TSK_FS_META_MODE_IROTH.getMode();
		short iwoth = TskData.TSK_FS_META_MODE_ENUM.TSK_FS_META_MODE_IWOTH.getMode();
		short ixoth = TskData.TSK_FS_META_MODE_ENUM.TSK_FS_META_MODE_IXOTH.getMode();

		// first character = the Meta Type
		result += metaType.toString();

		// second and third characters = user permissions
		if ((mode & irusr) == irusr) {
			result += "r"; //NON-NLS
		} else {
			result += "-"; //NON-NLS
		}
		if ((mode & iwusr) == iwusr) {
			result += "w"; //NON-NLS
		} else {
			result += "-"; //NON-NLS
		}

		// fourth character = set uid
		if ((mode & isuid) == isuid) {
			if ((mode & ixusr) == ixusr) {
				result += "s"; //NON-NLS
			} else {
				result += "S"; //NON-NLS
			}
		} else {
			if ((mode & ixusr) == ixusr) {
				result += "x"; //NON-NLS
			} else {
				result += "-"; //NON-NLS
			}
		}

		// fifth and sixth characters = group permissions
		if ((mode & irgrp) == irgrp) {
			result += "r"; //NON-NLS
		} else {
			result += "-"; //NON-NLS
		}
		if ((mode & iwgrp) == iwgrp) {
			result += "w"; //NON-NLS
		} else {
			result += "-"; //NON-NLS
		}

		// seventh character = set gid
		if ((mode & isgid) == isgid) {
			if ((mode & ixgrp) == ixgrp) {
				result += "s"; //NON-NLS
			} else {
				result += "S"; //NON-NLS
			}
		} else {
			if ((mode & ixgrp) == ixgrp) {
				result += "x"; //NON-NLS
			} else {
				result += "-"; //NON-NLS
			}
		}

		// eighth and ninth character = other permissions
		if ((mode & iroth) == iroth) {
			result += "r"; //NON-NLS
		} else {
			result += "-"; //NON-NLS
		}
		if ((mode & iwoth) == iwoth) {
			result += "w"; //NON-NLS
		} else {
			result += "-"; //NON-NLS
		}

		// tenth character = sticky bit
		if ((mode & isvtx) == isvtx) {
			if ((mode & ixoth) == ixoth) {
				result += "t"; //NON-NLS
			} else {
				result += "T"; //NON-NLS
			}
		} else {
			if ((mode & ixoth) == ixoth) {
				result += "x"; //NON-NLS
			} else {
				result += "-"; //NON-NLS
			}
		}

		// check the result
		if (result.length() != 10) {
			// throw error here
			result = "ERROR"; //NON-NLS
		}
		return result;
	}

	/**
	 * Gets the MIME type of this file.
	 *
	 * @return The MIME type name or null if the MIME type has not been set.
	 */
	public String getMIMEType() {
		return mimeType;
	}

	/**
	 * Sets the MIME type for this file.
	 *
	 * IMPORTANT: The MIME type is set for this AbstractFile object, but it is
	 * not saved to the case database until AbstractFile.save is called.
	 *
	 * @param mimeType The MIME type of this file.
	 */
	public void setMIMEType(String mimeType) {
		this.mimeType = mimeType;
		this.mimeTypeDirty = true;
	}

	public boolean isModeSet(TskData.TSK_FS_META_MODE_ENUM mode) {
		return modes.contains(mode);
	}

	/**
	 * Sets the MD5 hash for this file.
	 *
	 * IMPORTANT: The MD5 hash is set for this AbstractFile object, but it is
	 * not saved to the case database until AbstractFile.save is called.
	 *
	 * @param md5Hash The MD5 hash of the file.
	 */
	public void setMd5Hash(String md5Hash) {
		this.md5Hash = md5Hash;
		this.md5HashDirty = true;
	}

	/**
	 * Get the md5 hash value as calculated, if present
	 *
	 * @return md5 hash string, if it is present or null if it is not
	 */
	public String getMd5Hash() {
		return this.md5Hash;
	}

	/**
	 * Sets the SHA-256 hash for this file.
	 *
	 * IMPORTANT: The SHA-256 hash is set for this AbstractFile object, but it
	 * is not saved to the case database until AbstractFile.save is called.
	 *
	 * @param sha256Hash The SHA-256 hash of the file.
	 */
	public void setSha256Hash(String sha256Hash) {
		this.sha256Hash = sha256Hash;
		this.sha256HashDirty = true;
	}

	/**
	 * Get the SHA-256 hash value as calculated, if present
	 *
	 * @return SHA-256 hash string, if it is present or null if it is not
	 */
	public String getSha256Hash() {
		return this.sha256Hash;
	}	
	
	/**
	 * Gets the attributes of this File
	 * @return
	 * @throws TskCoreException 
	 */
	public List<Attribute> getAttributes() throws TskCoreException {
		synchronized (this) {
			if (!loadedAttributesCacheFromDb) {
				ArrayList<Attribute> attributes = getSleuthkitCase().getFileAttributes(this);
				fileAttributesCache.clear();
				fileAttributesCache.addAll(attributes);
				loadedAttributesCacheFromDb = true;
			}
			return Collections.unmodifiableList(fileAttributesCache);
		}
	}

	/**
	 * Adds a collection of attributes to this file in a single operation 
	 * within a transaction supplied by the caller.
	 *
	 * @param attributes        The collection of attributes.
	 * @param caseDbTransaction The transaction in the scope of which the
	 *                          operation is to be performed, managed by the
	 *                          caller. if Null is passed in a local transaction
	 *							will be created and used. 
	 *
	 * @throws TskCoreException         If an error occurs and the attributes
	 *                                  were not added to the artifact.
	 * @throws IllegalArgumentException If <code>attributes</code> is
	 *                                  null or empty.
	 */
	public void addAttributes(Collection<Attribute> attributes, final SleuthkitCase.CaseDbTransaction caseDbTransaction) throws TskCoreException {

		if (Objects.isNull(attributes) || attributes.isEmpty()) {
			throw new IllegalArgumentException("null or empty attributes passed to addAttributes");
		}
		boolean isLocalTransaction = Objects.isNull(caseDbTransaction);
		SleuthkitCase.CaseDbTransaction localTransaction = isLocalTransaction ? getSleuthkitCase().beginTransaction() : null;		
		SleuthkitCase.CaseDbConnection connection = isLocalTransaction ? localTransaction.getConnection() : caseDbTransaction.getConnection();
		
		try {
			for (final Attribute attribute : attributes) {
				attribute.setAttributeOwnerId(getId()); 
				attribute.setCaseDatabase(getSleuthkitCase());
				getSleuthkitCase().addFileAttribute(attribute, connection);
			}
			
			if(isLocalTransaction) {
				localTransaction.commit();
				localTransaction = null;
			}
			// append the new attributes if cache is already loaded.
			synchronized (this) {
				if (loadedAttributesCacheFromDb) {
					fileAttributesCache.addAll(attributes);
				}
			}
		} catch (SQLException ex) {
			if (isLocalTransaction && null != localTransaction) {
				try {
					localTransaction.rollback();
				} catch (TskCoreException ex2) {
					LOGGER.log(Level.SEVERE, "Failed to rollback transaction after exception", ex2);
				}
			}
			throw new TskCoreException("Error adding file attributes", ex);
		}
	}
	
	/**
	 * Sets the known state for this file. Passed in value will be ignored if it
	 * is "less" than the current state. A NOTABLE file cannot be downgraded to
	 * KNOWN.
	 *
	 * IMPORTANT: The known state is set for this AbstractFile object, but it is
	 * not saved to the case database until AbstractFile.save is called.
	 *
	 * @param knownState The known state of the file.
	 */
	public void setKnown(TskData.FileKnown knownState) {
		// don't allow them to downgrade the known state
		if (this.knownState.compareTo(knownState) > 0) {
			// ideally we'd return some kind of error, but 
			// the API doesn't allow it
			return;
		}
		this.knownState = knownState;
		this.knownStateDirty = true;
	}

	/**
	 * Get "knownState" file status - after running a HashDB ingest on it As
	 * marked by a knownState file database, such as NSRL
	 *
	 * @return file knownState status enum value
	 */
	public TskData.FileKnown getKnown() {
		return knownState;
	}

	/**
	 * Get the extension part of the filename, if there is one. We assume that
	 * extensions only have ASCII alphanumeric chars
	 *
	 * @return The filename extension in lowercase (not including the period) or
	 *         empty string if there is no extension
	 */
	public String getNameExtension() {
		return extension;
	}

	/**
	 * Get size of the file
	 *
	 * @return file size in bytes
	 */
	@Override
	public long getSize() {
		return size;
	}

	/**
	 * Get path of the parent of this file
	 *
	 * @return path string of the parent
	 */
	public String getParentPath() {
		return parentPath;
	}

	/**
	 * Gets the data source for this file.
	 *
	 * @return The data source.
	 *
	 * @throws TskCoreException if there was an error querying the case
	 *                          database.
	 *
	 * To obtain the data source as a DataSource object, use:
	 * getSleuthkitCase().getDataSource(getDataSourceObjectId());
	 */
	@Override
	public Content getDataSource() throws TskCoreException {
		return getSleuthkitCase().getContentById(this.dataSourceObjectId);
	}

	/**
	 * Gets the object id of the data source for this file.
	 *
	 * @return The object id of the data source.
	 */
	public long getDataSourceObjectId() {
		return dataSourceObjectId;
	}

	/**
	 * Gets file ranges associated with the file. File ranges are objects in
	 * tsk_file_layout table Any file type (especially unallocated) may have 1
	 * or more block ranges associated with it
	 *
	 * @return list of file layout ranges
	 *
	 * @throws TskCoreException exception thrown if critical error occurred
	 *                          within tsk core
	 */
	public List<TskFileRange> getRanges() throws TskCoreException {
		if (ranges == null) {
			ranges = getSleuthkitCase().getFileRanges(this.getId());
		}
		return ranges;
	}

	/**
	 * Convert an internal offset to an image offset
	 *
	 * @param fileOffset the byte offset in this layout file to map
	 *
	 * @return the corresponding byte offset in the image where the file offset
	 *         is located, or -1 if the file has no range layout information or
	 *         if the fileOffset is larger than file size
	 *
	 * @throws TskCoreException exception thrown if critical error occurred
	 *                          within tsk core and offset could not be
	 *                          converted
	 */
	public long convertToImgOffset(long fileOffset) throws TskCoreException {
		long imgOffset = -1;
		for (TskFileRange byteRange : getRanges()) {

			// if fileOffset is within the current byteRange, calculate the image
			// offset and break
			long rangeLength = byteRange.getByteLen();
			if (fileOffset < rangeLength) {
				imgOffset = byteRange.getByteStart() + fileOffset;
				break;
			}

			// otherwise, decrement fileOffset by the length of the current
			// byte range and continue
			fileOffset -= rangeLength;
		}
		return imgOffset;
	}

	/**
	 * Converts a file offset and length into a series of TskFileRange objects
	 * whose offsets are relative to the image.  This method will only work on
	 * files with layout ranges.
	 *
	 * @param fileOffset The byte offset in this file to map.
	 * @param length     The length of bytes starting at fileOffset requested.
	 *
	 * @return The TskFileRange objects whose offsets are relative to the image.
	 *         The sum total of lengths in these ranges will equal the length
	 *         requested or will run until the end of this file.
	 *
	 * @throws TskCoreException
	 */
	public List<TskFileRange> convertToImgRanges(long fileOffset, long length) throws TskCoreException {
		if (fileOffset < 0 || length < 0) {
			throw new TskCoreException("fileOffset and length must be non-negative");
		}

		List<TskFileRange> thisRanges = getRanges();
		List<TskFileRange> toRet = new ArrayList<>();

		long requestedEnd = fileOffset + length;

		// the number of bytes counted from the beginning of this file
		long bytesCounted = 0;

		for (int curRangeIdx = 0; curRangeIdx < thisRanges.size(); curRangeIdx++) {
			// if we exceeded length of requested, then we are done
			if (bytesCounted >= requestedEnd) {
				break;
			}

			TskFileRange curRange = thisRanges.get(curRangeIdx);
			long curRangeLen = curRange.getByteLen();
			// the bytes counted when we reach the end of this range
			long curRangeEnd = bytesCounted + curRangeLen;

			// if fileOffset is less than current range's end and we have not 
			// gone past the end we requested, then grab at least part of this 
			// range.
			if (fileOffset < curRangeEnd) {
				// offset into range to be returned to user (0 if fileOffset <= bytesCounted)
				long rangeOffset = Math.max(0, fileOffset - bytesCounted);

				// calculate the new TskFileRange start by adding on the offset into the current range
				long newRangeStart = curRange.getByteStart() + rangeOffset;

				// how much this current range exceeds the length requested (or 0 if within the length requested)
				long rangeOvershoot = Math.max(0, curRangeEnd - requestedEnd);
				
				long newRangeLen = curRangeLen - rangeOffset - rangeOvershoot;
				toRet.add(new TskFileRange(newRangeStart, newRangeLen, toRet.size()));
			}

			bytesCounted = curRangeEnd;
		}

		return toRet;
	}

	/**
	 * is this a virtual file or directory that was created by The Sleuth Kit or
	 * Autopsy for general structure and organization.
	 *
	 * @return true if it's virtual, false otherwise
	 */
	public boolean isVirtual() {
		return fileType.equals(TskData.TSK_DB_FILES_TYPE_ENUM.VIRTUAL_DIR)
				|| dirType.equals(TskData.TSK_FS_NAME_TYPE_ENUM.VIRT)
				|| metaType.equals(TskData.TSK_FS_META_TYPE_ENUM.TSK_FS_META_TYPE_VIRT);
	}

	/**
	 * Is this object a file. Should return true for all types of files,
	 * including file system, logical, derived, layout, and slack space for
	 * files.
	 *
	 * @return true if a file, false otherwise
	 */
	public boolean isFile() {
		return metaType.equals(TSK_FS_META_TYPE_ENUM.TSK_FS_META_TYPE_REG)
				|| (metaType.equals(TSK_FS_META_TYPE_ENUM.TSK_FS_META_TYPE_UNDEF)
				&& dirType.equals(TSK_FS_NAME_TYPE_ENUM.REG));

	}

	/**
	 * Is this object a directory. Should return true for file system folders
	 * and virtual folders.
	 *
	 * @return true if directory, false otherwise
	 */
	public boolean isDir() {
		return (metaType.equals(TSK_FS_META_TYPE_ENUM.TSK_FS_META_TYPE_DIR)
				|| metaType.equals(TSK_FS_META_TYPE_ENUM.TSK_FS_META_TYPE_VIRT_DIR));
	}

	/**
	 * Is this a root of a file system
	 *
	 * @return true if root of a file system, false otherwise
	 */
	public abstract boolean isRoot();

	/**
	 * @param uniquePath the unique path to an AbstractFile (or subclass)
	 *                   usually obtained by a call to
	 *                   AbstractFile.getUniquePath.
	 *
	 * @return the path to to an AbstractFile (or subclass) with the image and
	 *         volume path segments removed.
	 */
	public static String createNonUniquePath(String uniquePath) {

		// split the path into parts
		String[] pathSegments = uniquePath.split("/");

		// see if uniquePath had an image and/or volume name
		int index = 0;
		if (pathSegments[0].startsWith("img_")) { //NON-NLS
			++index;
		}
		if (pathSegments[1].startsWith("vol_")) { //NON-NLS
			++index;
		}

		// Assemble the non-unique path (skipping over the image and volume
		// name, if they exist).
		StringBuilder strbuf = new StringBuilder();
		for (; index < pathSegments.length; ++index) {
			if (!pathSegments[index].isEmpty()) {
				strbuf.append("/").append(pathSegments[index]);
			}
		}

		return strbuf.toString();
	}

	/**
	 * @return a list of AbstractFiles that are the children of this Directory.
	 *         Only returns children of type TskData.TSK_DB_FILES_TYPE_ENUM.FS.
	 *
	 * @throws org.sleuthkit.datamodel.TskCoreException
	 */
	public List<AbstractFile> listFiles() throws TskCoreException {
		// first, get all children
		List<Content> children = getChildren();

		// only keep those that are of type AbstractFile
		List<AbstractFile> files = new ArrayList<AbstractFile>();
		for (Content child : children) {
			if (child instanceof AbstractFile) {
				AbstractFile afChild = (AbstractFile) child;
				files.add(afChild);
			}
		}
		return files;
	}

	/**
	 * Get the meta data type
	 *
	 * @return meta data type
	 */
	public TSK_FS_META_TYPE_ENUM getMetaType() {
		return metaType;
	}

	public String getMetaTypeAsString() {
		return metaType.toString();
	}

	/**
	 * Get the directory type id
	 *
	 * @return directory type id
	 */
	public TSK_FS_NAME_TYPE_ENUM getDirType() {
		return dirType;
	}

	public String getDirTypeAsString() {
		return dirType.toString();
	}

	/**
	 * @param flag the TSK_FS_NAME_FLAG_ENUM to check
	 *
	 * @return true if the given flag is set in this FsContent object.
	 */
	public boolean isDirNameFlagSet(TSK_FS_NAME_FLAG_ENUM flag) {
		return dirFlag == flag;
	}

	/**
	 * @return a string representation of the directory name flag (type
	 *         TSK_FS_NAME_FLAG_ENUM)
	 */
	public String getDirFlagAsString() {
		return dirFlag.toString();
	}

	/**
	 * @return a string representation of the meta flags
	 */
	public String getMetaFlagsAsString() {
		String str = "";
		if (metaFlags.contains(TSK_FS_META_FLAG_ENUM.ALLOC)) {
			str = TSK_FS_META_FLAG_ENUM.ALLOC.toString();
		} else if (metaFlags.contains(TSK_FS_META_FLAG_ENUM.UNALLOC)) {
			str = TSK_FS_META_FLAG_ENUM.UNALLOC.toString();
		}
		return str;
	}

	/**
	 * @param metaFlag the TSK_FS_META_FLAG_ENUM to check
	 *
	 * @return true if the given meta flag is set in this FsContent object.
	 */
	public boolean isMetaFlagSet(TSK_FS_META_FLAG_ENUM metaFlag) {
		return metaFlags.contains(metaFlag);
	}

	@Override
	public final int read(byte[] buf, long offset, long len) throws TskCoreException {
		//template method
		//if localPath is set, use local, otherwise, use readCustom() supplied by derived class
		if (localPathSet) {
			return readLocal(buf, offset, len);
		} else {
			return readInt(buf, offset, len);
		}

	}

	/**
	 * Internal custom read (non-local) method that child classes can implement
	 *
	 * @param buf    buffer to read into
	 * @param offset start reading position in the file
	 * @param len    number of bytes to read
	 *
	 * @return number of bytes read
	 *
	 * @throws TskCoreException exception thrown when file could not be read
	 */
	protected int readInt(byte[] buf, long offset, long len) throws TskCoreException {
		return 0;
	}

	/**
	 * Local file path read support
	 *
	 * @param buf    buffer to read into
	 * @param offset start reading position in the file
	 * @param len    number of bytes to read
	 *
	 * @return number of bytes read
	 *
	 * @throws TskCoreException exception thrown when file could not be read
	 */
	protected final int readLocal(byte[] buf, long offset, long len) throws TskCoreException {
		if (!localPathSet) {
			throw new TskCoreException(
					BUNDLE.getString("AbstractFile.readLocal.exception.msg1.text"));
		}

		if (isDir()) {
			return 0;
		}

		// If the file is empty, just return that zero bytes were read.
		if (getSize() == 0) {
			return 0;
		}

		loadLocalFile();
		if (!localFile.exists()) {
			throw new TskCoreException(
					MessageFormat.format(BUNDLE.getString("AbstractFile.readLocal.exception.msg2.text"), localAbsPath));
		}
		if (!localFile.canRead()) {
			throw new TskCoreException(
					MessageFormat.format(BUNDLE.getString("AbstractFile.readLocal.exception.msg3.text"), localAbsPath));
		}

		int bytesRead = 0;

		if (localFileHandle == null) {
			synchronized (this) {
				if (localFileHandle == null) {
					try {
						localFileHandle = new RandomAccessFile(localFile, "r");
					} catch (FileNotFoundException ex) {
						final String msg = MessageFormat.format(BUNDLE.getString(
								"AbstractFile.readLocal.exception.msg4.text"),
								localAbsPath);
						LOGGER.log(Level.SEVERE, msg, ex);
						//file could have been deleted or moved
						throw new TskCoreException(msg, ex);
					}
				}
			}
		}

		try {
			if (!encodingType.equals(TskData.EncodingType.NONE)) {
				// The file is encoded, so we need to alter the offset to read (since there's
				// a header on the encoded file) and then decode each byte
				long encodedOffset = offset + EncodedFileUtil.getHeaderLength();

				//move to the user request offset in the stream
				long curOffset = localFileHandle.getFilePointer();
				if (curOffset != encodedOffset) {
					localFileHandle.seek(encodedOffset);
				}
				bytesRead = localFileHandle.read(buf, 0, (int) len);
				for (int i = 0; i < bytesRead; i++) {
					buf[i] = EncodedFileUtil.decodeByte(buf[i], encodingType);
				}
				return bytesRead;
			} else {
				//move to the user request offset in the stream
				long curOffset = localFileHandle.getFilePointer();
				if (curOffset != offset) {
					localFileHandle.seek(offset);
				}
				//note, we are always writing at 0 offset of user buffer
				return localFileHandle.read(buf, 0, (int) len);
			}
		} catch (IOException ex) {
			final String msg = MessageFormat.format(BUNDLE.getString("AbstractFile.readLocal.exception.msg5.text"), localAbsPath);
			LOGGER.log(Level.SEVERE, msg, ex);
			//local file could have been deleted / moved
			throw new TskCoreException(msg, ex);
		}
	}

	/**
	 * Set local path for the file, as stored in db tsk_files_path, relative to
	 * the case db path or an absolute path. When set, subsequent invocations of
	 * read() will read the file in the local path.
	 *
	 * @param localPath local path to be set
	 */
	void setLocalFilePath(String localPath) {

		if (localPath == null || localPath.equals("")) {
			this.localPath = "";
			localAbsPath = null;
			localPathSet = false;
		} else {
			// It should always be the case that absolute paths start with slashes or a windows drive letter
			// and relative paths do not, but some older versions of modules created derived file paths
			// starting with slashes. So we first check if this file is a DerivedFile before looking at the path.
			this.localPath = localPath;
			if (this instanceof DerivedFile) {
				// DerivedFiles always have relative paths
				this.localAbsPath = getSleuthkitCase().getDbDirPath() + java.io.File.separator + localPath;
			} else {
				// If a path starts with a slash or with a Windows drive letter, then it is
				// absolute. Otherwise it is relative.
				if (localPath.startsWith("/") || localPath.startsWith("\\")
						|| localPath.matches("[A-Za-z]:[/\\\\].*")) {
					this.localAbsPath = localPath;
				} else {
					this.localAbsPath = getSleuthkitCase().getDbDirPath() + java.io.File.separator + localPath;
				}
			}
			this.localPathSet = true;
		}
	}

	/**
	 * Get local relative to case db path of the file
	 *
	 * @return local file path if set
	 */
	public String getLocalPath() {
		return localPath;
	}

	/**
	 * Get local absolute path of the file, if localPath has been set
	 *
	 * @return local absolute file path if local path has been set, or null
	 */
	public String getLocalAbsPath() {
		return localAbsPath;
	}

	/**
	 * Set the type of encoding used on the file (for local/derived files only)
	 *
	 * @param encodingType
	 */
	final void setEncodingType(TskData.EncodingType encodingType) {
		this.encodingType = encodingType;
	}

	/**
	 * Check if the file exists. If non-local always true, if local, checks if
	 * actual local path exists
	 *
	 * @return true if the file exists, false otherwise
	 */
	public boolean exists() {
		if (!localPathSet) {
			return true;
		} else {
			try {
				loadLocalFile();
				return localFile.exists();
			} catch (TskCoreException ex) {
				LOGGER.log(Level.SEVERE, ex.getMessage());
				return false;
			}
		}
	}

	/**
	 * Check if the file exists and is readable. If non-local (e.g. within an
	 * image), always true, if local, checks if actual local path exists and is
	 * readable
	 *
	 * @return true if the file is readable
	 */
	public boolean canRead() {
		if (!localPathSet) {
			return true;
		} else {
			try {
				loadLocalFile();
				return localFile.canRead();
			} catch (TskCoreException ex) {
				LOGGER.log(Level.SEVERE, ex.getMessage());
				return false;
			}
		}
	}

	/**
	 * Lazy load local file handle
	 *
	 * @throws org.sleuthkit.datamodel.TskCoreException If the local path is not
	 *                                                  set.
	 */
	private void loadLocalFile() throws TskCoreException {
		if (!localPathSet) {
			throw new TskCoreException(
					BUNDLE.getString("AbstractFile.readLocal.exception.msg1.text"));
		}

		// already been set
		if (localFile != null) {
			return;
		}

		synchronized (this) {
			if (localFile == null) {
				localFile = new java.io.File(localAbsPath);
			}
		}
	}

	@Override
	public void close() {

		//close local file handle if set
		if (localFileHandle != null) {
			synchronized (this) {
				if (localFileHandle != null) {
					try {
						localFileHandle.close();
					} catch (IOException ex) {
						LOGGER.log(Level.SEVERE, "Could not close file handle for file: " + getParentPath() + getName(), ex); //NON-NLS
					}
					localFileHandle = null;
				}
			}
		}

	}

	@Override
	protected void finalize() throws Throwable {
		try {
			close();
		} finally {
			super.finalize();
		}
	}

	@Override
	public String toString(boolean preserveState) {
		return super.toString(preserveState) + "AbstractFile [\t" //NON-NLS
				+ "\t" + "fileType " + fileType //NON-NLS
				+ "\tctime " + ctime //NON-NLS
				+ "\tcrtime " + crtime //NON-NLS
				+ "\t" + "mtime " + mtime + "\t" + "atime " + atime //NON-NLS
				+ "\t" + "attrId " + attrId //NON-NLS
				+ "\t" + "attrType " + attrType //NON-NLS
				+ "\t" + "dirFlag " + dirFlag + "\t" + "dirType " + dirType //NON-NLS
				+ "\t" + "uid " + uid //NON-NLS
				+ "\t" + "gid " + gid //NON-NLS
				+ "\t" + "metaAddr " + metaAddr + "\t" + "metaSeq " + metaSeq + "\t" + "metaFlags " + metaFlags //NON-NLS
				+ "\t" + "metaType " + metaType + "\t" + "modes " + modes //NON-NLS
				+ "\t" + "parentPath " + parentPath + "\t" + "size " + size //NON-NLS
				+ "\t" + "knownState " + knownState + "\t" + "md5Hash " + md5Hash + "\t" + "sha256Hash " + sha256Hash //NON-NLS
				+ "\t" + "localPathSet " + localPathSet + "\t" + "localPath " + localPath //NON-NLS
				+ "\t" + "localAbsPath " + localAbsPath + "\t" + "localFile " + localFile //NON-NLS
				+ "]\t";
	}

	/**
	 * Possible return values for comparing a file to a list of mime types
	 */
	public enum MimeMatchEnum {

		UNDEFINED, /// file does not have a defined mime time in blackboard
		TRUE, /// file has a defined mime type and it is one of the given ones
		FALSE /// file has a defined mime type and it is not one of the given ones.
	}

	/**
	 * Determines if this file's type is one of the ones passed in. Uses the
	 * blackboard attribute for file type.
	 *
	 * @param mimeTypes Set of file types to compare against
	 *
	 * @return
	 */
	public MimeMatchEnum isMimeType(SortedSet<String> mimeTypes) {
		if (this.mimeType == null) {
			return MimeMatchEnum.UNDEFINED;
		}
		if (mimeTypes.contains(this.mimeType)) {
			return MimeMatchEnum.TRUE;
		}
		return MimeMatchEnum.FALSE;
	}

	/**
	 * Saves the editable file properties of this file to the case database,
	 * e.g., the MIME type, MD5 hash, and known state.
	 *
	 * @throws TskCoreException if there is an error saving the editable file
	 *                          properties to the case database.
	 */
	public void save() throws TskCoreException {

		// No fields have been updated
		if (!(md5HashDirty || sha256HashDirty || mimeTypeDirty || knownStateDirty)) {
			return;
		}

		String queryStr = "";
		if (mimeTypeDirty) {
			queryStr = "mime_type = '" + this.getMIMEType() + "'";
		}
		if (md5HashDirty) {
			if (!queryStr.isEmpty()) {
				queryStr += ", ";
			}
			queryStr += "md5 = '" + this.getMd5Hash() + "'";
		}
		if (sha256HashDirty) {
			if (!queryStr.isEmpty()) {
				queryStr += ", ";
			}
			queryStr += "sha256 = '" + this.getSha256Hash() + "'";
		}
		if (knownStateDirty) {
			if (!queryStr.isEmpty()) {
				queryStr += ", ";
			}
			queryStr += "known = '" + this.getKnown().getFileKnownValue() + "'";
		}

		queryStr = "UPDATE tsk_files SET " + queryStr + " WHERE obj_id = " + this.getId();

		getSleuthkitCase().acquireSingleUserCaseWriteLock();
		try (SleuthkitCase.CaseDbConnection connection = getSleuthkitCase().getConnection();
				Statement statement = connection.createStatement();) {

			connection.executeUpdate(statement, queryStr);
			md5HashDirty = false;
			sha256HashDirty = false;
			mimeTypeDirty = false;
			knownStateDirty = false;
		} catch (SQLException ex) {
			throw new TskCoreException(String.format("Error saving properties for file (obj_id = %s)", this.getId()), ex);
		} finally {
			getSleuthkitCase().releaseSingleUserCaseWriteLock();
		}
	}
<<<<<<< HEAD
	
	/**
	 * Get the uidStr.
	 * 
	 * @return String uid. Returns an empty string if no uid is recorded.
	 */
	public String getUidStr() {
		return Objects.nonNull(uidStr) ? uidStr
				: "";
	}
		
	/**
	 * Get the row id of the owing user. 
	 * 
	 * @return rowId, or OsAccount.NO_USER
	 */
	public long getUserRowId() {
		return userRowId;
	}
	
	/**
	 * Gets the user for the file.
	 * 
	 * @return OsAccount  
	 * 
	 * @throws TskCoreException  If there is an error getting the user
	 */
	public OsAccount getUser() throws TskCoreException {
		
		// run a query to get the user row id from the tsk_files
		String queryStr = "SELECT os_account_row_id FROM tsk_files WHERE obj_id = " + this.getId();
		try (SleuthkitCase.CaseDbConnection connection = getSleuthkitCase().getConnection();
				Statement statement = connection.createStatement();
				ResultSet resultSet = connection.executeQuery(statement, queryStr);) {

			if (resultSet.next()) {
					long userRowId = resultSet.getLong("os_account_row_id");
					return getSleuthkitCase().getOsAccountManager().getOsAccount(userRowId);
			} else {
				throw new TskCoreException(String.format("Error getting user account id for file (obj_id = %d)", this.getId()));
			}
			
		} catch (SQLException ex) {
			throw new TskCoreException(String.format("Error getting user account id for file (obj_id = %d)", this.getId()), ex);
		} 
	}
	
=======

>>>>>>> 7b7989bc
	@Override
	public BlackboardArtifact newArtifact(int artifactTypeID) throws TskCoreException {
		// don't let them make more than 1 GEN_INFO
		if (artifactTypeID == BlackboardArtifact.ARTIFACT_TYPE.TSK_GEN_INFO.getTypeID()) {
			return getGenInfoArtifact(true);
		}
		return getSleuthkitCase().newBlackboardArtifact(artifactTypeID, getId(), dataSourceObjectId);
	}

	/**
	 * Initializes common fields used by AbstactFile implementations (objects in
	 * tsk_files table)
	 *
	 * @param db         case / db handle where this file belongs to
	 * @param objId      object id in tsk_objects table
	 * @param attrType
	 * @param attrId
	 * @param name       name field of the file
	 * @param fileType   type of the file
	 * @param metaAddr
	 * @param metaSeq
	 * @param dirType
	 * @param metaType
	 * @param dirFlag
	 * @param metaFlags
	 * @param size
	 * @param ctime
	 * @param crtime
	 * @param atime
	 * @param mtime
	 * @param modes
	 * @param uid
	 * @param gid
	 * @param md5Hash    md5sum of the file, or null or "NULL" if not present
	 * @param knownState knownState status of the file, or null if unknown
	 *                   (default)
	 * @param parentPath
	 *
	 * @deprecated Do not make subclasses outside of this package.
	 */
	@Deprecated
	@SuppressWarnings("deprecation")
	protected AbstractFile(SleuthkitCase db, long objId, TskData.TSK_FS_ATTR_TYPE_ENUM attrType, short attrId,
			String name, TskData.TSK_DB_FILES_TYPE_ENUM fileType, long metaAddr, int metaSeq,
			TSK_FS_NAME_TYPE_ENUM dirType, TSK_FS_META_TYPE_ENUM metaType, TSK_FS_NAME_FLAG_ENUM dirFlag, short metaFlags,
			long size, long ctime, long crtime, long atime, long mtime, short modes, int uid, int gid, String md5Hash, FileKnown knownState,
			String parentPath) {
<<<<<<< HEAD
		this(db, objId, db.getDataSourceObjectId(objId), attrType, (int) attrId, name, fileType, metaAddr, metaSeq, dirType, metaType, dirFlag, metaFlags, size, ctime, crtime, atime, mtime, modes, uid, gid, md5Hash, null, knownState, parentPath, null, null, OsAccount.NULL_UID_STR, OsAccount.NO_USER);
=======
		this(db, objId, db.getDataSourceObjectId(objId), attrType, (int) attrId, name, fileType, metaAddr, metaSeq, dirType, metaType, dirFlag, metaFlags, size, ctime, crtime, atime, mtime, modes, uid, gid, md5Hash, null, knownState, parentPath, null, null, Collections.emptyList());
>>>>>>> 7b7989bc
	}

	/**
	 * Initializes common fields used by AbstactFile implementations (objects in
	 * tsk_files table). This deprecated version has attrId filed defined as a
	 * short which has since been changed to an int.
	 *
	 * @param db                 case / db handle where this file belongs to
	 * @param objId              object id in tsk_objects table
	 * @param dataSourceObjectId The object id of the root data source of this
	 *                           file.
	 * @param attrType
	 * @param attrId
	 * @param name               name field of the file
	 * @param fileType           type of the file
	 * @param metaAddr
	 * @param metaSeq
	 * @param dirType
	 * @param metaType
	 * @param dirFlag
	 * @param metaFlags
	 * @param size
	 * @param ctime
	 * @param crtime
	 * @param atime
	 * @param mtime
	 * @param modes
	 * @param uid
	 * @param gid
	 * @param md5Hash            md5sum of the file, or null or "NULL" if not
	 *                           present
	 * @param knownState         knownState status of the file, or null if
	 *                           unknown (default)
	 * @param parentPath
	 * @param mimeType           The MIME type of the file, can be null
	 *
	 * @deprecated Do not make subclasses outside of this package.
	 */
	@Deprecated
	@SuppressWarnings("deprecation")
	AbstractFile(SleuthkitCase db, long objId, long dataSourceObjectId, TskData.TSK_FS_ATTR_TYPE_ENUM attrType, short attrId,
			String name, TskData.TSK_DB_FILES_TYPE_ENUM fileType, long metaAddr, int metaSeq, TSK_FS_NAME_TYPE_ENUM dirType, TSK_FS_META_TYPE_ENUM metaType,
			TSK_FS_NAME_FLAG_ENUM dirFlag, short metaFlags, long size, long ctime, long crtime, long atime, long mtime, short modes,
			int uid, int gid, String md5Hash, FileKnown knownState, String parentPath, String mimeType) {
<<<<<<< HEAD
		this(db, objId, dataSourceObjectId, attrType, (int) attrId, name, fileType, metaAddr, metaSeq, dirType, metaType, dirFlag, metaFlags, size, ctime, crtime, atime, mtime, modes, uid, gid, md5Hash, null, knownState, parentPath, null, null, OsAccount.NULL_UID_STR, OsAccount.NO_USER);
=======
		this(db, objId, dataSourceObjectId, attrType, (int) attrId, name, fileType, metaAddr, metaSeq, dirType, metaType, dirFlag, metaFlags, size, ctime, crtime, atime, mtime, modes, uid, gid, md5Hash, null, knownState, parentPath, null, null, Collections.emptyList());
>>>>>>> 7b7989bc
	}

	/**
	 * Get the attribute id
	 *
	 * @return attribute id
	 *
	 * @deprecated Use getAttributeId() method instead as it returns integer
	 * instead of short.
	 */
	@Deprecated
	@SuppressWarnings("deprecation")
	public short getAttrId() {
		/*
		 * NOTE: previously attrId used to be stored in AbstractFile as (signed)
		 * short even though it is stored as uint16 in TSK. In extremely rare
		 * occurrences attrId can be larger than what a signed short can hold
		 * (2^15). Changes were made to AbstractFile to store attrId as integer.
		 * Therefore this method has been deprecated. For backwards
		 * compatibility, attribute ids that are larger than 32K are converted
		 * to a negative number.
		 */
		return (short) attrId;	// casting to signed short converts values over 32K to negative values
	}

	/**
	 * Set local path for the file, as stored in db tsk_files_path, relative to
	 * the case db path or an absolute path. When set, subsequent invocations of
	 * read() will read the file in the local path.
	 *
	 * @param localPath  local path to be set
	 * @param isAbsolute true if the path is absolute, false if relative to the
	 *                   case db
	 *
	 * @deprecated Do not make subclasses outside of this package.
	 */
	@Deprecated
	protected void setLocalPath(String localPath, boolean isAbsolute) {
		setLocalFilePath(localPath);
	}

	/*
	 * -------------------------------------------------------------------------
	 * Util methods to convert / map the data
	 * -------------------------------------------------------------------------
	 */
	/**
	 * Return the epoch into string in ISO 8601 dateTime format
	 *
	 * @param epoch time in seconds
	 *
	 * @return formatted date time string as "yyyy-MM-dd HH:mm:ss"
	 *
	 * @deprecated
	 */
	@Deprecated
	public static String epochToTime(long epoch) {
		return TimeUtilities.epochToTime(epoch);
	}

	/**
	 * Return the epoch into string in ISO 8601 dateTime format, in the given
	 * timezone
	 *
	 * @param epoch time in seconds
	 * @param tzone time zone
	 *
	 * @return formatted date time string as "yyyy-MM-dd HH:mm:ss"
	 *
	 * @deprecated
	 */
	@Deprecated
	public static String epochToTime(long epoch, TimeZone tzone) {
		return TimeUtilities.epochToTime(epoch, tzone);
	}

	/**
	 * Convert from ISO 8601 formatted date time string to epoch time in seconds
	 *
	 * @param time formatted date time string as "yyyy-MM-dd HH:mm:ss"
	 *
	 * @return epoch time in seconds
	 */
	@Deprecated
	public static long timeToEpoch(String time) {
		return TimeUtilities.timeToEpoch(time);
	}
}<|MERGE_RESOLUTION|>--- conflicted
+++ resolved
@@ -155,14 +155,10 @@
 			String md5Hash, String sha256Hash, FileKnown knownState,
 			String parentPath,
 			String mimeType,
-<<<<<<< HEAD
 			String extension,
 			String uidStr,
-			long userRowId) {
-=======
-			String extension, 
+			long userRowId,
 			List<Attribute> fileAttributes) {
->>>>>>> 7b7989bc
 		super(db, objId, name);
 		this.dataSourceObjectId = dataSourceObjectId;
 		this.attrType = attrType;
@@ -194,15 +190,12 @@
 		this.mimeType = mimeType;
 		this.extension = extension == null ? "" : extension;
 		this.encodingType = TskData.EncodingType.NONE;
-<<<<<<< HEAD
 		this.uidStr = uidStr;
 		this.userRowId = userRowId;
-=======
 		if (Objects.nonNull(fileAttributes) && !fileAttributes.isEmpty()) {
 			this.fileAttributesCache.addAll(fileAttributes);
 			loadedAttributesCacheFromDb = true;
 		}
->>>>>>> 7b7989bc
 	}
 
 	/**
@@ -1331,8 +1324,7 @@
 			getSleuthkitCase().releaseSingleUserCaseWriteLock();
 		}
 	}
-<<<<<<< HEAD
-	
+
 	/**
 	 * Get the uidStr.
 	 * 
@@ -1379,9 +1371,6 @@
 		} 
 	}
 	
-=======
-
->>>>>>> 7b7989bc
 	@Override
 	public BlackboardArtifact newArtifact(int artifactTypeID) throws TskCoreException {
 		// don't let them make more than 1 GEN_INFO
@@ -1429,11 +1418,7 @@
 			TSK_FS_NAME_TYPE_ENUM dirType, TSK_FS_META_TYPE_ENUM metaType, TSK_FS_NAME_FLAG_ENUM dirFlag, short metaFlags,
 			long size, long ctime, long crtime, long atime, long mtime, short modes, int uid, int gid, String md5Hash, FileKnown knownState,
 			String parentPath) {
-<<<<<<< HEAD
-		this(db, objId, db.getDataSourceObjectId(objId), attrType, (int) attrId, name, fileType, metaAddr, metaSeq, dirType, metaType, dirFlag, metaFlags, size, ctime, crtime, atime, mtime, modes, uid, gid, md5Hash, null, knownState, parentPath, null, null, OsAccount.NULL_UID_STR, OsAccount.NO_USER);
-=======
-		this(db, objId, db.getDataSourceObjectId(objId), attrType, (int) attrId, name, fileType, metaAddr, metaSeq, dirType, metaType, dirFlag, metaFlags, size, ctime, crtime, atime, mtime, modes, uid, gid, md5Hash, null, knownState, parentPath, null, null, Collections.emptyList());
->>>>>>> 7b7989bc
+		this(db, objId, db.getDataSourceObjectId(objId), attrType, (int) attrId, name, fileType, metaAddr, metaSeq, dirType, metaType, dirFlag, metaFlags, size, ctime, crtime, atime, mtime, modes, uid, gid, md5Hash, null, knownState, parentPath, null, null, OsAccount.NULL_UID_STR, OsAccount.NO_USER, Collections.emptyList());
 	}
 
 	/**
@@ -1478,11 +1463,7 @@
 			String name, TskData.TSK_DB_FILES_TYPE_ENUM fileType, long metaAddr, int metaSeq, TSK_FS_NAME_TYPE_ENUM dirType, TSK_FS_META_TYPE_ENUM metaType,
 			TSK_FS_NAME_FLAG_ENUM dirFlag, short metaFlags, long size, long ctime, long crtime, long atime, long mtime, short modes,
 			int uid, int gid, String md5Hash, FileKnown knownState, String parentPath, String mimeType) {
-<<<<<<< HEAD
-		this(db, objId, dataSourceObjectId, attrType, (int) attrId, name, fileType, metaAddr, metaSeq, dirType, metaType, dirFlag, metaFlags, size, ctime, crtime, atime, mtime, modes, uid, gid, md5Hash, null, knownState, parentPath, null, null, OsAccount.NULL_UID_STR, OsAccount.NO_USER);
-=======
-		this(db, objId, dataSourceObjectId, attrType, (int) attrId, name, fileType, metaAddr, metaSeq, dirType, metaType, dirFlag, metaFlags, size, ctime, crtime, atime, mtime, modes, uid, gid, md5Hash, null, knownState, parentPath, null, null, Collections.emptyList());
->>>>>>> 7b7989bc
+		this(db, objId, dataSourceObjectId, attrType, (int) attrId, name, fileType, metaAddr, metaSeq, dirType, metaType, dirFlag, metaFlags, size, ctime, crtime, atime, mtime, modes, uid, gid, md5Hash, null, knownState, parentPath, null, null, OsAccount.NULL_UID_STR, OsAccount.NO_USER, Collections.emptyList());
 	}
 
 	/**
