/*
 * SleuthKit Java Bindings
 *
 * Copyright 2011-2020 Basis Technology Corp.
 * Contact: carrier <at> sleuthkit <dot> org
 *
 * Licensed under the Apache License, Version 2.0 (the "License");
 * you may not use this file except in compliance with the License.
 * You may obtain a copy of the License at
 *
 *     http://www.apache.org/licenses/LICENSE-2.0
 *
 * Unless required by applicable law or agreed to in writing, software
 * distributed under the License is distributed on an "AS IS" BASIS,
 * WITHOUT WARRANTIES OR CONDITIONS OF ANY KIND, either express or implied.
 * See the License for the specific language governing permissions and
 * limitations under the License.
 */
package org.sleuthkit.datamodel;

import java.io.FileNotFoundException;
import java.io.IOException;
import java.io.RandomAccessFile;
import java.sql.SQLException;
import java.sql.Statement;
import java.text.MessageFormat;
import java.util.ArrayList;
import java.util.Collection;
import java.util.Collections;
import java.util.List;
import java.util.Objects;
import java.util.Optional;
import java.util.ResourceBundle;
import java.util.Set;
import java.util.SortedSet;
import java.util.TimeZone;
import java.util.logging.Level;
import java.util.logging.Logger;
import org.sleuthkit.datamodel.TskData.FileKnown;
import org.sleuthkit.datamodel.TskData.TSK_FS_META_FLAG_ENUM;
import org.sleuthkit.datamodel.TskData.TSK_FS_META_TYPE_ENUM;
import org.sleuthkit.datamodel.TskData.TSK_FS_NAME_FLAG_ENUM;
import org.sleuthkit.datamodel.TskData.TSK_FS_NAME_TYPE_ENUM;

/**
 * An abstract base class for classes that represent files that have been added
 * to the case.
 */
public abstract class AbstractFile extends AbstractContent {

	protected final TskData.TSK_DB_FILES_TYPE_ENUM fileType;
	protected final TSK_FS_NAME_TYPE_ENUM dirType;
	protected final TSK_FS_META_TYPE_ENUM metaType;
	protected TSK_FS_NAME_FLAG_ENUM dirFlag;
	protected Set<TSK_FS_META_FLAG_ENUM> metaFlags;
	protected long size;
	protected final long metaAddr, ctime, crtime, atime, mtime;
	protected final int metaSeq;
	protected final int uid, gid;
	protected final int attrId;
	protected final TskData.TSK_FS_ATTR_TYPE_ENUM attrType;
	protected final Set<TskData.TSK_FS_META_MODE_ENUM> modes;
	//local file support
	private boolean localPathSet = false; ///< if set by setLocalPath(), reads are done on local file 
	private String localPath; ///< local path as stored in db tsk_files_path, is relative to the db, 
	private String localAbsPath; ///< absolute path representation of the local path
	private volatile RandomAccessFile localFileHandle;
	private volatile java.io.File localFile;
	private TskData.EncodingType encodingType;
	//range support
	private List<TskFileRange> ranges;
	/*
	 * path of parent directory
	 */
	protected final String parentPath;
	/**
	 * knownState status in database
	 */
	protected TskData.FileKnown knownState;
	private boolean knownStateDirty = false;
	/*
	 * md5 hash
	 */
	protected String md5Hash;
	private boolean md5HashDirty = false;
	/*
	 * SHA-256 hash
	 */
	protected String sha256Hash;
	private boolean sha256HashDirty = false;
	private String mimeType;
	private boolean mimeTypeDirty = false;
	private static final Logger LOGGER = Logger.getLogger(AbstractFile.class.getName());
	private static final ResourceBundle BUNDLE = ResourceBundle.getBundle("org.sleuthkit.datamodel.Bundle");
	private long dataSourceObjectId;
	private final String extension;
	private final List<Attribute> fileAttributesCache = new ArrayList<Attribute>();
	private boolean loadedAttributesCacheFromDb = false;

	private final String ownerUid;	// string owner uid, for example a Windows SID.
	// different from the numeric uid which is more commonly found 
	// on Unix based file systems.
	private final Long osAccountObjId; // obj id of the owner's OS account, may be null

	/**
	 * Initializes common fields used by AbstactFile implementations (objects in
	 * tsk_files table)
	 *
	 * @param db                 case / db handle where this file belongs to
	 * @param objId              object id in tsk_objects table
	 * @param dataSourceObjectId The object id of the root data source of this
	 *                           file.
	 * @param attrType
	 * @param attrId
	 * @param name               name field of the file
	 * @param fileType           type of the file
	 * @param metaAddr
	 * @param metaSeq
	 * @param dirType
	 * @param metaType
	 * @param dirFlag
	 * @param metaFlags
	 * @param size
	 * @param ctime
	 * @param crtime
	 * @param atime
	 * @param mtime
	 * @param modes
	 * @param uid
	 * @param gid
	 * @param md5Hash            md5sum of the file, or null or "NULL" if not
	 *                           present
	 * @param sha256Hash         sha256 hash of the file, or null or "NULL" if
	 *                           not present
	 * @param knownState         knownState status of the file, or null if
	 *                           unknown (default)
	 * @param parentPath
	 * @param mimeType           The MIME type of the file, can be null.
	 * @param extension          The extension part of the file name (not
	 *                           including the '.'), can be null.
	 * @param ownerUid           Owner uid/SID, can be null if not available.
	 * @param osAccountObjectId	 Object Id of the owner OsAccount, may be null.
	 *
	 */
	AbstractFile(SleuthkitCase db,
			long objId,
			long dataSourceObjectId,
			TskData.TSK_FS_ATTR_TYPE_ENUM attrType, int attrId,
			String name,
			TskData.TSK_DB_FILES_TYPE_ENUM fileType,
			long metaAddr, int metaSeq,
			TSK_FS_NAME_TYPE_ENUM dirType, TSK_FS_META_TYPE_ENUM metaType,
			TSK_FS_NAME_FLAG_ENUM dirFlag, short metaFlags,
			long size,
			long ctime, long crtime, long atime, long mtime,
			short modes,
			int uid, int gid,
			String md5Hash, String sha256Hash, FileKnown knownState,
			String parentPath,
			String mimeType,
			String extension,
			String ownerUid,
			Long osAccountObjectId,
			List<Attribute> fileAttributes) {
		super(db, objId, name);
		this.dataSourceObjectId = dataSourceObjectId;
		this.attrType = attrType;
		this.attrId = attrId;
		this.fileType = fileType;
		this.metaAddr = metaAddr;
		this.metaSeq = metaSeq;
		this.dirType = dirType;
		this.metaType = metaType;
		this.dirFlag = dirFlag;
		this.metaFlags = TSK_FS_META_FLAG_ENUM.valuesOf(metaFlags);
		this.size = size;
		this.ctime = ctime;
		this.crtime = crtime;
		this.atime = atime;
		this.mtime = mtime;
		this.uid = uid;
		this.gid = gid;
		this.modes = TskData.TSK_FS_META_MODE_ENUM.valuesOf(modes);

		this.md5Hash = md5Hash;
		this.sha256Hash = sha256Hash;
		if (knownState == null) {
			this.knownState = FileKnown.UNKNOWN;
		} else {
			this.knownState = knownState;
		}
		this.parentPath = parentPath;
		this.mimeType = mimeType;
		this.extension = extension == null ? "" : extension;
		this.encodingType = TskData.EncodingType.NONE;
		this.ownerUid = ownerUid;
		this.osAccountObjId = osAccountObjectId;
		if (Objects.nonNull(fileAttributes) && !fileAttributes.isEmpty()) {
			this.fileAttributesCache.addAll(fileAttributes);
			loadedAttributesCacheFromDb = true;
		}
	}

	/**
	 * Gets type of the abstract file as defined in TSK_DB_FILES_TYPE_ENUM
	 *
	 * @return the type of the abstract file
	 */
	public TskData.TSK_DB_FILES_TYPE_ENUM getType() {
		return fileType;
	}

	/**
	 * Get the attribute type
	 *
	 * @return attribute type
	 */
	public TskData.TSK_FS_ATTR_TYPE_ENUM getAttrType() {
		return attrType;
	}

	/**
	 * Get the attribute id
	 *
	 * @return attribute id
	 */
	public int getAttributeId() {
		return attrId;
	}

	/**
	 * Get the change time
	 *
	 * @return change time
	 */
	public long getCtime() {
		return ctime;
	}

	/**
	 * Get the change time as Date (in local timezone)
	 *
	 * @return change time as Date
	 */
	public String getCtimeAsDate() {
		return epochToTime(ctime);
	}

	/**
	 * Get the creation time
	 *
	 * @return creation time
	 */
	public long getCrtime() {
		return crtime;
	}

	/**
	 * Get the creation time as Date (in local timezone)
	 *
	 * @return creation time as Date
	 */
	public String getCrtimeAsDate() {
		return epochToTime(crtime);
	}

	/**
	 * Get the access time
	 *
	 * @return access time
	 */
	public long getAtime() {
		return atime;
	}

	/**
	 * Get the access time as Date (in local timezone)
	 *
	 * @return access time as Date
	 */
	public String getAtimeAsDate() {
		return epochToTime(atime);
	}

	/**
	 * Get the modified time
	 *
	 * @return modified time
	 */
	public long getMtime() {
		return mtime;
	}

	/**
	 * Get the modified time as Date (in local timezone)
	 *
	 * @return modified time as Date
	 */
	public String getMtimeAsDate() {
		return epochToTime(mtime);
	}

	/**
	 * Get the user id
	 *
	 * @return user id
	 */
	public int getUid() {
		return uid;
	}

	/**
	 * Get the group id
	 *
	 * @return group id
	 */
	public int getGid() {
		return gid;
	}

	/**
	 * Get the file meta address
	 *
	 * @return Address of the meta data structure
	 */
	public long getMetaAddr() {
		return metaAddr;
	}

	/**
	 * Get the file meta address sequence. Only useful with NTFS. Incremented
	 * each time a structure is re-allocated.
	 *
	 * @return Address of the meta data structure sequence.
	 */
	public long getMetaSeq() {
		return metaSeq;
	}

	/**
	 * Get the file's mode as a user-displayable string
	 *
	 * @return formatted user-displayable string for mode
	 */
	public String getModesAsString() {
		int mode = TskData.TSK_FS_META_MODE_ENUM.toInt(modes);
		String result = "";

		short isuid = TskData.TSK_FS_META_MODE_ENUM.TSK_FS_META_MODE_ISUID.getMode();
		short isgid = TskData.TSK_FS_META_MODE_ENUM.TSK_FS_META_MODE_ISGID.getMode();
		short isvtx = TskData.TSK_FS_META_MODE_ENUM.TSK_FS_META_MODE_ISVTX.getMode();

		short irusr = TskData.TSK_FS_META_MODE_ENUM.TSK_FS_META_MODE_IRUSR.getMode();
		short iwusr = TskData.TSK_FS_META_MODE_ENUM.TSK_FS_META_MODE_IWUSR.getMode();
		short ixusr = TskData.TSK_FS_META_MODE_ENUM.TSK_FS_META_MODE_IXUSR.getMode();

		short irgrp = TskData.TSK_FS_META_MODE_ENUM.TSK_FS_META_MODE_IRGRP.getMode();
		short iwgrp = TskData.TSK_FS_META_MODE_ENUM.TSK_FS_META_MODE_IWGRP.getMode();
		short ixgrp = TskData.TSK_FS_META_MODE_ENUM.TSK_FS_META_MODE_IXGRP.getMode();

		short iroth = TskData.TSK_FS_META_MODE_ENUM.TSK_FS_META_MODE_IROTH.getMode();
		short iwoth = TskData.TSK_FS_META_MODE_ENUM.TSK_FS_META_MODE_IWOTH.getMode();
		short ixoth = TskData.TSK_FS_META_MODE_ENUM.TSK_FS_META_MODE_IXOTH.getMode();

		// first character = the Meta Type
		result += metaType.toString();

		// second and third characters = user permissions
		if ((mode & irusr) == irusr) {
			result += "r"; //NON-NLS
		} else {
			result += "-"; //NON-NLS
		}
		if ((mode & iwusr) == iwusr) {
			result += "w"; //NON-NLS
		} else {
			result += "-"; //NON-NLS
		}

		// fourth character = set uid
		if ((mode & isuid) == isuid) {
			if ((mode & ixusr) == ixusr) {
				result += "s"; //NON-NLS
			} else {
				result += "S"; //NON-NLS
			}
		} else {
			if ((mode & ixusr) == ixusr) {
				result += "x"; //NON-NLS
			} else {
				result += "-"; //NON-NLS
			}
		}

		// fifth and sixth characters = group permissions
		if ((mode & irgrp) == irgrp) {
			result += "r"; //NON-NLS
		} else {
			result += "-"; //NON-NLS
		}
		if ((mode & iwgrp) == iwgrp) {
			result += "w"; //NON-NLS
		} else {
			result += "-"; //NON-NLS
		}

		// seventh character = set gid
		if ((mode & isgid) == isgid) {
			if ((mode & ixgrp) == ixgrp) {
				result += "s"; //NON-NLS
			} else {
				result += "S"; //NON-NLS
			}
		} else {
			if ((mode & ixgrp) == ixgrp) {
				result += "x"; //NON-NLS
			} else {
				result += "-"; //NON-NLS
			}
		}

		// eighth and ninth character = other permissions
		if ((mode & iroth) == iroth) {
			result += "r"; //NON-NLS
		} else {
			result += "-"; //NON-NLS
		}
		if ((mode & iwoth) == iwoth) {
			result += "w"; //NON-NLS
		} else {
			result += "-"; //NON-NLS
		}

		// tenth character = sticky bit
		if ((mode & isvtx) == isvtx) {
			if ((mode & ixoth) == ixoth) {
				result += "t"; //NON-NLS
			} else {
				result += "T"; //NON-NLS
			}
		} else {
			if ((mode & ixoth) == ixoth) {
				result += "x"; //NON-NLS
			} else {
				result += "-"; //NON-NLS
			}
		}

		// check the result
		if (result.length() != 10) {
			// throw error here
			result = "ERROR"; //NON-NLS
		}
		return result;
	}

	/**
	 * Gets the MIME type of this file.
	 *
	 * @return The MIME type name or null if the MIME type has not been set.
	 */
	public String getMIMEType() {
		return mimeType;
	}

	/**
	 * Sets the MIME type for this file.
	 *
	 * IMPORTANT: The MIME type is set for this AbstractFile object, but it is
	 * not saved to the case database until AbstractFile.save is called.
	 *
	 * @param mimeType The MIME type of this file.
	 */
	public void setMIMEType(String mimeType) {
		this.mimeType = mimeType;
		this.mimeTypeDirty = true;
	}

	public boolean isModeSet(TskData.TSK_FS_META_MODE_ENUM mode) {
		return modes.contains(mode);
	}

	/**
	 * Sets the MD5 hash for this file.
	 *
	 * IMPORTANT: The MD5 hash is set for this AbstractFile object, but it is
	 * not saved to the case database until AbstractFile.save is called.
	 *
	 * @param md5Hash The MD5 hash of the file.
	 */
	public void setMd5Hash(String md5Hash) {
		this.md5Hash = md5Hash;
		this.md5HashDirty = true;
	}

	/**
	 * Get the md5 hash value as calculated, if present
	 *
	 * @return md5 hash string, if it is present or null if it is not
	 */
	public String getMd5Hash() {
		return this.md5Hash;
	}

	/**
	 * Sets the SHA-256 hash for this file.
	 *
	 * IMPORTANT: The SHA-256 hash is set for this AbstractFile object, but it
	 * is not saved to the case database until AbstractFile.save is called.
	 *
	 * @param sha256Hash The SHA-256 hash of the file.
	 */
	public void setSha256Hash(String sha256Hash) {
		this.sha256Hash = sha256Hash;
		this.sha256HashDirty = true;
	}

	/**
	 * Get the SHA-256 hash value as calculated, if present
	 *
	 * @return SHA-256 hash string, if it is present or null if it is not
	 */
	public String getSha256Hash() {
		return this.sha256Hash;
	}

	/**
	 * Gets the attributes of this File
	 *
	 * @return
	 *
	 * @throws TskCoreException
	 */
	public List<Attribute> getAttributes() throws TskCoreException {
		synchronized (this) {
			if (!loadedAttributesCacheFromDb) {
				ArrayList<Attribute> attributes = getSleuthkitCase().getFileAttributes(this);
				fileAttributesCache.clear();
				fileAttributesCache.addAll(attributes);
				loadedAttributesCacheFromDb = true;
			}
			return Collections.unmodifiableList(fileAttributesCache);
		}
	}

	/**
	 * Adds a collection of attributes to this file in a single operation within
	 * a transaction supplied by the caller.
	 *
	 * @param attributes        The collection of attributes.
	 * @param caseDbTransaction The transaction in the scope of which the
	 *                          operation is to be performed, managed by the
	 *                          caller. if Null is passed in a local transaction
	 *                          will be created and used.
	 *
	 * @throws TskCoreException If an error occurs and the attributes were not
	 *                          added to the artifact.
	 */
	public void addAttributes(Collection<Attribute> attributes, final SleuthkitCase.CaseDbTransaction caseDbTransaction) throws TskCoreException {

		if (Objects.isNull(attributes) || attributes.isEmpty()) {
			throw new TskCoreException("Illegal Argument passed to addAttributes: null or empty attributes passed to addAttributes");
		}
		boolean isLocalTransaction = Objects.isNull(caseDbTransaction);
		SleuthkitCase.CaseDbTransaction localTransaction = isLocalTransaction ? getSleuthkitCase().beginTransaction() : null;
		SleuthkitCase.CaseDbConnection connection = isLocalTransaction ? localTransaction.getConnection() : caseDbTransaction.getConnection();

		try {
			for (final Attribute attribute : attributes) {
				attribute.setAttributeParentId(getId());
				attribute.setCaseDatabase(getSleuthkitCase());
				getSleuthkitCase().addFileAttribute(attribute, connection);
			}

			if (isLocalTransaction) {
				localTransaction.commit();
				localTransaction = null;
			}
			// append the new attributes if cache is already loaded.
			synchronized (this) {
				if (loadedAttributesCacheFromDb) {
					fileAttributesCache.addAll(attributes);
				}
			}
		} catch (SQLException ex) {
			if (isLocalTransaction && null != localTransaction) {
				try {
					localTransaction.rollback();
				} catch (TskCoreException ex2) {
					LOGGER.log(Level.SEVERE, "Failed to rollback transaction after exception", ex2);
				}
			}
			throw new TskCoreException("Error adding file attributes", ex);
		}
	}

	/**
	 * Sets the known state for this file. Passed in value will be ignored if it
	 * is "less" than the current state. A NOTABLE file cannot be downgraded to
	 * KNOWN.
	 *
	 * IMPORTANT: The known state is set for this AbstractFile object, but it is
	 * not saved to the case database until AbstractFile.save is called.
	 *
	 * @param knownState The known state of the file.
	 */
	public void setKnown(TskData.FileKnown knownState) {
		// don't allow them to downgrade the known state
		if (this.knownState.compareTo(knownState) > 0) {
			// ideally we'd return some kind of error, but 
			// the API doesn't allow it
			return;
		}
		this.knownState = knownState;
		this.knownStateDirty = true;
	}

	/**
	 * Get "knownState" file status - after running a HashDB ingest on it As
	 * marked by a knownState file database, such as NSRL
	 *
	 * @return file knownState status enum value
	 */
	public TskData.FileKnown getKnown() {
		return knownState;
	}

	/**
	 * Get the extension part of the filename, if there is one. We assume that
	 * extensions only have ASCII alphanumeric chars
	 *
	 * @return The filename extension in lowercase (not including the period) or
	 *         empty string if there is no extension
	 */
	public String getNameExtension() {
		return extension;
	}

	/**
	 * Get size of the file
	 *
	 * @return file size in bytes
	 */
	@Override
	public long getSize() {
		return size;
	}

	/**
	 * Get path of the parent of this file
	 *
	 * @return path string of the parent
	 */
	public String getParentPath() {
		return parentPath;
	}

	/**
	 * Gets the data source for this file.
	 *
	 * @return The data source.
	 *
	 * @throws TskCoreException if there was an error querying the case
	 *                          database.
	 *
	 * To obtain the data source as a DataSource object, use:
	 * getSleuthkitCase().getDataSource(getDataSourceObjectId());
	 */
	@Override
	public Content getDataSource() throws TskCoreException {
		return getSleuthkitCase().getContentById(this.dataSourceObjectId);
	}

	/**
	 * Gets the object id of the data source for this file.
	 *
	 * @return The object id of the data source.
	 */
	public long getDataSourceObjectId() {
		return dataSourceObjectId;
	}

	/**
	 * Gets file ranges associated with the file. File ranges are objects in
	 * tsk_file_layout table Any file type (especially unallocated) may have 1
	 * or more block ranges associated with it
	 *
	 * @return list of file layout ranges
	 *
	 * @throws TskCoreException exception thrown if critical error occurred
	 *                          within tsk core
	 */
	public List<TskFileRange> getRanges() throws TskCoreException {
		if (ranges == null) {
			ranges = getSleuthkitCase().getFileRanges(this.getId());
		}
		return ranges;
	}

	/**
	 * Convert an internal offset to an image offset
	 *
	 * @param fileOffset the byte offset in this layout file to map
	 *
	 * @return the corresponding byte offset in the image where the file offset
	 *         is located, or -1 if the file has no range layout information or
	 *         if the fileOffset is larger than file size
	 *
	 * @throws TskCoreException exception thrown if critical error occurred
	 *                          within tsk core and offset could not be
	 *                          converted
	 */
	public long convertToImgOffset(long fileOffset) throws TskCoreException {
		long imgOffset = -1;
		for (TskFileRange byteRange : getRanges()) {

			// if fileOffset is within the current byteRange, calculate the image
			// offset and break
			long rangeLength = byteRange.getByteLen();
			if (fileOffset < rangeLength) {
				imgOffset = byteRange.getByteStart() + fileOffset;
				break;
			}

			// otherwise, decrement fileOffset by the length of the current
			// byte range and continue
			fileOffset -= rangeLength;
		}
		return imgOffset;
	}

	/**
	 * Converts a file offset and length into a series of TskFileRange objects
	 * whose offsets are relative to the image. This method will only work on
	 * files with layout ranges.
	 *
	 * @param fileOffset The byte offset in this file to map.
	 * @param length     The length of bytes starting at fileOffset requested.
	 *
	 * @return The TskFileRange objects whose offsets are relative to the image.
	 *         The sum total of lengths in these ranges will equal the length
	 *         requested or will run until the end of this file.
	 *
	 * @throws TskCoreException
	 */
	public List<TskFileRange> convertToImgRanges(long fileOffset, long length) throws TskCoreException {
		if (fileOffset < 0 || length < 0) {
			throw new TskCoreException("fileOffset and length must be non-negative");
		}

		List<TskFileRange> thisRanges = getRanges();
		List<TskFileRange> toRet = new ArrayList<>();

		long requestedEnd = fileOffset + length;

		// the number of bytes counted from the beginning of this file
		long bytesCounted = 0;

		for (int curRangeIdx = 0; curRangeIdx < thisRanges.size(); curRangeIdx++) {
			// if we exceeded length of requested, then we are done
			if (bytesCounted >= requestedEnd) {
				break;
			}

			TskFileRange curRange = thisRanges.get(curRangeIdx);
			long curRangeLen = curRange.getByteLen();
			// the bytes counted when we reach the end of this range
			long curRangeEnd = bytesCounted + curRangeLen;

			// if fileOffset is less than current range's end and we have not 
			// gone past the end we requested, then grab at least part of this 
			// range.
			if (fileOffset < curRangeEnd) {
				// offset into range to be returned to user (0 if fileOffset <= bytesCounted)
				long rangeOffset = Math.max(0, fileOffset - bytesCounted);

				// calculate the new TskFileRange start by adding on the offset into the current range
				long newRangeStart = curRange.getByteStart() + rangeOffset;

				// how much this current range exceeds the length requested (or 0 if within the length requested)
				long rangeOvershoot = Math.max(0, curRangeEnd - requestedEnd);

				long newRangeLen = curRangeLen - rangeOffset - rangeOvershoot;
				toRet.add(new TskFileRange(newRangeStart, newRangeLen, toRet.size()));
			}

			bytesCounted = curRangeEnd;
		}

		return toRet;
	}

	/**
	 * is this a virtual file or directory that was created by The Sleuth Kit or
	 * Autopsy for general structure and organization.
	 *
	 * @return true if it's virtual, false otherwise
	 */
	public boolean isVirtual() {
		return fileType.equals(TskData.TSK_DB_FILES_TYPE_ENUM.VIRTUAL_DIR)
				|| dirType.equals(TskData.TSK_FS_NAME_TYPE_ENUM.VIRT)
				|| metaType.equals(TskData.TSK_FS_META_TYPE_ENUM.TSK_FS_META_TYPE_VIRT);
	}

	/**
	 * Is this object a file. Should return true for all types of files,
	 * including file system, logical, derived, layout, and slack space for
	 * files.
	 *
	 * @return true if a file, false otherwise
	 */
	public boolean isFile() {
		return metaType.equals(TSK_FS_META_TYPE_ENUM.TSK_FS_META_TYPE_REG)
				|| (metaType.equals(TSK_FS_META_TYPE_ENUM.TSK_FS_META_TYPE_UNDEF)
				&& dirType.equals(TSK_FS_NAME_TYPE_ENUM.REG));

	}

	/**
	 * Is this object a directory. Should return true for file system folders
	 * and virtual folders.
	 *
	 * @return true if directory, false otherwise
	 */
	public boolean isDir() {
		return (metaType.equals(TSK_FS_META_TYPE_ENUM.TSK_FS_META_TYPE_DIR)
				|| metaType.equals(TSK_FS_META_TYPE_ENUM.TSK_FS_META_TYPE_VIRT_DIR));
	}

	/**
	 * Is this a root of a file system
	 *
	 * @return true if root of a file system, false otherwise
	 */
	public abstract boolean isRoot();

	/**
	 * @param uniquePath the unique path to an AbstractFile (or subclass)
	 *                   usually obtained by a call to
	 *                   AbstractFile.getUniquePath.
	 *
	 * @return the path to to an AbstractFile (or subclass) with the image and
	 *         volume path segments removed.
	 */
	public static String createNonUniquePath(String uniquePath) {

		// split the path into parts
		String[] pathSegments = uniquePath.split("/");

		// see if uniquePath had an image and/or volume name
		int index = 0;
		if (pathSegments[0].startsWith("img_")) { //NON-NLS
			++index;
		}
		if (pathSegments[1].startsWith("vol_")) { //NON-NLS
			++index;
		}

		// Assemble the non-unique path (skipping over the image and volume
		// name, if they exist).
		StringBuilder strbuf = new StringBuilder();
		for (; index < pathSegments.length; ++index) {
			if (!pathSegments[index].isEmpty()) {
				strbuf.append("/").append(pathSegments[index]);
			}
		}

		return strbuf.toString();
	}

	/**
	 * @return a list of AbstractFiles that are the children of this Directory.
	 *         Only returns children of type TskData.TSK_DB_FILES_TYPE_ENUM.FS.
	 *
	 * @throws org.sleuthkit.datamodel.TskCoreException
	 */
	public List<AbstractFile> listFiles() throws TskCoreException {
		// first, get all children
		List<Content> children = getChildren();

		// only keep those that are of type AbstractFile
		List<AbstractFile> files = new ArrayList<AbstractFile>();
		for (Content child : children) {
			if (child instanceof AbstractFile) {
				AbstractFile afChild = (AbstractFile) child;
				files.add(afChild);
			}
		}
		return files;
	}

	/**
	 * Get the meta data type
	 *
	 * @return meta data type
	 */
	public TSK_FS_META_TYPE_ENUM getMetaType() {
		return metaType;
	}

	public String getMetaTypeAsString() {
		return metaType.toString();
	}

	/**
	 * Get the directory type id
	 *
	 * @return directory type id
	 */
	public TSK_FS_NAME_TYPE_ENUM getDirType() {
		return dirType;
	}

	public String getDirTypeAsString() {
		return dirType.toString();
	}

	/**
	 * @param flag the TSK_FS_NAME_FLAG_ENUM to check
	 *
	 * @return true if the given flag is set in this FsContent object.
	 */
	public boolean isDirNameFlagSet(TSK_FS_NAME_FLAG_ENUM flag) {
		return dirFlag == flag;
	}

	/**
	 * @return a string representation of the directory name flag (type
	 *         TSK_FS_NAME_FLAG_ENUM)
	 */
	public String getDirFlagAsString() {
		return dirFlag.toString();
	}

	/**
	 * Set the directory name flag.
	 *
	 * @param flag Flag to set to.
	 */
	void setDirFlag(TSK_FS_NAME_FLAG_ENUM flag) {
		dirFlag = flag;
	}

	/**
	 * @return a string representation of the meta flags
	 */
	public String getMetaFlagsAsString() {
		String str = "";
		if (metaFlags.contains(TSK_FS_META_FLAG_ENUM.ALLOC)) {
			str = TSK_FS_META_FLAG_ENUM.ALLOC.toString();
		} else if (metaFlags.contains(TSK_FS_META_FLAG_ENUM.UNALLOC)) {
			str = TSK_FS_META_FLAG_ENUM.UNALLOC.toString();
		}
		return str;
	}

	/**
	 * @param metaFlag the TSK_FS_META_FLAG_ENUM to check
	 *
	 * @return true if the given meta flag is set in this FsContent object.
	 */
	public boolean isMetaFlagSet(TSK_FS_META_FLAG_ENUM metaFlag) {
		return metaFlags.contains(metaFlag);
	}

	/**
	 * Set the specified meta flag.
	 *
	 * @param metaFlag Meta flag to set
	 */
	void setMetaFlag(TSK_FS_META_FLAG_ENUM metaFlag) {
		metaFlags.add(metaFlag);
	}

	/**
	 * Remove the specified meta flag.
	 *
	 * @param metaFlag Meta flag to remove.
	 */
	void removeMetaFlag(TSK_FS_META_FLAG_ENUM metaFlag) {
		metaFlags.remove(metaFlag);
	}

	/**
	 * Get meta flags as an integer.
	 *
	 * @return Integer representation of the meta flags.
	 */
	short getMetaFlagsAsInt() {
		return TSK_FS_META_FLAG_ENUM.toInt(metaFlags);
	}

	@Override
	public final int read(byte[] buf, long offset, long len) throws TskCoreException {
		//template method
		//if localPath is set, use local, otherwise, use readCustom() supplied by derived class
		if (localPathSet) {
			return readLocal(buf, offset, len);
		} else {
			return readInt(buf, offset, len);
		}

	}

	/**
	 * Internal custom read (non-local) method that child classes can implement
	 *
	 * @param buf    buffer to read into
	 * @param offset start reading position in the file
	 * @param len    number of bytes to read
	 *
	 * @return number of bytes read
	 *
	 * @throws TskCoreException exception thrown when file could not be read
	 */
	protected int readInt(byte[] buf, long offset, long len) throws TskCoreException {
		return 0;
	}

	/**
	 * Local file path read support
	 *
	 * @param buf    buffer to read into
	 * @param offset start reading position in the file
	 * @param len    number of bytes to read
	 *
	 * @return number of bytes read
	 *
	 * @throws TskCoreException exception thrown when file could not be read
	 */
	protected final int readLocal(byte[] buf, long offset, long len) throws TskCoreException {
		if (!localPathSet) {
			throw new TskCoreException(
					BUNDLE.getString("AbstractFile.readLocal.exception.msg1.text"));
		}

		if (isDir()) {
			return 0;
		}

		// If the file is empty, just return that zero bytes were read.
		if (getSize() == 0) {
			return 0;
		}

		loadLocalFile();
		if (!localFile.exists()) {
			throw new TskCoreException(
					MessageFormat.format(BUNDLE.getString("AbstractFile.readLocal.exception.msg2.text"), localAbsPath));
		}
		if (!localFile.canRead()) {
			throw new TskCoreException(
					MessageFormat.format(BUNDLE.getString("AbstractFile.readLocal.exception.msg3.text"), localAbsPath));
		}

		int bytesRead = 0;

		if (localFileHandle == null) {
			synchronized (this) {
				if (localFileHandle == null) {
					try {
						localFileHandle = new RandomAccessFile(localFile, "r");
					} catch (FileNotFoundException ex) {
						final String msg = MessageFormat.format(BUNDLE.getString(
								"AbstractFile.readLocal.exception.msg4.text"),
								localAbsPath);
						LOGGER.log(Level.SEVERE, msg, ex);
						//file could have been deleted or moved
						throw new TskCoreException(msg, ex);
					}
				}
			}
		}

		try {
			if (!encodingType.equals(TskData.EncodingType.NONE)) {
				// The file is encoded, so we need to alter the offset to read (since there's
				// a header on the encoded file) and then decode each byte
				long encodedOffset = offset + EncodedFileUtil.getHeaderLength();

				//move to the user request offset in the stream
				long curOffset = localFileHandle.getFilePointer();
				if (curOffset != encodedOffset) {
					localFileHandle.seek(encodedOffset);
				}
				bytesRead = localFileHandle.read(buf, 0, (int) len);
				for (int i = 0; i < bytesRead; i++) {
					buf[i] = EncodedFileUtil.decodeByte(buf[i], encodingType);
				}
				return bytesRead;
			} else {
				//move to the user request offset in the stream
				long curOffset = localFileHandle.getFilePointer();
				if (curOffset != offset) {
					localFileHandle.seek(offset);
				}
				//note, we are always writing at 0 offset of user buffer
				return localFileHandle.read(buf, 0, (int) len);
			}
		} catch (IOException ex) {
			final String msg = MessageFormat.format(BUNDLE.getString("AbstractFile.readLocal.exception.msg5.text"), localAbsPath);
			LOGGER.log(Level.SEVERE, msg, ex);
			//local file could have been deleted / moved
			throw new TskCoreException(msg, ex);
		}
	}

	/**
	 * Set local path for the file, as stored in db tsk_files_path, relative to
	 * the case db path or an absolute path. When set, subsequent invocations of
	 * read() will read the file in the local path.
	 *
	 * @param localPath local path to be set
	 */
	void setLocalFilePath(String localPath) {

		if (localPath == null || localPath.equals("")) {
			this.localPath = "";
			localAbsPath = null;
			localPathSet = false;
		} else {
			// It should always be the case that absolute paths start with slashes or a windows drive letter
			// and relative paths do not, but some older versions of modules created derived file paths
			// starting with slashes. So we first check if this file is a DerivedFile before looking at the path.
			this.localPath = localPath;
			if (this instanceof DerivedFile) {
				// DerivedFiles always have relative paths
				this.localAbsPath = getSleuthkitCase().getDbDirPath() + java.io.File.separator + localPath;
			} else {
				// If a path starts with a slash or with a Windows drive letter, then it is
				// absolute. Otherwise it is relative.
				if (localPath.startsWith("/") || localPath.startsWith("\\")
						|| localPath.matches("[A-Za-z]:[/\\\\].*")) {
					this.localAbsPath = localPath;
				} else {
					this.localAbsPath = getSleuthkitCase().getDbDirPath() + java.io.File.separator + localPath;
				}
			}
			this.localPathSet = true;
		}
	}

	/**
	 * Get local relative to case db path of the file
	 *
	 * @return local file path if set
	 */
	public String getLocalPath() {
		return localPath;
	}

	/**
	 * Get local absolute path of the file, if localPath has been set
	 *
	 * @return local absolute file path if local path has been set, or null
	 */
	public String getLocalAbsPath() {
		return localAbsPath;
	}

	/**
	 * Set the type of encoding used on the file (for local/derived files only)
	 *
	 * @param encodingType
	 */
	final void setEncodingType(TskData.EncodingType encodingType) {
		this.encodingType = encodingType;
	}

	/**
	 * Check if the file exists. If non-local always true, if local, checks if
	 * actual local path exists
	 *
	 * @return true if the file exists, false otherwise
	 */
	public boolean exists() {
		if (!localPathSet) {
			return true;
		} else {
			try {
				loadLocalFile();
				return localFile.exists();
			} catch (TskCoreException ex) {
				LOGGER.log(Level.SEVERE, ex.getMessage());
				return false;
			}
		}
	}

	/**
	 * Check if the file exists and is readable. If non-local (e.g. within an
	 * image), always true, if local, checks if actual local path exists and is
	 * readable
	 *
	 * @return true if the file is readable
	 */
	public boolean canRead() {
		if (!localPathSet) {
			return true;
		} else {
			try {
				loadLocalFile();
				return localFile.canRead();
			} catch (TskCoreException ex) {
				LOGGER.log(Level.SEVERE, ex.getMessage());
				return false;
			}
		}
	}

	/**
	 * Lazy load local file handle
	 *
	 * @throws org.sleuthkit.datamodel.TskCoreException If the local path is not
	 *                                                  set.
	 */
	private void loadLocalFile() throws TskCoreException {
		if (!localPathSet) {
			throw new TskCoreException(
					BUNDLE.getString("AbstractFile.readLocal.exception.msg1.text"));
		}

		// already been set
		if (localFile != null) {
			return;
		}

		synchronized (this) {
			if (localFile == null) {
				localFile = new java.io.File(localAbsPath);
			}
		}
	}

	@Override
	public void close() {

		//close local file handle if set
		if (localFileHandle != null) {
			synchronized (this) {
				if (localFileHandle != null) {
					try {
						localFileHandle.close();
					} catch (IOException ex) {
						LOGGER.log(Level.SEVERE, "Could not close file handle for file: " + getParentPath() + getName(), ex); //NON-NLS
					}
					localFileHandle = null;
				}
			}
		}

	}

	@Override
	protected void finalize() throws Throwable {
		try {
			close();
		} finally {
			super.finalize();
		}
	}

	@Override
	public String toString(boolean preserveState) {
		return super.toString(preserveState) + "AbstractFile [\t" //NON-NLS
				+ "\t" + "fileType " + fileType //NON-NLS
				+ "\tctime " + ctime //NON-NLS
				+ "\tcrtime " + crtime //NON-NLS
				+ "\t" + "mtime " + mtime + "\t" + "atime " + atime //NON-NLS
				+ "\t" + "attrId " + attrId //NON-NLS
				+ "\t" + "attrType " + attrType //NON-NLS
				+ "\t" + "dirFlag " + dirFlag + "\t" + "dirType " + dirType //NON-NLS
				+ "\t" + "uid " + uid //NON-NLS
				+ "\t" + "gid " + gid //NON-NLS
				+ "\t" + "metaAddr " + metaAddr + "\t" + "metaSeq " + metaSeq + "\t" + "metaFlags " + metaFlags //NON-NLS
				+ "\t" + "metaType " + metaType + "\t" + "modes " + modes //NON-NLS
				+ "\t" + "parentPath " + parentPath + "\t" + "size " + size //NON-NLS
				+ "\t" + "knownState " + knownState + "\t" + "md5Hash " + md5Hash + "\t" + "sha256Hash " + sha256Hash //NON-NLS
				+ "\t" + "localPathSet " + localPathSet + "\t" + "localPath " + localPath //NON-NLS
				+ "\t" + "localAbsPath " + localAbsPath + "\t" + "localFile " + localFile //NON-NLS
				+ "]\t";
	}

	/**
	 * Possible return values for comparing a file to a list of mime types
	 */
	public enum MimeMatchEnum {

		UNDEFINED, /// file does not have a defined mime time in blackboard
		TRUE, /// file has a defined mime type and it is one of the given ones
		FALSE /// file has a defined mime type and it is not one of the given ones.
	}

	/**
	 * Determines if this file's type is one of the ones passed in. Uses the
	 * blackboard attribute for file type.
	 *
	 * @param mimeTypes Set of file types to compare against
	 *
	 * @return
	 */
	public MimeMatchEnum isMimeType(SortedSet<String> mimeTypes) {
		if (this.mimeType == null) {
			return MimeMatchEnum.UNDEFINED;
		}
		if (mimeTypes.contains(this.mimeType)) {
			return MimeMatchEnum.TRUE;
		}
		return MimeMatchEnum.FALSE;
	}

	/**
	 * Saves the editable file properties of this file to the case database,
	 * e.g., the MIME type, MD5 hash, and known state.
	 *
	 * @throws TskCoreException if there is an error saving the editable file
	 *                          properties to the case database.
	 */
	public void save() throws TskCoreException {

		// No fields have been updated
		if (!(md5HashDirty || sha256HashDirty || mimeTypeDirty || knownStateDirty)) {
			return;
		}

		String queryStr = "";
		if (mimeTypeDirty) {
			queryStr = "mime_type = '" + this.getMIMEType() + "'";
		}
		if (md5HashDirty) {
			if (!queryStr.isEmpty()) {
				queryStr += ", ";
			}
			queryStr += "md5 = '" + this.getMd5Hash() + "'";
		}
		if (sha256HashDirty) {
			if (!queryStr.isEmpty()) {
				queryStr += ", ";
			}
			queryStr += "sha256 = '" + this.getSha256Hash() + "'";
		}
		if (knownStateDirty) {
			if (!queryStr.isEmpty()) {
				queryStr += ", ";
			}
			queryStr += "known = '" + this.getKnown().getFileKnownValue() + "'";
		}

		queryStr = "UPDATE tsk_files SET " + queryStr + " WHERE obj_id = " + this.getId();

		getSleuthkitCase().acquireSingleUserCaseWriteLock();
		try (SleuthkitCase.CaseDbConnection connection = getSleuthkitCase().getConnection();
				Statement statement = connection.createStatement();) {

			connection.executeUpdate(statement, queryStr);
			md5HashDirty = false;
			sha256HashDirty = false;
			mimeTypeDirty = false;
			knownStateDirty = false;
		} catch (SQLException ex) {
			throw new TskCoreException(String.format("Error saving properties for file (obj_id = %s)", this.getId()), ex);
		} finally {
			getSleuthkitCase().releaseSingleUserCaseWriteLock();
		}
	}

	/**
	 * Get the owner uid.
	 *
	 * Note this is a string uid, typically a Windows SID. This is different
	 * from the numeric uid commonly found on Unix based file systems.
	 *
	 * @return Optional with owner uid.
	 */
	public Optional<String> getOwnerUid() {
		return Optional.ofNullable(ownerUid);
	}

	/**
	 * Get the Object Id of the owner account.
	 *
	 * @return Optional with Object Id of the OsAccount, or Optional.empty.
	 */
	public Optional<Long> getOsAccountObjectId() {
		return Optional.ofNullable(osAccountObjId);
	}
<<<<<<< HEAD
	
	
=======

	/**
	 * Gets the owner account for the file.
	 *
	 * @return Optional with OsAccount, Optional.empty if there is no account.
	 *
	 * @throws TskCoreException If there is an error getting the account.
	 */
	public Optional<OsAccount> getOsAccount() throws TskCoreException {

		if (osAccountObjId == null) {
			return Optional.empty();
		}

		return Optional.of(getSleuthkitCase().getOsAccountManager().getOsAccount(this.osAccountObjId));
	}

>>>>>>> f9122eb2
	@Override
	public BlackboardArtifact newArtifact(int artifactTypeID) throws TskCoreException {
		// don't let them make more than 1 GEN_INFO
		if (artifactTypeID == BlackboardArtifact.ARTIFACT_TYPE.TSK_GEN_INFO.getTypeID()) {
			return getGenInfoArtifact(true);
		}
		return getSleuthkitCase().newBlackboardArtifact(artifactTypeID, getId(), dataSourceObjectId);
	}

	/**
	 * Initializes common fields used by AbstactFile implementations (objects in
	 * tsk_files table)
	 *
	 * @param db         case / db handle where this file belongs to
	 * @param objId      object id in tsk_objects table
	 * @param attrType
	 * @param attrId
	 * @param name       name field of the file
	 * @param fileType   type of the file
	 * @param metaAddr
	 * @param metaSeq
	 * @param dirType
	 * @param metaType
	 * @param dirFlag
	 * @param metaFlags
	 * @param size
	 * @param ctime
	 * @param crtime
	 * @param atime
	 * @param mtime
	 * @param modes
	 * @param uid
	 * @param gid
	 * @param md5Hash    md5sum of the file, or null or "NULL" if not present
	 * @param knownState knownState status of the file, or null if unknown
	 *                   (default)
	 * @param parentPath
	 *
	 * @deprecated Do not make subclasses outside of this package.
	 */
	@Deprecated
	@SuppressWarnings("deprecation")
	protected AbstractFile(SleuthkitCase db, long objId, TskData.TSK_FS_ATTR_TYPE_ENUM attrType, short attrId,
			String name, TskData.TSK_DB_FILES_TYPE_ENUM fileType, long metaAddr, int metaSeq,
			TSK_FS_NAME_TYPE_ENUM dirType, TSK_FS_META_TYPE_ENUM metaType, TSK_FS_NAME_FLAG_ENUM dirFlag, short metaFlags,
			long size, long ctime, long crtime, long atime, long mtime, short modes, int uid, int gid, String md5Hash, FileKnown knownState,
			String parentPath) {
		this(db, objId, db.getDataSourceObjectId(objId), attrType, (int) attrId, name, fileType, metaAddr, metaSeq, dirType, metaType, dirFlag, metaFlags, size, ctime, crtime, atime, mtime, modes, uid, gid, md5Hash, null, knownState, parentPath, null, null, OsAccount.NO_OWNER_ID, OsAccount.NO_ACCOUNT, Collections.emptyList());
	}

	/**
	 * Initializes common fields used by AbstactFile implementations (objects in
	 * tsk_files table). This deprecated version has attrId filed defined as a
	 * short which has since been changed to an int.
	 *
	 * @param db                 case / db handle where this file belongs to
	 * @param objId              object id in tsk_objects table
	 * @param dataSourceObjectId The object id of the root data source of this
	 *                           file.
	 * @param attrType
	 * @param attrId
	 * @param name               name field of the file
	 * @param fileType           type of the file
	 * @param metaAddr
	 * @param metaSeq
	 * @param dirType
	 * @param metaType
	 * @param dirFlag
	 * @param metaFlags
	 * @param size
	 * @param ctime
	 * @param crtime
	 * @param atime
	 * @param mtime
	 * @param modes
	 * @param uid
	 * @param gid
	 * @param md5Hash            md5sum of the file, or null or "NULL" if not
	 *                           present
	 * @param knownState         knownState status of the file, or null if
	 *                           unknown (default)
	 * @param parentPath
	 * @param mimeType           The MIME type of the file, can be null
	 *
	 * @deprecated Do not make subclasses outside of this package.
	 */
	@Deprecated
	@SuppressWarnings("deprecation")
	AbstractFile(SleuthkitCase db, long objId, long dataSourceObjectId, TskData.TSK_FS_ATTR_TYPE_ENUM attrType, short attrId,
			String name, TskData.TSK_DB_FILES_TYPE_ENUM fileType, long metaAddr, int metaSeq, TSK_FS_NAME_TYPE_ENUM dirType, TSK_FS_META_TYPE_ENUM metaType,
			TSK_FS_NAME_FLAG_ENUM dirFlag, short metaFlags, long size, long ctime, long crtime, long atime, long mtime, short modes,
			int uid, int gid, String md5Hash, FileKnown knownState, String parentPath, String mimeType) {
		this(db, objId, dataSourceObjectId, attrType, (int) attrId, name, fileType, metaAddr, metaSeq, dirType, metaType, dirFlag, metaFlags, size, ctime, crtime, atime, mtime, modes, uid, gid, md5Hash, null, knownState, parentPath, null, null, OsAccount.NO_OWNER_ID, OsAccount.NO_ACCOUNT, Collections.emptyList());
	}

	/**
	 * Get the attribute id
	 *
	 * @return attribute id
	 *
	 * @deprecated Use getAttributeId() method instead as it returns integer
	 * instead of short.
	 */
	@Deprecated
	@SuppressWarnings("deprecation")
	public short getAttrId() {
		/*
		 * NOTE: previously attrId used to be stored in AbstractFile as (signed)
		 * short even though it is stored as uint16 in TSK. In extremely rare
		 * occurrences attrId can be larger than what a signed short can hold
		 * (2^15). Changes were made to AbstractFile to store attrId as integer.
		 * Therefore this method has been deprecated. For backwards
		 * compatibility, attribute ids that are larger than 32K are converted
		 * to a negative number.
		 */
		return (short) attrId;	// casting to signed short converts values over 32K to negative values
	}

	/**
	 * Set local path for the file, as stored in db tsk_files_path, relative to
	 * the case db path or an absolute path. When set, subsequent invocations of
	 * read() will read the file in the local path.
	 *
	 * @param localPath  local path to be set
	 * @param isAbsolute true if the path is absolute, false if relative to the
	 *                   case db
	 *
	 * @deprecated Do not make subclasses outside of this package.
	 */
	@Deprecated
	protected void setLocalPath(String localPath, boolean isAbsolute) {
		setLocalFilePath(localPath);
	}

	/*
	 * -------------------------------------------------------------------------
	 * Util methods to convert / map the data
	 * -------------------------------------------------------------------------
	 */
	/**
	 * Return the epoch into string in ISO 8601 dateTime format
	 *
	 * @param epoch time in seconds
	 *
	 * @return formatted date time string as "yyyy-MM-dd HH:mm:ss"
	 *
	 * @deprecated
	 */
	@Deprecated
	public static String epochToTime(long epoch) {
		return TimeUtilities.epochToTime(epoch);
	}

	/**
	 * Return the epoch into string in ISO 8601 dateTime format, in the given
	 * timezone
	 *
	 * @param epoch time in seconds
	 * @param tzone time zone
	 *
	 * @return formatted date time string as "yyyy-MM-dd HH:mm:ss"
	 *
	 * @deprecated
	 */
	@Deprecated
	public static String epochToTime(long epoch, TimeZone tzone) {
		return TimeUtilities.epochToTime(epoch, tzone);
	}

	/**
	 * Convert from ISO 8601 formatted date time string to epoch time in seconds
	 *
	 * @param time formatted date time string as "yyyy-MM-dd HH:mm:ss"
	 *
	 * @return epoch time in seconds
	 */
	@Deprecated
	public static long timeToEpoch(String time) {
		return TimeUtilities.timeToEpoch(time);
	}
}<|MERGE_RESOLUTION|>--- conflicted
+++ resolved
@@ -1384,28 +1384,7 @@
 	public Optional<Long> getOsAccountObjectId() {
 		return Optional.ofNullable(osAccountObjId);
 	}
-<<<<<<< HEAD
-	
-	
-=======
-
-	/**
-	 * Gets the owner account for the file.
-	 *
-	 * @return Optional with OsAccount, Optional.empty if there is no account.
-	 *
-	 * @throws TskCoreException If there is an error getting the account.
-	 */
-	public Optional<OsAccount> getOsAccount() throws TskCoreException {
-
-		if (osAccountObjId == null) {
-			return Optional.empty();
-		}
-
-		return Optional.of(getSleuthkitCase().getOsAccountManager().getOsAccount(this.osAccountObjId));
-	}
-
->>>>>>> f9122eb2
+
 	@Override
 	public BlackboardArtifact newArtifact(int artifactTypeID) throws TskCoreException {
 		// don't let them make more than 1 GEN_INFO
