/*
 * Sleuth Kit Data Model
 *
 * Copyright 2018-2019 Basis Technology Corp.
 * Contact: carrier <at> sleuthkit <dot> org
 *
 * Licensed under the Apache License, Version 2.0 (the "License");
 * you may not use this file except in compliance with the License.
 * You may obtain a copy of the License at
 *
 *     http://www.apache.org/licenses/LICENSE-2.0
 *
 * Unless required by applicable law or agreed to in writing, software
 * distributed under the License is distributed on an "AS IS" BASIS,
 * WITHOUT WARRANTIES OR CONDITIONS OF ANY KIND, either express or implied.
 * See the License for the specific language governing permissions and
 * limitations under the License.
 */
package org.sleuthkit.datamodel;

import java.util.Optional;
import java.util.ResourceBundle;
import static org.sleuthkit.datamodel.TimelineEventType.TypeLevel.SUB_TYPE;

/**
 * A single event.
 */
public final class TimelineEvent {

	private final long eventID;
	/**
	 * The TSK object ID of the file this event is derived from.
	 */
	private final long fileObjID;

	/**
	 * The TSK artifact ID of the file this event is derived from. Null, if this
	 * event is not derived from an artifact.
	 */
	private final Long artifactID;

	/**
	 * The TSK datasource ID of the datasource this event belongs to.
	 */
	private final long dataSourceObjID;

	/**
	 * The time of this event in second from the Unix epoch.
	 */
	private final long time;
	/**
	 * The type of this event.
	 */
	private final TimelineEventType type;

	/**
	 * The three descriptions (full, med, short) stored in a map, keyed by
 DescriptionLOD (TypeLevel of Detail)
	 */
	private final TimelineEventDescription descriptions;

	/**
	 * True if the file this event is derived from hits any of the configured
	 * hash sets.
	 */
	private final boolean hashHit;

	/**
	 * True if the file or artifact this event is derived from is tagged.
	 */
	private final boolean tagged;

	/**
	 *
	 * @param eventID         ID from tsk_events table in database
	 * @param dataSourceObjID Object Id for data source event is from
	 * @param fileObjID       object id for non-artifact content that event is
	 *                        associated with
	 * @param artifactID      ID of artifact (not object id) if event came from
	 *                        an artifact
	 * @param time
	 * @param type
	 * @param descriptions
	 * @param hashHit
	 * @param tagged
	 */
<<<<<<< HEAD
	// @@@ This should be package scope, but it is currently being used in DetailsViewModel.
	// Need to investigate why that class is doing a direct DB query
	public TimelineEvent(long eventID, long dataSourceObjID, long fileObjID, Long artifactID,
			long time, TimelineEventType type,
=======
	TimelineEvent(long eventID, long dataSourceObjID, long fileObjID, Long artifactID,
			long time, EventType type,
>>>>>>> 4051c047
			String fullDescription,
			String medDescription,
			String shortDescription,
			boolean hashHit, boolean tagged) {
		this.eventID = eventID;
		this.dataSourceObjID = dataSourceObjID;
		this.fileObjID = fileObjID;
		this.artifactID = Long.valueOf(0).equals(artifactID) ? null : artifactID;
		this.time = time;
		this.type = type;
		if (type instanceof TimelineEventTypeImpl) {
			this.descriptions = ((TimelineEventTypeImpl)type).parseDescription(fullDescription, medDescription, shortDescription);
		}
		else {
			throw new IllegalArgumentException();
		}
		this.hashHit = hashHit;
		this.tagged = tagged;
	}

	/**
	 * Is the file or artifact this event is derived from tagged?
	 *
	 * @return true if he file or artifact this event is derived from is tagged.
	 */
	public boolean isTagged() {
		return tagged;
	}

	/**
	 * Is the file this event is derived from in any of the configured hash
	 * sets.
	 *
	 *
	 * @return True if the file this event is derived from is in any of the
	 *         configured hash sets.
	 */
	public boolean isHashHit() {
		return hashHit;
	}

	/**
	 * Get the artifact id (not the object ID) of the artifact this event is
	 * derived from.
	 *
	 * @return An Optional containing the artifact ID. Will be empty if this
	 *         event is not derived from an artifact
	 */
	public Optional<Long> getArtifactID() {
		return Optional.ofNullable(artifactID);
	}

	/**
	 * Get the event id of this event.
	 *
	 * @return The event id of this event.
	 */
	public long getEventID() {
		return eventID;
	}

	/**
	 * Get the Content obj id of the "file" (which could be a data source or
	 * other non AbstractFile ContentS) this event is derived from.
	 *
	 * @return the object id.
	 */
	public long getFileObjID() {
		return fileObjID;
	}

	/**
	 * Get the time of this event (in seconds from the Unix epoch).
	 *
	 * @return the time of this event in seconds from Unix epoch
	 */
	public long getTime() {
		return time;
	}

	public TimelineEventType getEventType() {
		return type;
	}

	public TimelineEventType getEventType(TimelineEventType.TypeLevel zoomLevel) {
		return zoomLevel.equals(SUB_TYPE) ? type : type.getBaseType();
	}

	/**
	 * Get the full description of this event.
	 *
	 * @return the full description
	 */
	public String getFullDescription() {
		return getDescription(TimelineEvent.DescriptionLevel.FULL);
	}

	/**
	 * Get the medium description of this event.
	 *
	 * @return the medium description
	 */
	public String getMedDescription() {
		return getDescription(TimelineEvent.DescriptionLevel.MEDIUM);
	}

	/**
	 * Get the short description of this event.
	 *
	 * @return the short description
	 */
	public String getShortDescription() {
		return getDescription(TimelineEvent.DescriptionLevel.SHORT);
	}

	/**
	 * Get the description of this event at the give level of detail(LoD).
	 *
	 * @param lod The level of detail to get.
	 *
	 * @return The description of this event at the given level of detail.
	 */
	public String getDescription(TimelineEvent.DescriptionLevel lod) {
		return descriptions.getDescription(lod);
	}

	/**
	 * Get the datasource id of the datasource this event belongs to.
	 *
	 * @return the datasource id.
	 */
	public long getDataSourceObjID() {
		return dataSourceObjID;
	}

	public long getEndMillis() {
		return time * 1000;
	}

	public long getStartMillis() {
		return time * 1000;
	}

	@Override
	public int hashCode() {
		int hash = 7;
		hash = 13 * hash + (int) (this.eventID ^ (this.eventID >>> 32));
		return hash;
	}

	@Override
	public boolean equals(Object obj) {
		if (obj == null) {
			return false;
		}
		if (getClass() != obj.getClass()) {
			return false;
		}
		final TimelineEvent other = (TimelineEvent) obj;
		return this.eventID == other.eventID;
	}

	/**
	 * Defines the zoom levels that are available for the event description
	 */
	public enum DescriptionLevel {
		SHORT(ResourceBundle.getBundle("org.sleuthkit.datamodel.Bundle").getString("DescriptionLOD.short")),
		MEDIUM(ResourceBundle.getBundle("org.sleuthkit.datamodel.Bundle").getString("DescriptionLOD.medium")),
		FULL(ResourceBundle.getBundle("org.sleuthkit.datamodel.Bundle").getString("DescriptionLOD.full"));

		private final String displayName;

		public String getDisplayName() {
			return displayName;
		}

		private DescriptionLevel(String displayName) {
			this.displayName = displayName;
		}

		public DescriptionLevel moreDetailed() {
			try {
				return values()[ordinal() + 1];
			} catch (ArrayIndexOutOfBoundsException e) {
				return null;
			}
		}

		public DescriptionLevel lessDetailed() {
			try {
				return values()[ordinal() - 1];
			} catch (ArrayIndexOutOfBoundsException e) {
				return null;
			}
		}

	}
}<|MERGE_RESOLUTION|>--- conflicted
+++ resolved
@@ -84,15 +84,8 @@
 	 * @param hashHit
 	 * @param tagged
 	 */
-<<<<<<< HEAD
-	// @@@ This should be package scope, but it is currently being used in DetailsViewModel.
-	// Need to investigate why that class is doing a direct DB query
-	public TimelineEvent(long eventID, long dataSourceObjID, long fileObjID, Long artifactID,
+	TimelineEvent(long eventID, long dataSourceObjID, long fileObjID, Long artifactID,
 			long time, TimelineEventType type,
-=======
-	TimelineEvent(long eventID, long dataSourceObjID, long fileObjID, Long artifactID,
-			long time, EventType type,
->>>>>>> 4051c047
 			String fullDescription,
 			String medDescription,
 			String shortDescription,
