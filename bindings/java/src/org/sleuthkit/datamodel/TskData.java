/*
 * Sleuth Kit Data Model
 *
 * Copyright 2011 Basis Technology Corp.
 * Contact: carrier <at> sleuthkit <dot> org
 *
 * Licensed under the Apache License, Version 2.0 (the "License");
 * you may not use this file except in compliance with the License.
 * You may obtain a copy of the License at
 *
 *     http://www.apache.org/licenses/LICENSE-2.0
 *
 * Unless required by applicable law or agreed to in writing, software
 * distributed under the License is distributed on an "AS IS" BASIS,
 * WITHOUT WARRANTIES OR CONDITIONS OF ANY KIND, either express or implied.
 * See the License for the specific language governing permissions and
 * limitations under the License.
 */

package org.sleuthkit.datamodel;

import java.util.EnumSet;
import java.util.Set;

/**
 * Maps data integer and binary data stored into the database
 * into string or enum form. 
 */
public class TskData {

	// Enum for Directory Type
	public enum TSK_FS_NAME_TYPE_ENUM {
		UNDEF(0, "-"),     ///< Unknown type
		FIFO(1, "p"),      ///< Named pipe
		CHR(2, "c"),       ///< Character device
		DIR(3, "d"),       ///< Directory
		BLK(4, "b"),       ///< Block device
		REG(5, "r"),       ///< Regular file
		LNK(6, "l"),       ///< Symbolic link
		SOCK(7, "s"),      ///< Socket
		SHAD(8, "h"),      ///< Shadow inode (solaris)
		WHT(9, "w"),       ///< Whiteout (openbsd)
		VIRT(10, "v");     ///< Special (TSK added "Virtual" files)

		private long dir_type;
		String label;

		private TSK_FS_NAME_TYPE_ENUM(long type, String label){
			this.dir_type = type;
			this.label = label;
		}

		public long getDirType(){
			return dir_type;
		}
		
		public String getLabel() {
			return this.label;
		}
		
		static public TSK_FS_NAME_TYPE_ENUM fromType(long dir_type) {
			for (TSK_FS_NAME_TYPE_ENUM v : TSK_FS_NAME_TYPE_ENUM.values()) {
				if (v.dir_type == dir_type) {
					return v;
				}
			}
			throw new IllegalArgumentException("No TSK_FS_NAME_TYPE_ENUM matching type: " + dir_type);
		}
	}



	// Enum and Array for Meta Type
	public enum TSK_FS_META_TYPE_ENUM {
		TSK_FS_META_TYPE_UNDEF(0),
		TSK_FS_META_TYPE_REG(1),        ///< Regular file
		TSK_FS_META_TYPE_DIR(2),        ///< Directory file
		TSK_FS_META_TYPE_FIFO(3),       ///< Named pipe (fifo)
		TSK_FS_META_TYPE_CHR(4),        ///< Character device
		TSK_FS_META_TYPE_BLK(5),        ///< Block device
		TSK_FS_META_TYPE_LNK(6),        ///< Symbolic link
		TSK_FS_META_TYPE_SHAD(7),       ///< SOLARIS ONLY
		TSK_FS_META_TYPE_SOCK(8),       ///< UNIX domain socket
		TSK_FS_META_TYPE_WHT(9),        ///< Whiteout
		TSK_FS_META_TYPE_VIRT(10),      ///< "Virtual File" created by TSK for file system areas
		TSK_FS_META_TYPE_STR_MAX(11);   ///< Number of file types in shortname array

		private long meta_type;

		private TSK_FS_META_TYPE_ENUM(long type){
			meta_type = type;
		}

		public long getMetaType(){
			return meta_type;
		}
	}

	public static String[] tsk_fs_meta_type_str = { "-", "r", "d", "p", "c", "b", "l", "s", "h", "w", "v"};

	// Enum for Directory Flags
	public enum TSK_FS_NAME_FLAG_ENUM {
		TSK_FS_NAME_FLAG_ALLOC(1),      ///< Name is in an allocated state
		TSK_FS_NAME_FLAG_UNALLOC(2);    ///< Name is in an unallocated state

		private long dir_flag;

		private TSK_FS_NAME_FLAG_ENUM(long flag){
			dir_flag = flag;
		}

		public long getDirFlag(){
			return dir_flag;
		}
	}


	// Enum for Meta Flags
	public enum TSK_FS_META_FLAG_ENUM {
		ALLOC(1, "Allocated"),      ///< Metadata structure is currently in an allocated state
		UNALLOC(2, "Unallocated"),    ///< Metadata structure is currently in an unallocated state
		USED(4, "Used"),       ///< Metadata structure has been allocated at least once
		UNUSED(8, "Unused"),     ///< Metadata structure has never been allocated.
		COMP(16, "Compressed"),      ///< The file contents are compressed.
		ORPHAN(32, "Orphan");    ///< Return only metadata structures that have no file name pointing to the (inode_walk flag only)

		private long meta_flag;
		private String label;

		private TSK_FS_META_FLAG_ENUM(long flag, String label){
			this.meta_flag = flag;
			this.label = label;
		}

		public long getMetaFlag(){
			return meta_flag;
		}
		
		public String getLabel(){
			return label;
		}
		
		
		/**
		 * Returns all the emum elements that match the flags in metaFlag
		 * @param metaFlag
		 * @return matching TSK_FS_META_FLAG_ENUM elemetns
		 */
		public static Set<TSK_FS_META_FLAG_ENUM> getFlags(long metaFlag) {
			Set<TSK_FS_META_FLAG_ENUM> matchedFlags = EnumSet.noneOf(TSK_FS_META_FLAG_ENUM.class);
			
			for (TSK_FS_META_FLAG_ENUM v : TSK_FS_META_FLAG_ENUM.values()) {
				long flag = v.getMetaFlag();

				if((metaFlag & flag) == flag){
					matchedFlags.add(v);
				}
			}
		
			return matchedFlags;
		}
	}

	// Enum for Volume System Flags
	public enum TSK_VS_PART_FLAG_ENUM{
		TSK_VS_PART_FLAG_ALLOC(1),      ///< Sectors are allocated to a volume in the volume system
		TSK_VS_PART_FLAG_UNALLOC(2),    ///< Sectors are not allocated to a volume
		TSK_VS_PART_FLAG_META(4),       ///< Sectors contain volume system metadata and could also be ALLOC or UNALLOC
		TSK_VS_PART_FLAG_ALL(7);        ///< Show all sectors in the walk.

		private long vs_flag;

		private TSK_VS_PART_FLAG_ENUM(long flag){
			vs_flag = flag;
		}

		public long getVsFlag(){
			return vs_flag;
		}
	} 

	// Enum for Mode
	public enum TSK_FS_META_MODE_ENUM {
		/* The following describe the file permissions */
		TSK_FS_META_MODE_ISUID(0004000),       ///< set user id on execution
		TSK_FS_META_MODE_ISGID(0002000),       ///< set group id on execution
		TSK_FS_META_MODE_ISVTX(0001000),       ///< sticky bit

		TSK_FS_META_MODE_IRUSR(0000400),       ///< R for owner
		TSK_FS_META_MODE_IWUSR(0000200),       ///< W for owner
		TSK_FS_META_MODE_IXUSR(0000100),       ///< X for owner

		TSK_FS_META_MODE_IRGRP(0000040),       ///< R for group
		TSK_FS_META_MODE_IWGRP(0000020),       ///< W for group
		TSK_FS_META_MODE_IXGRP(0000010),       ///< X for group

		TSK_FS_META_MODE_IROTH(0000004),       ///< R for other
		TSK_FS_META_MODE_IWOTH(0000002),       ///< W for other
		TSK_FS_META_MODE_IXOTH(0000001);       ///< X for other

		private long mode;

		private TSK_FS_META_MODE_ENUM(long mode){
			this.mode = mode;
		}

		public long getMode(){
			return mode;
		}
	};

	// Enum for Image Type
	public enum TSK_IMG_TYPE_ENUM {
		/* The following describe the image type */
		TSK_IMG_TYPE_DETECT(0),       // Auto Detection
		TSK_IMG_TYPE_RAW_SING(1),     // Single raw file (dd)
		TSK_IMG_TYPE_RAW_SPLIT(2),    // Split raw files
		TSK_IMG_TYPE_AFF_AFF(4),      // Advanced Forensic Format
		TSK_IMG_TYPE_AFF_AFD(8),      // AFF Multiple File
		TSK_IMG_TYPE_AFF_AFM(16),     // AFF with external metadata
		TSK_IMG_TYPE_AFF_ANY(32),     // All AFFLIB image formats (including beta ones)
		TSK_IMG_TYPE_EWF_EWF(64),     // Expert Witness format (encase)
		TSK_IMG_TYPE_UNSUPP(65535);   // Unsupported Image Type

		private long imgType;

		private TSK_IMG_TYPE_ENUM (long type){
			this.imgType = type;
		}

		public long getImageType(){
			return imgType;
		}
	};
    
    // Enum for Volume System Type.  
    public enum TSK_VS_TYPE_ENUM {
        TSK_VS_TYPE_DETECT(0x0000),    ///< Use autodetection methods
        TSK_VS_TYPE_DOS(0x0001),       ///< DOS Partition table
        TSK_VS_TYPE_BSD(0x0002),       ///< BSD Partition table
        TSK_VS_TYPE_SUN(0x0004),       ///< Sun VTOC
        TSK_VS_TYPE_MAC(0x0008),       ///< Mac partition table
        TSK_VS_TYPE_GPT(0x0010),       ///< GPT partition table
        TSK_VS_TYPE_DBFILLER(0x00F0),  ///< fake partition table type for loaddb (for images that do not have a volume system)
        TSK_VS_TYPE_UNSUPP(0xFFFF);    ///< Unsupported
        
        private long vsType;
        private TSK_VS_TYPE_ENUM(long type){
            this.vsType = type;
        }
        
        public long getVsType() {
            return vsType;
        }
    };
	
	
	public enum ObjectType {
		IMG(0),
		VS(1),
		VOL(2),
		FS(3),
		ABSTRACTFILE(4);

		
		private long objectType;
		
		private ObjectType(long objectType) {
			this.objectType = objectType;
		}
		
		public long getObjectType(){
			return objectType;
		}
		
		public static ObjectType valueOf(long objectType) {
			for (ObjectType v : ObjectType.values()) {
				if (v.objectType == objectType) {
					return v;
				}
			}
			throw new IllegalArgumentException("No ObjectType of value: " + objectType);
		}
	}
	
	public enum TSK_DB_FILES_TYPE_ENUM {
		FS(0),
		CARVED(1),
		DERIVED(2),
		LOCAL(3),
		UNALLOC_BLOCKS(4),
		UNUSED_BLOCKS(5);
		
		private long fileType;
		
		private TSK_DB_FILES_TYPE_ENUM(long fileType) {
			this.fileType = fileType;
		}
		
		public static TSK_DB_FILES_TYPE_ENUM valueOf(long fileType) {
			for(TSK_DB_FILES_TYPE_ENUM type : TSK_DB_FILES_TYPE_ENUM.values()) {
				if(type.fileType == fileType) {
					return type;
				}
			}
			throw new IllegalArgumentException("No TSK_FILE_TYPE_ENUM of value: " + fileType);
		}
<<<<<<< HEAD
=======
		
		public long getFileType() {
			return fileType;
		}
>>>>>>> 4d0bff39
	}
	
	public enum FileKnown {
		UKNOWN(0, "unknown"),
		KNOWN(1, "known"),
		BAD(2, "known bad");
		
		private long known;
		private String name;
		
		private FileKnown(long known, String name) {
			this.known = known;
			this.name = name;
		}
		
		public static FileKnown valueOf(long known) {
			for (FileKnown v : FileKnown.values()) {
				if (v.known == known) {
					return v;
				}
			}
			throw new IllegalArgumentException("No FileKnown of value: " + known);
		}
		
		public String getName() {
			return this.name;
		}
		
		public long toLong() {
			return this.known;
		}
	}
	

}<|MERGE_RESOLUTION|>--- conflicted
+++ resolved
@@ -305,13 +305,10 @@
 			}
 			throw new IllegalArgumentException("No TSK_FILE_TYPE_ENUM of value: " + fileType);
 		}
-<<<<<<< HEAD
-=======
 		
 		public long getFileType() {
 			return fileType;
 		}
->>>>>>> 4d0bff39
 	}
 	
 	public enum FileKnown {
