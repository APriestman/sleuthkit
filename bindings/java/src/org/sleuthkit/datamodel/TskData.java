/*
 * Sleuth Kit Data Model
 *
 * Copyright 2011 Basis Technology Corp.
 * Contact: carrier <at> sleuthkit <dot> org
 *
 * Licensed under the Apache License, Version 2.0 (the "License");
 * you may not use this file except in compliance with the License.
 * You may obtain a copy of the License at
 *
 *     http://www.apache.org/licenses/LICENSE-2.0
 *
 * Unless required by applicable law or agreed to in writing, software
 * distributed under the License is distributed on an "AS IS" BASIS,
 * WITHOUT WARRANTIES OR CONDITIONS OF ANY KIND, either express or implied.
 * See the License for the specific language governing permissions and
 * limitations under the License.
 */
package org.sleuthkit.datamodel;

import java.text.MessageFormat;
import java.util.ResourceBundle;
import java.util.EnumSet;
import java.util.Set;

/**
 * Contains enums for the integer values stored in the database and returned by
 * the various data model objects.
 */
public class TskData {

	private static ResourceBundle bundle = ResourceBundle.getBundle("org.sleuthkit.datamodel.Bundle");

	/**
	 * The type of the file system file, as reported in the name structure of
	 * the file system. This is the dir_type column in the tsk_files table.
	 */
	public enum TSK_FS_NAME_TYPE_ENUM {

		UNDEF(0, "-"), ///< Unknown type
		FIFO(1, "p"), ///< Named pipe NON-NLS
		CHR(2, "c"), ///< Character device NON-NLS
		DIR(3, "d"), ///< Directory NON-NLS
		BLK(4, "b"), ///< Block device NON-NLS
		REG(5, "r"), ///< Regular file NON-NLS
		LNK(6, "l"), ///< Symbolic link NON-NLS
		SOCK(7, "s"), ///< Socket NON-NLS
		SHAD(8, "h"), ///< Shadow inode (solaris) NON-NLS
		WHT(9, "w"), ///< Whiteout (openbsd) NON-NLS
		VIRT(10, "v"),     ///< Special (TSK added "Virtual" files) NON-NLS
		VIRT_DIR(11, "V");     ///< Special (TSK added "Virtual" directories) NON-NLS

		private short dirType;
		String label;

		private TSK_FS_NAME_TYPE_ENUM(int type, String label) {
			this.dirType = (short) type;
			this.label = label;
		}

		/**
		 * Get dir type
		 *
		 * @return the dir type long value
		 */
		public short getValue() {
			return dirType;
		}

		/**
		 * Get the label string
		 *
		 * @return the label string value
		 */
		public String getLabel() {
			return this.label;
		}

		/**
		 * Convert to the enum type from the short value
		 *
		 * @param dir_type enum type value to convert
		 *
		 * @return converted long value
		 */
		static public TSK_FS_NAME_TYPE_ENUM valueOf(short dir_type) {
			for (TSK_FS_NAME_TYPE_ENUM v : TSK_FS_NAME_TYPE_ENUM.values()) {
				if (v.dirType == dir_type) {
					return v;
				}
			}
			throw new IllegalArgumentException(
					MessageFormat.format(bundle.getString("TskData.tskFsNameTypeEnum.exception.msg1.text"), dir_type));
		}
	}

	/**
	 * The type of the file system file, as reported in the metadata structure
	 * of the file system. This is the meta_type column in the tsk_files table.
	 */
	public enum TSK_FS_META_TYPE_ENUM {

		TSK_FS_META_TYPE_UNDEF(0, "-"),
		TSK_FS_META_TYPE_REG(1, "r"), ///< Regular file NON-NLS
		TSK_FS_META_TYPE_DIR(2, "d"), ///< Directory file NON-NLS
		TSK_FS_META_TYPE_FIFO(3, "p"), ///< Named pipe (fifo) NON-NLS
		TSK_FS_META_TYPE_CHR(4, "c"), ///< Character device NON-NLS
		TSK_FS_META_TYPE_BLK(5, "b"), ///< Block device NON-NLS
		TSK_FS_META_TYPE_LNK(6, "l"), ///< Symbolic link NON-NLS
		TSK_FS_META_TYPE_SHAD(7, "s"), ///< SOLARIS ONLY NON-NLS
		TSK_FS_META_TYPE_SOCK(8, "h"), ///< UNIX domain socket NON-NLS
		TSK_FS_META_TYPE_WHT(9, "w"), ///< Whiteout NON-NLS
		TSK_FS_META_TYPE_VIRT(10, "v"),      ///< "Virtual File" created by TSK for file system areas NON-NLS
		TSK_FS_META_TYPE_VIRT_DIR(11, "v");      ///< "Virtual Directory" created by TSK for Orphan Files NON-NLS

		private short metaType;
		private String metaTypeStr;

		private TSK_FS_META_TYPE_ENUM(int type, String metaTypeStr) {
			this.metaType = (short) type;
			this.metaTypeStr = metaTypeStr;
		}

		/**
		 * Get meta type short value
		 *
		 * @return the meta type long value
		 */
		public short getValue() {
			return metaType;
		}

		@Override
		public String toString() {
			return metaTypeStr;
		}

		public static TSK_FS_META_TYPE_ENUM valueOf(short metaType) {
			for (TSK_FS_META_TYPE_ENUM type : TSK_FS_META_TYPE_ENUM.values()) {
				if (type.getValue() == metaType) {
					return type;
				}
			}
			throw new IllegalArgumentException(
					MessageFormat.format(bundle.getString("TskData.tskFsMetaTypeEnum.exception.msg1.text"), metaType));
		}
	}

	/**
	 * The allocated status of a file system file, as reported in the name
	 * structure of the file system. This is the dir_flags column in the
	 * tsk_files table.
	 */
	public enum TSK_FS_NAME_FLAG_ENUM {

		ALLOC(1, bundle.getString("TskData.tskFsNameFlagEnum.allocated")), ///< Name is in an allocated state
		UNALLOC(2, bundle.getString("TskData.tskFsNameFlagEnum.unallocated"));    ///< Name is in an unallocated state

		private short dirFlag;
		private String dirFlagStr;

		private TSK_FS_NAME_FLAG_ENUM(int flag, String dirFlagStr) {
			this.dirFlag = (short) flag;
			this.dirFlagStr = dirFlagStr;
		}

		/**
		 * Get short value of the flag
		 *
		 * @return the long flag value
		 */
		public short getValue() {
			return dirFlag;
		}

		@Override
		public String toString() {
			return dirFlagStr;
		}

		/**
		 * Convert dirFlag int value to the enum type
		 *
		 * @param dirFlag int value to convert
		 *
		 * @return the enum type corresponding to dirFlag
		 */
		public static TSK_FS_NAME_FLAG_ENUM valueOf(int dirFlag) {
			for (TSK_FS_NAME_FLAG_ENUM flag : TSK_FS_NAME_FLAG_ENUM.values()) {
				if (flag.dirFlag == dirFlag) {
					return flag;
				}
			}
			throw new IllegalArgumentException(
					MessageFormat.format(bundle.getString("TskData.tskFsNameFlagEnum.exception.msg1.text"), dirFlag));
		}
	}

	/**
	 * The allocated status of the file system file, as reported in the metadata
	 * structure of the file system. This is the meta_flags column in the
	 * tsk_files table.
	 */
	public enum TSK_FS_META_FLAG_ENUM {

		ALLOC(1, bundle.getString("TskData.tskFsMetaFlagEnum.allocated")), ///< Metadata structure is currently in an allocated state
		UNALLOC(2, bundle.getString("TskData.tskFsMetaFlagEnum.unallocated")), ///< Metadata structure is currently in an unallocated state
		USED(4, bundle.getString("TskData.tskFsMetaFlagEnum.used")), ///< Metadata structure has been allocated at least once
		UNUSED(8, bundle.getString("TskData.tskFsMetaFlagEnum.unused")), ///< Metadata structure has never been allocated.
		COMP(16, bundle.getString("TskData.tskFsMetaFlagEnum.compressed")), ///< The file contents are compressed.
		ORPHAN(32, bundle.getString("TskData.tskFsMetaFlagEnum.orphan"));       ///< Return only metadata structures that have no file name pointing to the (inode_walk flag only)

		private short meta_flag;
		private String label;

		private TSK_FS_META_FLAG_ENUM(int flag, String label) {
			this.meta_flag = (short) flag;
			this.label = label;
		}

		/**
		 * Get meta flags short value
		 *
		 * @return the long value of meta flags
		 */
		public short getValue() {
			return meta_flag;
		}

		/**
		 * Get string label of the metal flags
		 *
		 * @return string meta flags label
		 */
		@Override
		public String toString() {
			return label;
		}

		/**
		 * Returns all the enum elements that match the flags in metaFlag
		 *
		 * @param metaFlags Flags to convert to Enums.
		 *
		 * @return matching TSK_FS_META_FLAG_ENUM elements
		 */
		public static Set<TSK_FS_META_FLAG_ENUM> valuesOf(short metaFlags) {
			Set<TSK_FS_META_FLAG_ENUM> matchedFlags = EnumSet.noneOf(TSK_FS_META_FLAG_ENUM.class);

			for (TSK_FS_META_FLAG_ENUM v : TSK_FS_META_FLAG_ENUM.values()) {
				long flag = v.getValue();

				if ((metaFlags & flag) == flag) {
					matchedFlags.add(v);
				}
			}

			return matchedFlags;
		}

		public static short toInt(Set<TSK_FS_META_FLAG_ENUM> metaFlags) {
			short val = 0;
			for (TSK_FS_META_FLAG_ENUM flag : metaFlags) {
				val |= flag.getValue();
			}
			return val;
		}

	}

	/**
	 * Type of data that is stored in the attribute for a file system file. This
	 * is the attr_type column in the tsk_files table.
	 */
	public enum TSK_FS_ATTR_TYPE_ENUM {

		TSK_FS_ATTR_TYPE_NOT_FOUND(0x00), // 0
		TSK_FS_ATTR_TYPE_DEFAULT(0x01), // 1
		TSK_FS_ATTR_TYPE_NTFS_SI(0x10), // 16
		TSK_FS_ATTR_TYPE_NTFS_ATTRLIST(0x20), // 32
		TSK_FS_ATTR_TYPE_NTFS_FNAME(0x30), // 48
		TSK_FS_ATTR_TYPE_NTFS_VVER(0x40), // 64 (NT)
		TSK_FS_ATTR_TYPE_NTFS_OBJID(0x40), // 64 (2K)
		TSK_FS_ATTR_TYPE_NTFS_SEC(0x50), // 80
		TSK_FS_ATTR_TYPE_NTFS_VNAME(0x60), // 96
		TSK_FS_ATTR_TYPE_NTFS_VINFO(0x70), // 112
		TSK_FS_ATTR_TYPE_NTFS_DATA(0x80), // 128
		TSK_FS_ATTR_TYPE_NTFS_IDXROOT(0x90), // 144
		TSK_FS_ATTR_TYPE_NTFS_IDXALLOC(0xA0), // 160
		TSK_FS_ATTR_TYPE_NTFS_BITMAP(0xB0), // 176
		TSK_FS_ATTR_TYPE_NTFS_SYMLNK(0xC0), // 192 (NT)
		TSK_FS_ATTR_TYPE_NTFS_REPARSE(0xC0), // 192 (2K)
		TSK_FS_ATTR_TYPE_NTFS_EAINFO(0xD0), // 208
		TSK_FS_ATTR_TYPE_NTFS_EA(0xE0), // 224
		TSK_FS_ATTR_TYPE_NTFS_PROP(0xF0), //  (NT)
		TSK_FS_ATTR_TYPE_NTFS_LOG(0x100), //  (2K)
		TSK_FS_ATTR_TYPE_UNIX_INDIR(0x1001), //  Indirect blocks for UFS and ExtX file systems

		// Types for HFS+ File Attributes
		TSK_FS_ATTR_TYPE_HFS_DEFAULT(0x01), // 1    Data fork of fs special files and misc
		TSK_FS_ATTR_TYPE_HFS_DATA(0x1100), // 4352 Data fork of regular files
		TSK_FS_ATTR_TYPE_HFS_RSRC(0x1101), // 4353 Resource fork of regular files
		TSK_FS_ATTR_TYPE_HFS_EXT_ATTR(0x1102), // 4354 Extended Attributes) except compression records
		TSK_FS_ATTR_TYPE_HFS_COMP_REC(0x1103); // 4355 Compression records

		private int val;

		private TSK_FS_ATTR_TYPE_ENUM(int val) {
			this.val = val;
		}

		public int getValue() {
			return val;
		}

		public static TSK_FS_ATTR_TYPE_ENUM valueOf(int val) {
			for (TSK_FS_ATTR_TYPE_ENUM type : TSK_FS_ATTR_TYPE_ENUM.values()) {
				if (type.val == val) {
					return type;
				}
			}
			throw new IllegalArgumentException(
					MessageFormat.format(bundle.getString("TskData.tskFsAttrTypeEnum.exception.msg1.text"), val));
		}
	};

	/**
	 * Flags for a partition in the disk image. This is the flags column in the
	 * tsk_vs_parts table.
	 */
	public enum TSK_VS_PART_FLAG_ENUM {

		TSK_VS_PART_FLAG_ALLOC(1), ///< Sectors are allocated to a volume in the volume system
		TSK_VS_PART_FLAG_UNALLOC(2), ///< Sectors are not allocated to a volume
		TSK_VS_PART_FLAG_META(4), ///< Sectors contain volume system metadata and could also be ALLOC or UNALLOC
		TSK_VS_PART_FLAG_ALL(7);        ///< Show all sectors in the walk.

		private long vs_flag;

		private TSK_VS_PART_FLAG_ENUM(long flag) {
			vs_flag = flag;
		}

		/**
		 * Get long value of the vs flag
		 *
		 * @return the long value of the flag
		 */
		public long getVsFlag() {
			return vs_flag;
		}

	}

	/**
	 * The permissions of a file system file. This is the mode column in the
	 * tsk_files table.
	 */
	public enum TSK_FS_META_MODE_ENUM {
		/*
		 * The following describe the file permissions
		 */

		TSK_FS_META_MODE_ISUID(0004000), ///< set user id on execution
		TSK_FS_META_MODE_ISGID(0002000), ///< set group id on execution
		TSK_FS_META_MODE_ISVTX(0001000), ///< sticky bit

		TSK_FS_META_MODE_IRUSR(0000400), ///< R for owner
		TSK_FS_META_MODE_IWUSR(0000200), ///< W for owner
		TSK_FS_META_MODE_IXUSR(0000100), ///< X for owner

		TSK_FS_META_MODE_IRGRP(0000040), ///< R for group
		TSK_FS_META_MODE_IWGRP(0000020), ///< W for group
		TSK_FS_META_MODE_IXGRP(0000010), ///< X for group

		TSK_FS_META_MODE_IROTH(0000004), ///< R for other
		TSK_FS_META_MODE_IWOTH(0000002), ///< W for other
		TSK_FS_META_MODE_IXOTH(0000001);       ///< X for other

		private short mode;

		private TSK_FS_META_MODE_ENUM(int mode) {
			this.mode = (short) mode;
		}

		/**
		 * Get short value of the meta mode
		 *
		 * @return the long value of the meta mode
		 */
		public short getMode() {
			return mode;
		}

		/**
		 * Returns all the TSK_FS_META_MODE_ENUM enum elements that match the
		 * given modes
		 *
		 * @param modes
		 *
		 * @return matching TSK_FS_META_MODE_ENUM elements
		 */
		public static Set<TSK_FS_META_MODE_ENUM> valuesOf(short modes) {
			Set<TSK_FS_META_MODE_ENUM> matchedFlags = EnumSet.noneOf(TSK_FS_META_MODE_ENUM.class);

			for (TSK_FS_META_MODE_ENUM v : TSK_FS_META_MODE_ENUM.values()) {
				long flag = v.getMode();

				if ((modes & flag) == flag) {
					matchedFlags.add(v);
				}
			}

			return matchedFlags;
		}

		/**
		 * @param modes the set of modes to convert
		 *
		 * @return the short int representing the given set of modes
		 */
		public static short toInt(Set<TSK_FS_META_MODE_ENUM> modes) {
			short modesInt = 0;
			for (TSK_FS_META_MODE_ENUM mode : modes) {
				modesInt |= mode.getMode();
			}
			return modesInt;
		}
	};

	/**
	 * The type of the file system. This is the fs_type column in the
	 * tsk_fs_info table.
	 */
	public enum TSK_FS_TYPE_ENUM {

		TSK_FS_TYPE_DETECT(0x00000000, bundle.getString("TskData.tskFsTypeEnum.autoDetect")), ///< Use autodetection methods
		TSK_FS_TYPE_NTFS(0x00000001, "NTFS"), ///< NTFS file system
		TSK_FS_TYPE_NTFS_DETECT(0x00000001, bundle.getString("TskData.tskFsTypeEnum.NTFSautoDetect")), ///< NTFS auto detection
		TSK_FS_TYPE_FAT12(0x00000002, "FAT12"), ///< FAT12 file system
		TSK_FS_TYPE_FAT16(0x00000004, "FAT16"), ///< FAT16 file system
		TSK_FS_TYPE_FAT32(0x00000008, "FAT32"), ///< FAT32 file system
		TSK_FS_TYPE_EXFAT(0x0000000A, "ExFAT"), ///< ExFAT file system
		TSK_FS_TYPE_FAT_DETECT(0x0000000e, bundle.getString("TskData.tskFsTypeEnum.FATautoDetect")), ///< FAT auto detection
		TSK_FS_TYPE_FFS1(0x00000010, "UFS1"), ///< UFS1 (FreeBSD, OpenBSD, BSDI ...)
		TSK_FS_TYPE_FFS1B(0x00000020, "UFS1b"), ///< UFS1b (Solaris - has no type)
		TSK_FS_TYPE_FFS2(0x00000040, "UFS2"), ///< UFS2 - FreeBSD, NetBSD 
		TSK_FS_TYPE_FFS_DETECT(0x00000070, "UFS"), ///< UFS auto detection
		TSK_FS_TYPE_EXT2(0x00000080, "Ext2"), ///< Ext2 file system
		TSK_FS_TYPE_EXT3(0x00000100, "Ext3"), ///< Ext3 file system
		TSK_FS_TYPE_EXT_DETECT(0x00000180, bundle.getString("TskData.tskFsTypeEnum.ExtXautoDetect")), ///< ExtX auto detection
		TSK_FS_TYPE_SWAP(0x00000200, "SWAP"), ///< SWAP file system
		TSK_FS_TYPE_SWAP_DETECT(0x00000200, bundle.getString("TskData.tskFsTypeEnum.SWAPautoDetect")), ///< SWAP auto detection
		TSK_FS_TYPE_RAW(0x00000400, "RAW"), ///< RAW file system
		TSK_FS_TYPE_RAW_DETECT(0x00000400, bundle.getString("TskData.tskFsTypeEnum.RAWautoDetect")), ///< RAW auto detection
		TSK_FS_TYPE_ISO9660(0x00000800, "ISO9660"), ///< ISO9660 file system
		TSK_FS_TYPE_ISO9660_DETECT(0x00000800, bundle.getString("TskData.tskFsTypeEnum.ISO9660autoDetect")), ///< ISO9660 auto detection
		TSK_FS_TYPE_HFS(0x00001000, "HFS"), ///< HFS file system
		TSK_FS_TYPE_HFS_DETECT(0x00001000, bundle.getString("TskData.tskFsTypeEnum.HFSautoDetect")), ///< HFS auto detection
		TSK_FS_TYPE_EXT4(0x00002000, "Ext4"), ///< Ext4 file system
		TSK_FS_TYPE_YAFFS2(0x00004000, "YAFFS2"), ///< YAFFS2 file system
		TSK_FS_TYPE_YAFFS2_DETECT(0x00004000, bundle.getString("TskData.tskFsTypeEnum.YAFFS2autoDetect")), ///< YAFFS2 auto detection
		TSK_FS_TYPE_APFS(0x00010000, "APFS"), ///< APFS file system
		TSK_FS_TYPE_APFS_DETECT(0x00010000, bundle.getString("TskData.tskFsTypeEnum.APFSautoDetect")), ///< APFS auto detection
		TSK_FS_TYPE_UNSUPP(0xffffffff, bundle.getString("TskData.tskFsTypeEnum.unsupported"));        ///< Unsupported file system

		private int value;
		private String displayName;

		private TSK_FS_TYPE_ENUM(int value, String displayName) {
			this.value = value;
			this.displayName = displayName;
		}

		/**
		 * get the value for the enum type
		 *
		 * @return int value for the enum type
		 */
		public int getValue() {
			return value;
		}
		
		/**
		 * Get display name of the enum
		 * 
		 * @return the displayName
		 */
		public String getDisplayName() {
			return displayName;
		}

		/**
		 * Convert fs type int value to the enum type - get the first matching
		 * enum type
		 *
		 * @param fsTypeValue int value to convert
		 *
		 * @return the enum type - first enum type matching the fsTypeValue
		 */
		public static TSK_FS_TYPE_ENUM valueOf(int fsTypeValue) {
			for (TSK_FS_TYPE_ENUM type : TSK_FS_TYPE_ENUM.values()) {
				if (type.value == fsTypeValue) {
					return type;
				}
			}
			throw new IllegalArgumentException(
					MessageFormat.format(bundle.getString("TskData.tskFsTypeEnum.exception.msg1.text"), fsTypeValue));
		}

	};

	/**
	 * The type of the disk image. This is the types column in the
	 * tsk_images_info table.
	 */
	public enum TSK_IMG_TYPE_ENUM {

		TSK_IMG_TYPE_DETECT(0, bundle.getString("TskData.tskImgTypeEnum.autoDetect")), // Auto Detection
		TSK_IMG_TYPE_RAW_SING(1, bundle.getString("TskData.tskImgTypeEnum.rawSingle")), // Single raw file (dd)
		TSK_IMG_TYPE_RAW_SPLIT(2, bundle.getString("TskData.tskImgTypeEnum.rawSplit")), // Split raw files
		TSK_IMG_TYPE_AFF_AFF(4, "AFF"), // Advanced Forensic Format NON-NLS
		TSK_IMG_TYPE_AFF_AFD(8, "AFD"), // AFF Multiple File NON-NLS
		TSK_IMG_TYPE_AFF_AFM(16, "AFM"), // AFF with external metadata NON-NLS
		TSK_IMG_TYPE_AFF_ANY(32, "AFF"), // All AFFLIB image formats (including beta ones) NON-NLS
		TSK_IMG_TYPE_EWF_EWF(64, "E01"), // Expert Witness format (encase) NON-NLS
		TSK_IMG_TYPE_VMDK_VMDK(128, "VMDK"), // VMware Virtual Disk (VMDK) NON-NLS
		TSK_IMG_TYPE_VHD_VHD(256, "VHD"), // Virtual Hard Disk (VHD) image format NON-NLS
		TSK_IMG_TYPE_POOL_POOL(16384, "POOL"), // Pool (internal use) NON-NLS
		TSK_IMG_TYPE_UNSUPP(65535, bundle.getString("TskData.tskImgTypeEnum.unknown"));   // Unsupported Image Type

		private long imgType;
		private String name;

		private TSK_IMG_TYPE_ENUM(long type, String name) {
			this.imgType = type;
			this.name = name;
		}

		public static TSK_IMG_TYPE_ENUM valueOf(long imgType) {
			for (TSK_IMG_TYPE_ENUM type : TSK_IMG_TYPE_ENUM.values()) {
				if (type.getValue() == imgType) {
					return type;
				}
			}
			throw new IllegalArgumentException(
					MessageFormat.format(bundle.getString("TskData.tskImgTypeEnum.exception.msg1.text"), imgType));
		}

		/**
		 * Get long value of the image type
		 *
		 * @return the long value of the image type
		 */
		public long getValue() {
			return imgType;
		}

		/**
		 * Get the name of the image type
		 *
		 * @return
		 */
		public String getName() {
			return name;
		}
	};

	/**
	 * The type of the partition in the partition table. This is the flags
	 * column in the tsk_vs_parts table.
	 */
	public enum TSK_VS_TYPE_ENUM {

		TSK_VS_TYPE_DETECT(0x0000, bundle.getString("TskData.tskVSTypeEnum.autoDetect")), ///< Use autodetection methods
		TSK_VS_TYPE_DOS(0x0001, "DOS"), ///< DOS Partition table NON-NLS
		TSK_VS_TYPE_BSD(0x0002, "BSD"), ///< BSD Partition table NON-NLS
		TSK_VS_TYPE_SUN(0x0004, "SUN VTOC"), ///< Sun VTOC NON-NLS
		TSK_VS_TYPE_MAC(0x0008, "Mac"), ///< Mac partition table NON-NLS
		TSK_VS_TYPE_GPT(0x0010, "GPT"), ///< GPT partition table NON-NLS
		TSK_VS_TYPE_APFS(0x0020, "APFS"), ///< APFS pool NON-NLS
		TSK_VS_TYPE_DBFILLER(0x00F0, bundle.getString("TskData.tskVSTypeEnum.fake")), ///< fake partition table type for loaddb (for images that do not have a volume system)
		TSK_VS_TYPE_UNSUPP(0xFFFF, bundle.getString("TskData.tskVSTypeEnum.unsupported"));    ///< Unsupported

		private long vsType;
		private String name;

		private TSK_VS_TYPE_ENUM(long type, String name) {
			this.vsType = type;
			this.name = name;
		}

		public static TSK_VS_TYPE_ENUM valueOf(long vsType) {
			for (TSK_VS_TYPE_ENUM type : TSK_VS_TYPE_ENUM.values()) {
				if (type.getVsType() == vsType) {
					return type;
				}
			}
			throw new IllegalArgumentException(
					MessageFormat.format(bundle.getString("TskData.tskVSTypeEnum.exception.msg1.text"), vsType));
		}

		/**
		 * Get long value of the vs type
		 *
		 * @return the long value of the vs type
		 */
		public long getVsType() {
			return vsType;
		}

		/**
		 * Get the name of the volume system type.
		 *
		 * @return
		 */
		public String getName() {
			return name;
		}
	};

	/**
	 * High-level type of an object from the database. This is the type column
	 * in the tsk_objects table.
	 */
	public enum ObjectType {

		IMG(0), ///< Disk Image - see tsk_image_info for more details
		VS(1), ///< Volume System - see tsk_vs_info for more details
		VOL(2), ///< Volume - see tsk_vs_parts for more details
		FS(3), ///< File System - see tsk_fs_info for more details
		ABSTRACTFILE(4), ///< File - see tsk_files for more details
		ARTIFACT(5),	/// Artifact - see blackboard_artifacts for more details
		REPORT(6),	///< Report - see reports for more details
		POOL(7)	///< Pool
		; 
		private short objectType;

		private ObjectType(int objectType) {
			this.objectType = (short) objectType;
		}

		/**
		 * Get short value of the object type
		 *
		 * @return the long value of the object type
		 */
		public short getObjectType() {
			return objectType;
		}

		/**
		 * Convert object type short value to the enum type
		 *
		 * @param objectType long value to convert
		 *
		 * @return the enum type
		 */
		public static ObjectType valueOf(short objectType) {
			for (ObjectType v : ObjectType.values()) {
				if (v.objectType == objectType) {
					return v;
				}
			}
			throw new IllegalArgumentException(
					MessageFormat.format(bundle.getString("TskData.objectTypeEnum.exception.msg1.text"), objectType));
		}
	}

	/**
	 * The type of file in a database, such as file system versus local file.
	 * This is the type field in the tsk_files table.
	 */
	public enum TSK_DB_FILES_TYPE_ENUM {

		FS(0, "File System"), ///< File that can be found in file system tree. 
		CARVED(1, "Carved"), ///< Set of blocks for a file found from carving.  Could be on top of a TSK_DB_FILES_TYPE_UNALLOC_BLOCKS range. 
		DERIVED(2, "Derived"), ///< File derived from a parent file (i.e. from ZIP)
		LOCAL(3, "Local"), ///< Local file that was added (not from a disk image)
		UNALLOC_BLOCKS(4, "Unallocated Blocks"), ///< Set of blocks not allocated by file system.  Parent should be image, volume, or file system.  Many columns in tsk_files will be NULL. Set layout in tsk_file_layout. 
		UNUSED_BLOCKS(5, "Unused Blocks"), ///< Set of blocks that are unallocated AND not used by a carved or other file type.  Parent should be UNALLOC_BLOCKS, many columns in tsk_files will be NULL, set layout in tsk_file_layout. 
		VIRTUAL_DIR(6, "Virtual Directory"), ///< Virtual directory (not on fs) with no meta-data entry that can be used to group files of types other than TSK_DB_FILES_TYPE_FS. Its parent is either another TSK_DB_FILES_TYPE_FS or a root directory or type TSK_DB_FILES_TYPE_FS.
		SLACK(7, "Slack"), ///< Slack space for a single file
		LOCAL_DIR(8, "Local Directory"), ///< Local directory that was added (not from a disk image)
		LAYOUT_FILE(9, "Layout File"), ///< Set of blocks from an image that have been designated as a file
		;

		private final short fileType;
		private final String name;

		private TSK_DB_FILES_TYPE_ENUM(int fileType, String name) {
			this.fileType = (short) fileType;
			this.name = name;
		}

		/**
		 * Convert db files type short value to the enum type
		 *
		 * @param fileType long value to convert
		 *
		 * @return the enum type
		 */
		public static TSK_DB_FILES_TYPE_ENUM valueOf(short fileType) {
			for (TSK_DB_FILES_TYPE_ENUM type : TSK_DB_FILES_TYPE_ENUM.values()) {
				if (type.fileType == fileType) {
					return type;
				}
			}
			throw new IllegalArgumentException(
					MessageFormat.format(bundle.getString("TskData.tskDbFilesTypeEnum.exception.msg1.text"), fileType));
		}

		/**
		 * Get short value of the file type
		 *
		 * @return the long value of the file type
		 */
		public short getFileType() {
			return fileType;
		}

		public String getName() {
			return name;
		}
	}
	
	/**
	 * The type of pool in a database.
	 * This is the pool_type field in the tsk_pool_info table.
	 */
	public enum TSK_POOL_TYPE_ENUM {
		TSK_POOL_TYPE_DETECT(0, "Auto detect"), ///< Use autodetection methods
		TSK_POOL_TYPE_APFS(1, "APFS Pool"), ///< APFS Pooled Volumes
		TSK_POOL_TYPE_UNSUPP(0xffff, "Unsupported") ///< Unsupported pool container type
		;

<<<<<<< HEAD
		private final long poolType;
=======
		private final short poolType;
>>>>>>> ac947ab0
		private final String name;

		TSK_POOL_TYPE_ENUM(int poolType, String name) {
			this.poolType = (short) poolType;
			this.name = name;
		}

		/**
		 * Convert db pool type short value to the enum type
		 *
		 * @param poolType long value to convert
		 *
		 * @return the enum type
		 */
		public static TSK_POOL_TYPE_ENUM valueOf(long poolType) {
			for (TSK_POOL_TYPE_ENUM type : TSK_POOL_TYPE_ENUM.values()) {
				if (type.poolType == poolType) {
					return type;
				}
			}
			throw new IllegalArgumentException(
					MessageFormat.format(bundle.getString("TskData.tskDbFilesTypeEnum.exception.msg1.text"), poolType)); // TODO
		}

		/**
		 * Get short value of the file type
		 *
		 * @return the long value of the file type
		 */
<<<<<<< HEAD
		public long getPoolType() {
=======
		public short getValue() {
>>>>>>> ac947ab0
			return poolType;
		}

		public String getName() {
			return name;
		}
	}	

	/**
	 * Identifies if a file was in a hash database or not. This is the known
	 * column in the tsk_files table.
	 */
	public enum FileKnown {

		UNKNOWN(0, bundle.getString("TskData.fileKnown.unknown")), ///< File marked as unknown by hash db
		KNOWN(1, bundle.getString("TskData.fileKnown.known")), ///< File marked as a known by hash db
		BAD(2, bundle.getString("TskData.fileKnown.knownBad")); ///< File marked as known and bad/notable/interesting by hash db

		private byte known;
		private String name;

		private FileKnown(int known, String name) {
			this.known = (byte) known;
			this.name = name;
		}

		/**
		 * Convert file known type byte value to the enum type
		 *
		 * @param known long value to convert
		 *
		 * @return the enum type
		 */
		public static FileKnown valueOf(byte known) {
			for (FileKnown v : FileKnown.values()) {
				if (v.known == known) {
					return v;
				}
			}
			throw new IllegalArgumentException(
					MessageFormat.format(bundle.getString("TskData.fileKnown.exception.msg1.text"), known));
		}

		public String getName() {
			return this.name;
		}

		/**
		 * Get byte value of the file known status
		 *
		 * @return the long value of the file known status
		 */
		public byte getFileKnownValue() {
			return this.known;
		}
	}

	/**
	 * DbType is the enum covering database type. It tells you what underlying
	 * database you can use in Autopsy and TSK.
	 */
	public enum DbType {

		// Add any additional remote database types here, and keep it in sync
		// with the Sleuthkit version of this enum located at:
		// sleuthkit/tsk/auto/db_connection_info.h
		// Be sure to add to settingsValid() if you add a type here.
		SQLITE(0),
		POSTGRESQL(1);

		private int value;

		DbType(int val) {
			this.value = val;
		}

		public int getValue() {
			return this.value;
		}
	}
	
	/**
	 * Encoding type records whether locally stored files have been encoded
	 * or not, and the method used to do so. This is the encoding_type column
	 * in the tsk_files_path table.
	 * Files are encoded using EncodedFileOutputStream and are saved to the
	 * database as derived files with the appropriate encoding type argument.
	 */
	public enum EncodingType{
		// Update EncodedFileUtil.java to handle any new types
		NONE(0),
		XOR1(1);
		
		private final int type;
		
		private EncodingType(int type){
			this.type = type;
		}
		
		public int getType(){
			return type;
		}
		
		public static EncodingType valueOf(int type) {
			for (EncodingType v : EncodingType.values()) {
				if (v.type == type) {
					return v;
				}
			}
			throw new IllegalArgumentException(
					MessageFormat.format(bundle.getString("TskData.encodingType.exception.msg1.text"), type));
		}
	}
}<|MERGE_RESOLUTION|>--- conflicted
+++ resolved
@@ -734,11 +734,7 @@
 		TSK_POOL_TYPE_UNSUPP(0xffff, "Unsupported") ///< Unsupported pool container type
 		;
 
-<<<<<<< HEAD
-		private final long poolType;
-=======
 		private final short poolType;
->>>>>>> ac947ab0
 		private final String name;
 
 		TSK_POOL_TYPE_ENUM(int poolType, String name) {
@@ -768,11 +764,7 @@
 		 *
 		 * @return the long value of the file type
 		 */
-<<<<<<< HEAD
-		public long getPoolType() {
-=======
 		public short getValue() {
->>>>>>> ac947ab0
 			return poolType;
 		}
 
