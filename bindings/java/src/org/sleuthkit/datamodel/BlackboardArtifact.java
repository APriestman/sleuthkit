/*
 * Sleuth Kit Data Model
 *
 * Copyright 2011 Basis Technology Corp.
 * Contact: carrier <at> sleuthkit <dot> org
 *
 * Licensed under the Apache License, Version 2.0 (the "License");
 * you may not use this file except in compliance with the License.
 * You may obtain a copy of the License at
 *
 *	 http://www.apache.org/licenses/LICENSE-2.0
 *
 * Unless required by applicable law or agreed to in writing, software
 * distributed under the License is distributed on an "AS IS" BASIS,
 * WITHOUT WARRANTIES OR CONDITIONS OF ANY KIND, either express or implied.
 * See the License for the specific language governing permissions and
 * limitations under the License.
 */
package org.sleuthkit.datamodel;

import java.util.Collection;
import java.util.List;
import org.openide.util.NbBundle;

/**
 * Represents an artifact as stored in the Blackboard. Artifacts are a collection
 * of name value pairs and have a type that represents the type of data they are
 * storing.  This class is used to create artifacts on the blackboard and is used
 * to represent artifacts queried from the blackboard.
 */
public class BlackboardArtifact implements SleuthkitVisitableItem {

	/**
	 * Enum for artifact types.  The C++ code has the full description of 
	 * how to use these. 
	 * Refer to http://wiki.sleuthkit.org/index.php?title=Artifact_Examples
	 * for details on which attributes should be used for each artifact.
	 */
	/* It is very important that this list be kept up to
	 * date and in sync with the C++ code.  Do not add
	 * anything here unless you also add it there.
	 * See framework/Services/TskBlackboard.* */
	public enum ARTIFACT_TYPE implements SleuthkitVisitableItem {

<<<<<<< HEAD
		TSK_GEN_INFO(1, "TSK_GEN_INFO", //NON-NLS
                     NbBundle.getMessage(BlackboardArtifact.class, "BlackboardArtifact.tskGenInfo.text")), ///< Default type
		TSK_WEB_BOOKMARK(2, "TSK_WEB_BOOKMARK", //NON-NLS
                         NbBundle.getMessage(BlackboardArtifact.class, "BlackboardArtifact.tskWebBookmark.text")), ///< web bookmarks
		TSK_WEB_COOKIE(3, "TSK_WEB_COOKIE", //NON-NLS
                       NbBundle.getMessage(BlackboardArtifact.class, "BlackboardArtifact.tskWebCookie.text")), ///< web cookies
		TSK_WEB_HISTORY(4, "TSK_WEB_HISTORY", //NON-NLS
                        NbBundle.getMessage(BlackboardArtifact.class, "BlackboardArtifact.tskWebHistory.text")), ///< web history
		TSK_WEB_DOWNLOAD(5, "TSK_WEB_DOWNLOAD", //NON-NLS
                         NbBundle.getMessage(BlackboardArtifact.class, "BlackboardArtifact.tskWebDownload.text")), ///< web downloads
		TSK_RECENT_OBJECT(6, "TSK_RECENT_OBJ", //NON-NLS
                          NbBundle.getMessage(BlackboardArtifact.class, "BlackboardArtifact.tsk.recentObject.text")), ///< recent objects
		TSK_GPS_TRACKPOINT(7, "TSK_GPS_TRACKPOINT", //NON-NLS
                           NbBundle.getMessage(BlackboardArtifact.class, "BlackboardArtifact.tskGpsTrackpoint.text")), ///< trackpoint (geo location data)
		TSK_INSTALLED_PROG(8, "TSK_INSTALLED_PROG", //NON-NLS
                           NbBundle.getMessage(BlackboardArtifact.class, "BlackboardArtifact.tskInstalledProg.text")), ///< installed programs
		TSK_KEYWORD_HIT(9, "TSK_KEYWORD_HIT", //NON-NLS
                        NbBundle.getMessage(BlackboardArtifact.class, "BlackboardArtifact.tskKeywordHits.text")), ///< keyword search hits
		TSK_HASHSET_HIT(10, "TSK_HASHSET_HIT", //NON-NLS
                        NbBundle.getMessage(BlackboardArtifact.class, "BlackboardArtifact.tskHashsetHit.text")), ///< hashset hits
		TSK_DEVICE_ATTACHED(11, "TSK_DEVICE_ATTACHED", //NON-NLS
                            NbBundle.getMessage(BlackboardArtifact.class, "BlackboardArtifact.tskDeviceAttached.text")), ///< attached devices
		TSK_INTERESTING_FILE_HIT(12, "TSK_INTERESTING_FILE_HIT", //NON-NLS
                                 NbBundle.getMessage(BlackboardArtifact.class, "BlackboardArtifact.tskInterestingFileHit.text")), ///< an interesting/notable file hit
		TSK_EMAIL_MSG(13, "TSK_EMAIL_MSG", //NON-NLS
                      NbBundle.getMessage(BlackboardArtifact.class, "BlackboardArtifact.tskEmailMsg.text")), ///< email message
		TSK_EXTRACTED_TEXT(14, "TSK_EXTRACTED_TEXT", //NON-NLS
                           NbBundle.getMessage(BlackboardArtifact.class, "BlackboardArtifact.tskExtractedText.text")), ///< text extracted from file
		TSK_WEB_SEARCH_QUERY(15,"TSK_WEB_SEARCH_QUERY", //NON-NLS
                             NbBundle.getMessage(BlackboardArtifact.class, "BlackboardArtifact.tskWebSearchQuery.text")), ///< web search engine query extracted from web history
		TSK_METADATA_EXIF(16, "TSK_METADATA_EXIF", //NON-NLS
                          NbBundle.getMessage(BlackboardArtifact.class, "BlackboardArtifact.tskMetadataExif.text")), ///< EXIF Metadata
		TSK_TAG_FILE(17, "TSK_TAG_FILE", //NON-NLS
                     NbBundle.getMessage(BlackboardArtifact.class, "BlackboardArtifact.tagFile.text")), ///< tagged files
		TSK_TAG_ARTIFACT(18, "TSK_TAG_ARTIFACT", //NON-NLS
                         NbBundle.getMessage(BlackboardArtifact.class, "BlackboardArtifact.tskTagArtifact.text")), ///< tagged results/artifacts
		TSK_OS_INFO(19, "TSK_OS_INFO", //NON-NLS
                    NbBundle.getMessage(BlackboardArtifact.class, "BlackboardArtifact.tskOsInfo.text")), ///< Information pertaining to an operating system.
		TSK_OS_ACCOUNT(20, "TSK_OS_ACCOUNT", //NON-NLS
                       NbBundle.getMessage(BlackboardArtifact.class, "BlackboardArtifact.tskOsAccount.text")), ///< An operating system user account.
		TSK_SERVICE_ACCOUNT(21, "TSK_SERVICE_ACCOUNT", //NON-NLS
                            NbBundle.getMessage(BlackboardArtifact.class, "BlackboardArtifact.tskServiceAccount.text")), ///< An application/service/web user account.
        TSK_TOOL_OUTPUT(22, "TSK_TOOL_OUTPUT", //NON-NLS
                        NbBundle.getMessage(BlackboardArtifact.class, "BlackboardArtifact.tskToolOutput.text")), ///< Output from an external tool or module that (raw text)
		TSK_CONTACT(23, "TSK_CONTACT", //NON-NLS
                    NbBundle.getMessage(BlackboardArtifact.class, "BlackboardArtifact.tskContact.text")), ///< A Contact extracted from a phone, or from an Addressbook/Email/Messaging Application
		TSK_MESSAGE(24, "TSK_MESSAGE", //NON-NLS
                    NbBundle.getMessage(BlackboardArtifact.class, "BlackboardArtifact.tskMessage.text")), ///< An SMS/MMS message extracted from phone, or from another messaging application, like IM
		TSK_CALLLOG(25, "TSK_CALLLOG", //NON-NLS
                    NbBundle.getMessage(BlackboardArtifact.class, "BlackboardArtifact.tskCalllog.text")), ///< A Phone call log extracted from a phones or softphone application
		TSK_CALENDAR_ENTRY(26, "TSK_CALENDAR_ENTRY", //NON-NLS
                           NbBundle.getMessage(BlackboardArtifact.class, "BlackboardArtifact.tskCalendarEntry.text")), ///< A Calendar entry from a phone, PIM or a Calendar application.
		TSK_SPEED_DIAL_ENTRY(27, "TSK_SPEED_DIAL_ENTRY", //NON-NLS
                             NbBundle.getMessage(BlackboardArtifact.class, "BlackboardArtifact.tskSpeedDialEntry.text")), ///< A speed dial entry from a phone
		TSK_BLUETOOTH_PAIRING(28, "TSK_BLUETOOTH_PAIRING", //NON-NLS
                              NbBundle.getMessage(BlackboardArtifact.class, "BlackboardArtifact.tskBluetoothPairing.text")), ///< A bluetooth pairing entry
		TSK_GPS_BOOKMARK(29, "TSK_GPS_BOOKMARK", //NON-NLS
                         NbBundle.getMessage(BlackboardArtifact.class, "BlackboardArtifact.tskGpsBookmark.text")),	// GPS Bookmarks
		TSK_GPS_LAST_KNOWN_LOCATION(30, "TSK_GPS_LAST_KNOWN_LOCATION", //NON-NLS
                                    NbBundle.getMessage(BlackboardArtifact.class, "BlackboardArtifact.tskGpsLastKnownLocation.text")),	// GPS Last known location
		TSK_GPS_SEARCH(31, "TSK_GPS_SEARCH", //NON-NLS
                       NbBundle.getMessage(BlackboardArtifact.class, "BlackboardArtifact.tskGpsSearch.text")),	// GPS Searches
		TSK_PROG_RUN(32, "TSK_PROG_RUN", //NON-NLS
                     NbBundle.getMessage(BlackboardArtifact.class, "BlackboardArtifact.tskProgRun.text")),  ///< Application run information
		TSK_ENCRYPTION_DETECTED(33, "TSK_ENCRYPTION_DETECTED", //NON-NLS
                                NbBundle.getMessage(BlackboardArtifact.class, "BlackboardArtifact.tskEncryptionDetected.text")), ///< Encrypted File
		TSK_EXT_MISMATCH_DETECTED(34, "TSK_EXT_MISMATCH_DETECTED", //NON-NLS
                                  NbBundle.getMessage(BlackboardArtifact.class, "BlackboardArtifact.tskExtMismatchDetected.text")), ///< Extension Mismatch
		TSK_INTERESTING_ARTIFACT_HIT(35, "TSK_INTERESTING_ARTIFACT_HIT", //NON-NLS
                                     NbBundle.getMessage(BlackboardArtifact.class, "BlackboardArtifact.tskInterestingArtifactHit.text")),	// Any artifact that should be called out
=======
		TSK_GEN_INFO(1, "TSK_GEN_INFO", "General Info"), ///< Default type
		TSK_WEB_BOOKMARK(2, "TSK_WEB_BOOKMARK", "Web Bookmarks"), ///< web bookmarks
		TSK_WEB_COOKIE(3, "TSK_WEB_COOKIE", "Web Cookies"), ///< web cookies
		TSK_WEB_HISTORY(4, "TSK_WEB_HISTORY", "Web History"), ///< web history
		TSK_WEB_DOWNLOAD(5, "TSK_WEB_DOWNLOAD", "Web Downloads"), ///< web downloads
		TSK_RECENT_OBJECT(6, "TSK_RECENT_OBJ", "Recent Documents"), ///< recent objects 
		TSK_GPS_TRACKPOINT(7, "TSK_GPS_TRACKPOINT", "GPS Trackpoints"), ///< trackpoint (geo location data)
		TSK_INSTALLED_PROG(8, "TSK_INSTALLED_PROG", "Installed Programs"), ///< installed programs
		TSK_KEYWORD_HIT(9, "TSK_KEYWORD_HIT", "Keyword Hits"), ///< keyword search hits
		TSK_HASHSET_HIT(10, "TSK_HASHSET_HIT", "Hashset Hits"), ///< hashset hits
		TSK_DEVICE_ATTACHED(11, "TSK_DEVICE_ATTACHED", "Devices Attached"), ///< attached devices
		TSK_INTERESTING_FILE_HIT(12, "TSK_INTERESTING_FILE_HIT", "Interesting Files"), ///< an interesting/notable file hit
		TSK_EMAIL_MSG(13, "TSK_EMAIL_MSG", "E-Mail Messages"), ///< email message
		TSK_EXTRACTED_TEXT(14, "TSK_EXTRACTED_TEXT", "Extracted Text"), ///< text extracted from file
		TSK_WEB_SEARCH_QUERY(15, "TSK_WEB_SEARCH_QUERY", "Web Search"), ///< web search engine query extracted from web history
		TSK_METADATA_EXIF(16, "TSK_METADATA_EXIF", "EXIF Metadata"), ///< EXIF Metadata
		TSK_TAG_FILE(17, "TSK_TAG_FILE", "Tagged Files"), ///< tagged files
		TSK_TAG_ARTIFACT(18, "TSK_TAG_ARTIFACT", "Tagged Results"), ///< tagged results/artifacts
		TSK_OS_INFO(19, "TSK_OS_INFO", "Operating System Information"), ///< Information pertaining to an operating system.
		TSK_OS_ACCOUNT(20, "TSK_OS_ACCOUNT", "Operating System User Account"), ///< An operating system user account.
		TSK_SERVICE_ACCOUNT(21, "TSK_SERVICE_ACCOUNT", "Accounts"), ///< An application/service/web user account.
        TSK_TOOL_OUTPUT(22, "TSK_TOOL_OUTPUT", "Raw Tool Output"), ///< Output from an external tool or module that (raw text)
		TSK_CONTACT(23, "TSK_CONTACT", "Contacts"), ///< A Contact extracted from a phone, or from an Addressbook/Email/Messaging Application
		TSK_MESSAGE(24, "TSK_MESSAGE", "Messages"), ///< An SMS/MMS message extracted from phone, or from another messaging application, like IM
		TSK_CALLLOG(25, "TSK_CALLLOG", "Call Logs"), ///< A Phone call log extracted from a phones or softphone application
		TSK_CALENDAR_ENTRY(26, "TSK_CALENDAR_ENTRY", "Calendar Entries"), ///< A Calendar entry from a phone, PIM or a Calendar application.
		TSK_SPEED_DIAL_ENTRY(27, "TSK_SPEED_DIAL_ENTRY", "Speed Dial Entries"), ///< A speed dial entry from a phone 
		TSK_BLUETOOTH_PAIRING(28, "TSK_BLUETOOTH_PAIRING", "BlueTooth Pairings"), ///< A bluetooth pairing entry
		TSK_GPS_BOOKMARK(29, "TSK_GPS_BOOKMARK", "GPS Bookmarks"),	// GPS Bookmarks
		TSK_GPS_LAST_KNOWN_LOCATION(30, "TSK_GPS_LAST_KNOWN_LOCATION", "GPS Last Known Location"),	// GPS Last known location
		TSK_GPS_SEARCH(31, "TSK_GPS_SEARCH", "GPS Searches"),	// GPS Searches
		TSK_PROG_RUN(32, "TSK_PROG_RUN", "Run Programs"),  ///< Application run information
		TSK_ENCRYPTION_DETECTED(33, "TSK_ENCRYPTION_DETECTED", "Encryption Detected"), ///< Encrypted File 
		TSK_EXT_MISMATCH_DETECTED(34, "TSK_EXT_MISMATCH_DETECTED", "Extension Mismatch Detected"), ///< Extension Mismatch
		TSK_INTERESTING_ARTIFACT_HIT(35, "TSK_INTERESTING_ARTIFACT_HIT", "Interesting Results"),	// Any artifact that should be called out
		TSK_GPS_ROUTE(36, "TSK_GPS_ROUTE", "GPS Route"),	// Route bases on GPS coordinates
>>>>>>> 7305f7a6
		; 
		/* SEE ABOVE -- KEEP C++ CODE IN SYNC */
		private String label;
		private int typeID;
		private String displayName;

		private ARTIFACT_TYPE(int typeID, String label, String displayName) {
			this.typeID = typeID;
			this.label = label;
			this.displayName = displayName;
		}

		/**
		 * Gets the label string for the artifact type enum
		 * @return label string
		 */
		public String getLabel() {
			return this.label;
		}

		/**
		 * Gets the type id for the artifact type enum
		 * @return type id
		 */
		public int getTypeID() {
			return this.typeID;
		}

		/**
		 * Gets the artifact type enum value that corresponds to the given label
		 * @param label label string
		 * @return the corresponding enum
		 */
		static public ARTIFACT_TYPE fromLabel(String label) {
			for (ARTIFACT_TYPE v : ARTIFACT_TYPE.values()) {
				if (v.label.equals(label)) {
					return v;
				}
			}
			throw new IllegalArgumentException("No ARTIFACT_TYPE matching type: " + label);
		}

		/**
		 * Gets the artifact type enum value that corresponds to the given id
		 * @param ID the id
		 * @return the corresponding enum
		 */
		static public ARTIFACT_TYPE fromID(int ID) {
			for (ARTIFACT_TYPE v : ARTIFACT_TYPE.values()) {
				if (v.typeID == ID) {
					return v;
				}
			}
			throw new IllegalArgumentException("No ARTIFACT_TYPE matching type: " + ID);
		}

		/**
		 * Gets display name of the artifact
		 * @return display name string
		 */
		public String getDisplayName() {
			return this.displayName;
		}


		@Override
		public <T> T accept(SleuthkitItemVisitor<T> v) {
			return v.visit(this);
		}
	}
	private long artifactID;
	private long objID;
	private int artifactTypeID;
	private String artifactTypeName;
	private String displayName;
	private SleuthkitCase Case;

	/**
	 * Constructor for an artifact. Should only be used by SleuthkitCase
	 * @param Case the case that can be used to access the database this artifact is part of
	 * @param artifactID the id for this artifact
	 * @param objID the object this artifact is associated with
	 * @param artifactTypeID the type id of this artifact
	 * @param artifactTypeName the type name of this artifact
	 * @param displayName the display name of this artifact
	 */
	protected BlackboardArtifact(SleuthkitCase Case, long artifactID, long objID, int artifactTypeID, String artifactTypeName, String displayName) {
		this.Case = Case;
		this.artifactID = artifactID;
		this.objID = objID;
		this.artifactTypeID = artifactTypeID;
		this.artifactTypeName = artifactTypeName;
		this.displayName = displayName;
	}

	/**
	 * Get the id for this artifact
	 * @return id
	 */
	public long getArtifactID() {
		return this.artifactID;
	}

	/**
	 * Get the object id of the object this artifact is associated with
	 * @return object id
	 */
	public long getObjectID() {
		return this.objID;
	}

	/**
	 * Get the artifact type id for this artifact
	 * @return artifact type id
	 */
	public int getArtifactTypeID() {
		return this.artifactTypeID;
	}

	/**
	 * Get the artifact type name for this artifact
	 * @return artifact type name
	 */
	public String getArtifactTypeName() {
		return this.artifactTypeName;
	}

	/**
	 * Get the artifact display name for this artifact
	 * @return artifact display name
	 */
	public String getDisplayName() {
		return this.displayName;
	}

	/**
	 * Add an attribute to this artifact
	 * @param attr the attribute to add
	 * @throws TskException exception thrown if a critical error occurs within tsk core and attribute was not added
	 */
	public void addAttribute(BlackboardAttribute attr) throws TskCoreException {
		attr.setArtifactID(artifactID);
		attr.setCase(Case);
		Case.addBlackboardAttribute(attr);
	}

	/**
	 * Add a collection of attributes to this artifact in a single transaction (faster than individually)
	 * @param attributes List of attributes to add
	 * @throws TskException exception thrown if a critical error occurs within tsk core and attributes were not added
	 */
	public void addAttributes(Collection<BlackboardAttribute> attributes) throws TskCoreException {
		if (attributes.isEmpty()) {
			return;
		}

		for (BlackboardAttribute attr : attributes) {
			attr.setArtifactID(artifactID);
			attr.setCase(Case);
		}
		Case.addBlackboardAttributes(attributes);
	}

	/**
	 * Gets all attributes associated with this artifact
	 * @return a list of attributes
	 * @throws TskException exception thrown if a critical error occurs within tsk core and attributes were not queried
	 */
	public List<BlackboardAttribute> getAttributes() throws TskCoreException {
		//return Case.getMatchingAttributes("WHERE artifact_id = " + artifactID);
		return Case.getBlackboardAttributes(this);
	}
	

	/**
	 * A method to accept a visitor SleuthkitItemVisitor, and execute an algorithm on this object
	 * @param v the visitor to accept
	 * @return object of generic type T to return
	 */
	@Override
	public <T> T accept(SleuthkitItemVisitor<T> v) {
		return v.visit(this);
	}

	/**
	 * Gets the SleuthkitCase handle associated with this object
	 * @return the case handle
	 */
	public SleuthkitCase getSleuthkitCase() {
		return Case;
	}


	@Override
	public boolean equals(Object obj) {
		if (obj == null) {
			return false;
		}
		if (getClass() != obj.getClass()) {
			return false;
		}
		final BlackboardArtifact other = (BlackboardArtifact) obj;
		if (this.artifactID != other.artifactID) {
			return false;
		}
		return true;
	}

	@Override
	public int hashCode() {
		int hash = 7;
		hash = 41 * hash + (int) (this.artifactID ^ (this.artifactID >>> 32));
		return hash;
	}

	@Override
	public String toString() {
		return "BlackboardArtifact{" + "artifactID=" + artifactID + ", objID=" + objID + ", artifactTypeID=" + artifactTypeID + ", artifactTypeName=" + artifactTypeName + ", displayName=" + displayName + ", Case=" + Case + '}'; //NON-NLS
	}
	
	
}<|MERGE_RESOLUTION|>--- conflicted
+++ resolved
@@ -42,7 +42,6 @@
 	 * See framework/Services/TskBlackboard.* */
 	public enum ARTIFACT_TYPE implements SleuthkitVisitableItem {
 
-<<<<<<< HEAD
 		TSK_GEN_INFO(1, "TSK_GEN_INFO", //NON-NLS
                      NbBundle.getMessage(BlackboardArtifact.class, "BlackboardArtifact.tskGenInfo.text")), ///< Default type
 		TSK_WEB_BOOKMARK(2, "TSK_WEB_BOOKMARK", //NON-NLS
@@ -113,45 +112,9 @@
                                   NbBundle.getMessage(BlackboardArtifact.class, "BlackboardArtifact.tskExtMismatchDetected.text")), ///< Extension Mismatch
 		TSK_INTERESTING_ARTIFACT_HIT(35, "TSK_INTERESTING_ARTIFACT_HIT", //NON-NLS
                                      NbBundle.getMessage(BlackboardArtifact.class, "BlackboardArtifact.tskInterestingArtifactHit.text")),	// Any artifact that should be called out
-=======
-		TSK_GEN_INFO(1, "TSK_GEN_INFO", "General Info"), ///< Default type
-		TSK_WEB_BOOKMARK(2, "TSK_WEB_BOOKMARK", "Web Bookmarks"), ///< web bookmarks
-		TSK_WEB_COOKIE(3, "TSK_WEB_COOKIE", "Web Cookies"), ///< web cookies
-		TSK_WEB_HISTORY(4, "TSK_WEB_HISTORY", "Web History"), ///< web history
-		TSK_WEB_DOWNLOAD(5, "TSK_WEB_DOWNLOAD", "Web Downloads"), ///< web downloads
-		TSK_RECENT_OBJECT(6, "TSK_RECENT_OBJ", "Recent Documents"), ///< recent objects 
-		TSK_GPS_TRACKPOINT(7, "TSK_GPS_TRACKPOINT", "GPS Trackpoints"), ///< trackpoint (geo location data)
-		TSK_INSTALLED_PROG(8, "TSK_INSTALLED_PROG", "Installed Programs"), ///< installed programs
-		TSK_KEYWORD_HIT(9, "TSK_KEYWORD_HIT", "Keyword Hits"), ///< keyword search hits
-		TSK_HASHSET_HIT(10, "TSK_HASHSET_HIT", "Hashset Hits"), ///< hashset hits
-		TSK_DEVICE_ATTACHED(11, "TSK_DEVICE_ATTACHED", "Devices Attached"), ///< attached devices
-		TSK_INTERESTING_FILE_HIT(12, "TSK_INTERESTING_FILE_HIT", "Interesting Files"), ///< an interesting/notable file hit
-		TSK_EMAIL_MSG(13, "TSK_EMAIL_MSG", "E-Mail Messages"), ///< email message
-		TSK_EXTRACTED_TEXT(14, "TSK_EXTRACTED_TEXT", "Extracted Text"), ///< text extracted from file
-		TSK_WEB_SEARCH_QUERY(15, "TSK_WEB_SEARCH_QUERY", "Web Search"), ///< web search engine query extracted from web history
-		TSK_METADATA_EXIF(16, "TSK_METADATA_EXIF", "EXIF Metadata"), ///< EXIF Metadata
-		TSK_TAG_FILE(17, "TSK_TAG_FILE", "Tagged Files"), ///< tagged files
-		TSK_TAG_ARTIFACT(18, "TSK_TAG_ARTIFACT", "Tagged Results"), ///< tagged results/artifacts
-		TSK_OS_INFO(19, "TSK_OS_INFO", "Operating System Information"), ///< Information pertaining to an operating system.
-		TSK_OS_ACCOUNT(20, "TSK_OS_ACCOUNT", "Operating System User Account"), ///< An operating system user account.
-		TSK_SERVICE_ACCOUNT(21, "TSK_SERVICE_ACCOUNT", "Accounts"), ///< An application/service/web user account.
-        TSK_TOOL_OUTPUT(22, "TSK_TOOL_OUTPUT", "Raw Tool Output"), ///< Output from an external tool or module that (raw text)
-		TSK_CONTACT(23, "TSK_CONTACT", "Contacts"), ///< A Contact extracted from a phone, or from an Addressbook/Email/Messaging Application
-		TSK_MESSAGE(24, "TSK_MESSAGE", "Messages"), ///< An SMS/MMS message extracted from phone, or from another messaging application, like IM
-		TSK_CALLLOG(25, "TSK_CALLLOG", "Call Logs"), ///< A Phone call log extracted from a phones or softphone application
-		TSK_CALENDAR_ENTRY(26, "TSK_CALENDAR_ENTRY", "Calendar Entries"), ///< A Calendar entry from a phone, PIM or a Calendar application.
-		TSK_SPEED_DIAL_ENTRY(27, "TSK_SPEED_DIAL_ENTRY", "Speed Dial Entries"), ///< A speed dial entry from a phone 
-		TSK_BLUETOOTH_PAIRING(28, "TSK_BLUETOOTH_PAIRING", "BlueTooth Pairings"), ///< A bluetooth pairing entry
-		TSK_GPS_BOOKMARK(29, "TSK_GPS_BOOKMARK", "GPS Bookmarks"),	// GPS Bookmarks
-		TSK_GPS_LAST_KNOWN_LOCATION(30, "TSK_GPS_LAST_KNOWN_LOCATION", "GPS Last Known Location"),	// GPS Last known location
-		TSK_GPS_SEARCH(31, "TSK_GPS_SEARCH", "GPS Searches"),	// GPS Searches
-		TSK_PROG_RUN(32, "TSK_PROG_RUN", "Run Programs"),  ///< Application run information
-		TSK_ENCRYPTION_DETECTED(33, "TSK_ENCRYPTION_DETECTED", "Encryption Detected"), ///< Encrypted File 
-		TSK_EXT_MISMATCH_DETECTED(34, "TSK_EXT_MISMATCH_DETECTED", "Extension Mismatch Detected"), ///< Extension Mismatch
-		TSK_INTERESTING_ARTIFACT_HIT(35, "TSK_INTERESTING_ARTIFACT_HIT", "Interesting Results"),	// Any artifact that should be called out
-		TSK_GPS_ROUTE(36, "TSK_GPS_ROUTE", "GPS Route"),	// Route bases on GPS coordinates
->>>>>>> 7305f7a6
-		; 
+        TSK_GPS_ROUTE(36, "TSK_GPS_ROUTE", "GPS Route"),	// Route based on GPS coordinates
+
+        ; 
 		/* SEE ABOVE -- KEEP C++ CODE IN SYNC */
 		private String label;
 		private int typeID;
