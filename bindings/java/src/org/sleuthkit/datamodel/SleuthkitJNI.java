/*
 * Sleuth Kit Data Model
 *
 * Copyright 2011-2016 Basis Technology Corp.
 * Contact: carrier <at> sleuthkit <dot> org
 *
 * Licensed under the Apache License, Version 2.0 (the "License");
 * you may not use this file except in compliance with the License.
 * You may obtain a copy of the License at
 *
 *	 http://www.apache.org/licenses/LICENSE-2.0
 *
 * Unless required by applicable law or agreed to in writing, software
 * distributed under the License is distributed on an "AS IS" BASIS,
 * WITHOUT WARRANTIES OR CONDITIONS OF ANY KIND, either express or implied.
 * See the License for the specific language governing permissions and
 * limitations under the License.
 */
package org.sleuthkit.datamodel;

import java.io.BufferedReader;
import java.io.FileReader;
import java.io.IOException;
import java.text.DateFormat;
import java.text.SimpleDateFormat;
import java.util.ArrayList;
import java.util.GregorianCalendar;
import java.util.HashMap;
import java.util.List;
import java.util.Map;
import java.util.TimeZone;
import java.util.UUID;
import org.sleuthkit.datamodel.TskData.TSK_FS_ATTR_TYPE_ENUM;

/**
 * A utility class that provides a interface to the SleuthKit via JNI. Supports
 * case management, add image process, reading data off content objects Setting
 * up Hash database parameters and updating / reading values
 *
 * Caches image and filesystem handles and reuses them for the duration of the
 * application
 */
public class SleuthkitJNI {

	/*
	 * Loads the SleuthKit libraries.
	 */
	static {
		LibraryUtils.loadSleuthkitJNI();
	}

	/*
	 * A monitor used to guard access to cached SleuthKit image and file system
	 * handles.
	 */
	private static final Object cacheLock = new Object();

	/**
	 * Constructor for the utility class that provides a interface to the
	 * SleuthKit via JNI.
	 */
	private SleuthkitJNI() {
	}

	/**
	 * Encapsulates a handle to a SleuthKit case database with support for
	 * adding images to the database.
	 */
	public static class CaseDbHandle {

		/*
		 * A pointer to a TskCaseDb object.
		 */
		private final long caseDbPointer;

		/*
		 * A SleuthKit image handle cache implemented as a mappng of
		 * concatenated image file paths to image handles.
		 */
		private static final Map<String, Long> imageHandleCache = new HashMap<String, Long>();

		/*
		 * A SleuthKit file system handles cache implemented as a mapping of
		 * image handles to image offset and file system handle pairs.
		 */
		private static final Map<Long, Map<Long, Long>> fsHandleCache = new HashMap<Long, Map<Long, Long>>();

		/**
		 * Constructs an object that encapsulates a handle to a SleuthKit case
		 * database with support for adding images to the database.
		 *
		 * @param caseDbPointer A pointer to a TskCaseDb object.
		 */
		private CaseDbHandle(long caseDbPointer) {
			this.caseDbPointer = caseDbPointer;
		}

		/**
		 * Closes the case database and any open image and file system handles.
		 *
		 * @throws TskCoreException if there is a problem competing the
		 *                          operation.
		 */
		void free() throws TskCoreException {
			synchronized (cacheLock) {
				/*
				 * Close any cached file system handles.
				 */
				for (Map<Long, Long> imageToFsMap : fsHandleCache.values()) {
					for (Long fsHandle : imageToFsMap.values()) {
						closeFsNat(fsHandle);
					}
				}

				/*
				 * Close any cached image handles.
				 */
				for (Long imageHandle : imageHandleCache.values()) {
					closeImgNat(imageHandle);
				}

				fsHandleCache.clear();
				imageHandleCache.clear();
			}

			SleuthkitJNI.closeCaseDbNat(caseDbPointer);
		}

		/**
		 * Adds an image to the case database. For finer-grained control of the
		 * process of adding the image, call CaseDbHandle.initAddImageProcess
		 * instead.
		 *
		 * @param deviceObjId      The object id of the device associated with
		 *                         the image.
		 * @param imageFilePaths   The image file paths.
		 * @param timeZone         The time zone for the image.
		 * @param addFileSystems   Pass true to attempt to add file systems
		 *                         within the image to the case database.
		 * @param addUnallocSpace  Pass true to create virtual files for
		 *                         unallocated space. Ignored if addFileSystems
		 *                         is false.
		 * @param skipFatFsOrphans Pass true to skip processing of orphan files
		 *                         for FAT file systems. Ignored if
		 *                         addFileSystems is false.
		 *
		 * @return The object id of the image.
		 *
		 * @throws TskCoreException if there is an error adding the image to
		 *                          case database.
		 */
		long addImageInfo(long deviceObjId, List<String> imageFilePaths, String timeZone) throws TskCoreException {
			try {
				long tskAutoDbPointer = initializeAddImgNat(caseDbPointer, timezoneLongToShort(timeZone), false, false, false);
				runOpenAndAddImgNat(tskAutoDbPointer, UUID.randomUUID().toString(), imageFilePaths.toArray(new String[0]), imageFilePaths.size(), timeZone);
				return commitAddImgNat(tskAutoDbPointer);
			} catch (TskDataException ex) {
				throw new TskCoreException("Error adding image to case database", ex);
			}
		}

		/**
		 * Initializes a multi-step process for adding an image to the case
		 * database.
		 *
		 * @param timeZone         The time zone of the image.
		 * @param addUnallocSpace  Pass true to create virtual files for
		 *                         unallocated space.
		 * @param skipFatFsOrphans Pass true to skip processing of orphan files
		 *                         for FAT file systems.
		 * @param imageWriterPath  Path that a copy of the image should be written to.
		 *                         Use empty string to disable image writing
		 *
		 * @return An object that can be used to exercise fine-grained control
		 *         of the process of adding the image to the case database.
		 */
		//AddImageProcess initAddImageProcess(String timeZone, boolean addUnallocSpace, boolean skipFatFsOrphans) {
		AddImageProcess initAddImageProcess(String timeZone, boolean addUnallocSpace, boolean skipFatFsOrphans, String imageWriterPath) {
			return new AddImageProcess(timeZone, addUnallocSpace, skipFatFsOrphans, imageWriterPath);
		}

		/**
		 * Encapsulates a multi-step process to add an image to the case
		 * database.
		 */
		public class AddImageProcess {

			private final String timeZone;
			private final boolean addUnallocSpace;
			private final boolean skipFatFsOrphans;
			private final String imageWriterPath;
			private volatile long tskAutoDbPointer;

			/**
			 * Constructs an object that encapsulates a multi-step process to
			 * add an image to the case database.
			 *
			 * @param timeZone         The time zone of the image.
			 * @param addUnallocSpace  Pass true to create virtual files for
			 *                         unallocated space.
			 * @param skipFatFsOrphans Pass true to skip processing of orphan
			 *                         files for FAT file systems.
			 * @param imageWriterPath  Path that a copy of the image should be written to.
			 *                         Use empty string to disable image writing
			 */
			private AddImageProcess(String timeZone, boolean addUnallocSpace, boolean skipFatFsOrphans, String imageWriterPath) {
				this.timeZone = timeZone;
				this.addUnallocSpace = addUnallocSpace;
				this.skipFatFsOrphans = skipFatFsOrphans;
				this.imageWriterPath = imageWriterPath;
				tskAutoDbPointer = 0;
			}

			/**
			 * Starts the process of adding an image to the case database.
			 * Either AddImageProcess.commit or AddImageProcess.revert MUST be
			 * called after calling AddImageProcess.run.
			 *
			 * @param deviceId       An ASCII-printable identifier for the
			 *                       device associated with the image that
			 *                       should be unique across multiple cases
			 *                       (e.g., a UUID).
			 * @param imageFilePaths Full path(s) to the image file(s).
			 *
			 * @throws TskCoreException if a critical error occurs within the
			 *                          SleuthKit.
			 * @throws TskDataException if a non-critical error occurs within
			 *                          the SleuthKit (should be OK to continue
			 *                          the process)
			 */
			public void run(String deviceId, String[] imageFilePaths) throws TskCoreException, TskDataException {
				if (0 != tskAutoDbPointer) {
					throw new TskCoreException("Add image process already started");
				}

				long imageHandle = openImage(imageFilePaths);
				
				synchronized (this) {					
					tskAutoDbPointer = initAddImgNat(caseDbPointer, timezoneLongToShort(timeZone), addUnallocSpace, skipFatFsOrphans);
				}
				if (0 == tskAutoDbPointer) {
					throw new TskCoreException("initAddImgNat returned a NULL TskAutoDb pointer");
				}
<<<<<<< HEAD

				//runAddImgNat(tskAutoDbPointer, deviceId, imageFilePaths, imageFilePaths.length, timeZone);
				runAddImgNat(tskAutoDbPointer, deviceId, imageHandle, timeZone, imageWriterPath);
=======
				runAddImgNat(tskAutoDbPointer, deviceId, imageHandle, timeZone);
>>>>>>> 50496614
			}

			/**
			 * Stops the process of adding the image to the case database that
			 * was started by calling AddImageProcess.run.
			 * AddImageProcess.revert should be called after calling
			 * AddImageProcess.stop.
			 *
			 * @throws TskCoreException if a critical error occurs within the
			 *                          SleuthKit.
			 */
			public void stop() throws TskCoreException {
				if (tskAutoDbPointer == 0) {
					throw new TskCoreException("AddImgProcess::stop: AutoDB pointer is NULL");
				}

				stopAddImgNat(tskAutoDbPointer);
			}

			/**
			 * Rolls back the process of adding an image to the case database
			 * that was started by calling AddImageProcess.run.
			 *
			 * @throws TskCoreException if a critical error occurs within the
			 *                          SleuthKit.
			 */
			public synchronized void revert() throws TskCoreException {
				if (tskAutoDbPointer == 0) {
					throw new TskCoreException("AddImgProcess::revert: AutoDB pointer is NULL");
				}

				revertAddImgNat(tskAutoDbPointer);
				// the native code deleted the object
				tskAutoDbPointer = 0;
			}

			/**
			 * Completes the process of adding an image to the case database
			 * that was started by calling AddImageProcess.run.
			 *
			 * @return The object id of the image that was added.
			 *
			 * @throws TskCoreException if a critical error occurs within the
			 *                          SleuthKit.
			 */
			public synchronized long commit() throws TskCoreException {
				if (tskAutoDbPointer == 0) {
					throw new TskCoreException("AddImgProcess::commit: AutoDB pointer is NULL");
				}

				long id = commitAddImgNat(tskAutoDbPointer);
				// the native code deleted the object
				tskAutoDbPointer = 0;
				return id;
			}

			/**
			 * Gets the file system directory currently being processed by the
			 * SleuthKit.
			 *
			 * @return The directory
			 */
			public synchronized String currentDirectory() {
				return tskAutoDbPointer == 0 ? "" : getCurDirNat(tskAutoDbPointer); //NON-NLS
			}

			/**
			 * Starts the process of adding an image to the case database.
			 * Either commit() or revert() MUST be called after calling run().
			 *
			 * @param imageFilePaths Full path(s) to the image file(s).
			 *
			 * @throws TskCoreException if a critical error occurs within the
			 *                          SleuthKit.
			 * @throws TskDataException if a non-critical error occurs within
			 *                          the SleuthKit (should be OK to continue
			 *                          the process)
			 *
			 * @deprecated Use run(String dataSourceId, String[] imageFilePaths)
			 * instead
			 */
			@Deprecated
			public void run(String[] imageFilePaths) throws TskCoreException, TskDataException {
				run(null, imageFilePaths);
			}
		}

	}

	/**
	 * Creates a new case database. Must call .free() on CaseDbHandle instance
	 * when done.
	 *
	 * @param path Location to create the database at.
	 *
	 * @return Handle for a new TskCaseDb instance.
	 *
	 * @throws TskCoreException exception thrown if critical error occurs within
	 *                          TSK
	 */
	static CaseDbHandle newCaseDb(String path) throws TskCoreException {
		return new CaseDbHandle(newCaseDbNat(path));
	}

	/**
	 * Creates a new case database. Must call .free() on CaseDbHandle instance
	 * when done.
	 *
	 * @param databaseName the name of the database to create
	 * @param info         the connection info class for the database to create
	 *
	 * @return Handle for a new TskCaseDb instance.
	 *
	 * @throws TskCoreException exception thrown if critical error occurs within
	 *                          TSK
	 */
	static CaseDbHandle newCaseDb(String databaseName, CaseDbConnectionInfo info) throws TskCoreException {
		return new CaseDbHandle(newCaseDbMultiNat(info.getHost(), info.getPort(), info.getUserName(), info.getPassword(), info.getDbType().ordinal(), databaseName));
	}

	/**
	 * Opens an existing case database. Must call .free() on CaseDbHandle
	 * instance when done.
	 *
	 * @param path Location of the existing database.
	 *
	 * @return Handle for a new TskCaseDb instance.
	 *
	 * @throws TskCoreException exception thrown if critical error occurs within
	 *                          TSK
	 */
	static CaseDbHandle openCaseDb(String path) throws TskCoreException {
		return new CaseDbHandle(openCaseDbNat(path));
	}

	/**
	 * Opens an existing case database. Must call .free() on CaseDbHandle
	 * instance when done.
	 *
	 * @param databaseName the name of the database to open
	 * @param info         the connection info class for the database to open
	 *
	 * @return Handle for a new TskCaseDb instance.
	 *
	 * @throws TskCoreException exception thrown if critical error occurs within
	 *                          TSK
	 */
	static CaseDbHandle openCaseDb(String databaseName, CaseDbConnectionInfo info) throws TskCoreException {
		return new CaseDbHandle(openCaseDbMultiNat(info.getHost(), info.getPort(), info.getUserName(), info.getPassword(), info.getDbType().ordinal(), databaseName));
	}

	/**
	 * get the Sleuth Kit version string
	 *
	 * @return the version string
	 */
	public static String getVersion() {
		return getVersionNat();
	}

	/**
	 * Enable verbose logging and redirect stderr to the given log file.
	 */
	public static void startVerboseLogging(String logPath) {
		startVerboseLoggingNat(logPath);
	}

	/**
	 * open the image and return the image info pointer
	 *
	 * @param imageFiles the paths to the images
	 *
	 * @return the image info pointer
	 *
	 * @throws TskCoreException exception thrown if critical error occurs within
	 *                          TSK
	 */
	public static long openImage(String[] imageFiles) throws TskCoreException {
		long imageHandle;

		StringBuilder keyBuilder = new StringBuilder();
		for (int i = 0; i < imageFiles.length; ++i) {
			keyBuilder.append(imageFiles[i]);
		}
		final String imageKey = keyBuilder.toString();

		synchronized (cacheLock) {
			if (CaseDbHandle.imageHandleCache.containsKey(imageKey)) //get from cache
			{
				imageHandle = CaseDbHandle.imageHandleCache.get(imageKey);
			} else {
				//open new handle and cache it
				imageHandle = openImgNat(imageFiles, imageFiles.length);
				CaseDbHandle.fsHandleCache.put(imageHandle, new HashMap<Long, Long>());
				CaseDbHandle.imageHandleCache.put(imageKey, imageHandle);
			}
		}
		return imageHandle;
	}

	/**
	 * Get volume system Handle
	 *
	 * @param imgHandle a handle to previously opened image
	 * @param vsOffset  byte offset in the image to the volume system (usually
	 *                  0)
	 *
	 * @return pointer to a vsHandle structure in the sleuthkit
	 *
	 * @throws TskCoreException exception thrown if critical error occurs within
	 *                          TSK
	 */
	public static long openVs(long imgHandle, long vsOffset) throws TskCoreException {
		return openVsNat(imgHandle, vsOffset);
	}

	//get pointers
	/**
	 * Get volume Handle
	 *
	 * @param vsHandle pointer to the volume system structure in the sleuthkit
	 * @param volId    id of the volume
	 *
	 * @return pointer to a volHandle structure in the sleuthkit
	 *
	 * @throws TskCoreException exception thrown if critical error occurs within
	 *                          TSK
	 */
	public static long openVsPart(long vsHandle, long volId) throws TskCoreException {
		//returned long is ptr to vs Handle object in tsk
		return openVolNat(vsHandle, volId);
	}

	/**
	 * Get file system Handle Opened handle is cached (transparently) so it does
	 * not need be reopened next time for the duration of the application
	 *
	 * @param imgHandle pointer to imgHandle in sleuthkit
	 * @param fsOffset  byte offset to the file system
	 *
	 * @return pointer to a fsHandle structure in the sleuthkit
	 *
	 * @throws TskCoreException exception thrown if critical error occurs within
	 *                          TSK
	 */
	public static long openFs(long imgHandle, long fsOffset) throws TskCoreException {
		long fsHandle;
		synchronized (cacheLock) {
			final Map<Long, Long> imgOffSetToFsHandle = CaseDbHandle.fsHandleCache.get(imgHandle);
			if (imgOffSetToFsHandle.containsKey(fsOffset)) {
				//return cached
				fsHandle = imgOffSetToFsHandle.get(fsOffset);
			} else {
				fsHandle = openFsNat(imgHandle, fsOffset);
				//cache it
				imgOffSetToFsHandle.put(fsOffset, fsHandle);
			}
		}
		return fsHandle;
	}

	/**
	 * Get file Handle
	 *
	 * @param fsHandle fsHandle pointer in the sleuthkit
	 * @param fileId   id of the file
	 * @param attrType file attribute type to open
	 * @param attrId   file attribute id to open
	 *
	 * @return pointer to a file structure in the sleuthkit
	 *
	 * @throws TskCoreException exception thrown if critical error occurs within
	 *                          TSK
	 */
	public static long openFile(long fsHandle, long fileId, TSK_FS_ATTR_TYPE_ENUM attrType, int attrId) throws TskCoreException {
		/*
		 * NOTE: previously attrId used to be stored in AbstractFile as (signed)
		 * short even though it is stored as uint16 in TSK. In extremely rare
		 * occurances attrId can be larger than what a signed short can hold
		 * (2^15). Changes were made to AbstractFile to store attrId as integer.
		 * However, a depricated method still exists in AbstractFile to get
		 * attrId as short. In that method we convert attribute ids that are
		 * larger than 32K to a negative number. Therefore if encountered, we
		 * need to convert negative attribute id to uint16 which is what TSK is
		 * using to store attribute id.
		 */
		return openFileNat(fsHandle, fileId, attrType.getValue(), convertSignedToUnsigned(attrId));
	}

	/**
	 * Converts signed integer to an unsigned integer.
	 *
	 * @param val value to be converter
	 *
	 * @return unsigned integer value
	 */
	private static int convertSignedToUnsigned(int val) {
		if (val >= 0) {
			return val;
		}

		return val & 0xffff;	// convert negative value to positive value
	}

	//do reads
	/**
	 * reads data from an image
	 *
	 * @param imgHandle
	 * @param readBuffer buffer to read to
	 * @param offset     byte offset in the image to start at
	 * @param len        amount of data to read
	 *
	 * @return the number of characters read, or -1 if the end of the stream has
	 *         been reached
	 *
	 * @throws TskCoreException exception thrown if critical error occurs within
	 *                          TSK
	 */
	public static int readImg(long imgHandle, byte[] readBuffer, long offset, long len) throws TskCoreException {
		//returned byte[] is the data buffer
		return readImgNat(imgHandle, readBuffer, offset, len);
	}

	/**
	 * reads data from an volume system
	 *
	 * @param vsHandle   pointer to a volume system structure in the sleuthkit
	 * @param readBuffer buffer to read to
	 * @param offset     sector offset in the image to start at
	 * @param len        amount of data to read
	 *
	 * @return the number of characters read, or -1 if the end of the stream has
	 *         been reached
	 *
	 * @throws TskCoreException exception thrown if critical error occurs within
	 *                          TSK
	 */
	public static int readVs(long vsHandle, byte[] readBuffer, long offset, long len) throws TskCoreException {
		return readVsNat(vsHandle, readBuffer, offset, len);
	}

	/**
	 * reads data from an volume
	 *
	 * @param volHandle  pointer to a volume structure in the sleuthkit
	 * @param readBuffer buffer to read to
	 * @param offset     byte offset in the image to start at
	 * @param len        amount of data to read
	 *
	 * @return the number of characters read, or -1 if the end of the stream has
	 *         been reached
	 *
	 * @throws TskCoreException exception thrown if critical error occurs within
	 *                          TSK
	 */
	public static int readVsPart(long volHandle, byte[] readBuffer, long offset, long len) throws TskCoreException {
		//returned byte[] is the data buffer
		return readVolNat(volHandle, readBuffer, offset, len);
	}

	/**
	 * reads data from an file system
	 *
	 * @param fsHandle   pointer to a file system structure in the sleuthkit
	 * @param readBuffer buffer to read to
	 * @param offset     byte offset in the image to start at
	 * @param len        amount of data to read
	 *
	 * @return the number of characters read, or -1 if the end of the stream has
	 *         been reached
	 *
	 * @throws TskCoreException exception thrown if critical error occurs within
	 *                          TSK
	 */
	public static int readFs(long fsHandle, byte[] readBuffer, long offset, long len) throws TskCoreException {
		//returned byte[] is the data buffer
		return readFsNat(fsHandle, readBuffer, offset, len);
	}

	/**
	 * enum used to tell readFileNat whether the offset is from the beginning
	 * of the file or from the beginning of the slack space.
	 */
	private enum TSK_FS_FILE_READ_OFFSET_TYPE_ENUM{
		START_OF_FILE(0),
		START_OF_SLACK(1);
		
		private final int val;
		
		TSK_FS_FILE_READ_OFFSET_TYPE_ENUM(int val){
			this.val = val;
		}
		
		int getValue(){
			return val;
		}
	}
	
	/**
	 * reads data from an file
	 *
	 * @param fileHandle pointer to a file structure in the sleuthkit
	 * @param readBuffer pre-allocated buffer to read to
	 * @param offset     byte offset in the image to start at
	 * @param len        amount of data to read
	 *
	 * @return the number of characters read, or -1 if the end of the stream has
	 *         been reached
	 *
	 * @throws TskCoreException exception thrown if critical error occurs within
	 *                          TSK
	 */
	public static int readFile(long fileHandle, byte[] readBuffer, long offset, long len) throws TskCoreException {
		return readFileNat(fileHandle, readBuffer, offset, TSK_FS_FILE_READ_OFFSET_TYPE_ENUM.START_OF_FILE.getValue(), len);
	}
	
	/**
	 * reads data from the slack space of a file
	 *
	 * @param fileHandle pointer to a file structure in the sleuthkit
	 * @param readBuffer pre-allocated buffer to read to
	 * @param offset     byte offset in the slack to start at
	 * @param len        amount of data to read
	 *
	 * @return the number of characters read, or -1 if the end of the stream has
	 *         been reached
	 *
	 * @throws TskCoreException exception thrown if critical error occurs within
	 *                          TSK
	 */
	public static int readFileSlack(long fileHandle, byte[] readBuffer, long offset, long len) throws TskCoreException {
		return readFileNat(fileHandle, readBuffer, offset, TSK_FS_FILE_READ_OFFSET_TYPE_ENUM.START_OF_SLACK.getValue(), len);
	}	

	/**
	 * Get human readable (some what) details about a file. This is the same as
	 * the 'istat' TSK tool
	 *
	 * @param fileHandle pointer to file structure in the sleuthkit
	 *
	 * @return text
	 *
	 * @throws TskCoreException if errors occurred
	 */
	public static List<String> getFileMetaDataText(long fileHandle) throws TskCoreException {
		try {
			java.io.File tmp = java.io.File.createTempFile("tsk", ".txt");

			saveFileMetaDataTextNat(fileHandle, tmp.getAbsolutePath());

			FileReader fr = new FileReader(tmp.getAbsolutePath());
			BufferedReader textReader = new BufferedReader(fr);

			List<String> lines = new ArrayList<String>();
			while (true) {
				String line = textReader.readLine();
				if (line == null) {
					break;
				}
				lines.add(line);
			}
			textReader.close();
			fr.close();
			tmp.delete();
			return lines;
		} catch (IOException ex) {
			throw new TskCoreException("Error reading istat output: " + ex.getLocalizedMessage());
		}
	}

	//free pointers
	/**
	 * frees the imgHandle pointer currently does not close the image, until the
	 * application terminates (image handle is cached)
	 *
	 * @param imgHandle to close the image
	 */
	public static void closeImg(long imgHandle) {
		//@@@ TODO close the image handle when Case is closed instead
		//currently the image handle is not being freed, it's cached for duration of the application
		//closeImgNat(imgHandle); 
	}

	/**
	 * frees the vsHandle pointer
	 *
	 * @param vsHandle pointer to volume system structure in sleuthkit
	 */
	public static void closeVs(long vsHandle) {
		closeVsNat(vsHandle);
	}

	/**
	 * frees the fsHandle pointer Currently does not do anything - preserves the
	 * cached object for the duration of the application
	 *
	 * @param fsHandle pointer to file system structure in sleuthkit
	 */
	public static void closeFs(long fsHandle) {
		//@@@ TODO close the fs handle when Case is closed instead
		//currently the fs handle is not being freed, it's cached for duration of the application
		//closeFsNat(fsHandle);
	}

	/**
	 * frees the fileHandle pointer
	 *
	 * @param fileHandle pointer to file structure in sleuthkit
	 */
	public static void closeFile(long fileHandle) {
		closeFileNat(fileHandle);
	}

	/**
	 * Create an index for a hash database.
	 *
	 * @param dbHandle A hash database handle.
	 *
	 * @throws TskCoreException if a critical error occurs within TSK core
	 */
	public static void createLookupIndexForHashDatabase(int dbHandle) throws TskCoreException {
		hashDbCreateIndexNat(dbHandle);
	}

	/**
	 * Check if an index exists for a hash database.
	 *
	 * @param dbHandle A hash database handle.
	 *
	 * @return true if index exists
	 *
	 * @throws TskCoreException if a critical error occurs within TSK core
	 */
	public static boolean hashDatabaseHasLookupIndex(int dbHandle) throws TskCoreException {
		return hashDbIndexExistsNat(dbHandle);
	}

	/**
	 * hashDatabaseCanBeReindexed
	 *
	 * @param dbHandle previously opened hash db handle
	 *
	 * @return Does this database have a source database that is different than
	 *         the index?
	 *
	 * @throws TskCoreException if a critical error occurs within TSK core
	 */
	public static boolean hashDatabaseCanBeReindexed(int dbHandle) throws TskCoreException {
		return hashDbIsReindexableNat(dbHandle);
	}

	/**
	 * getHashDatabasePath
	 *
	 * @param dbHandle previously opened hash db handle
	 *
	 * @return Hash db file path
	 *
	 * @throws TskCoreException if a critical error occurs within TSK core
	 */
	public static String getHashDatabasePath(int dbHandle) throws TskCoreException {
		return hashDbPathNat(dbHandle);
	}

	/**
	 * getHashDatabaseIndexPath
	 *
	 * @param dbHandle previously opened hash db handle
	 *
	 * @return Index file path
	 *
	 * @throws TskCoreException if a critical error occurs within TSK core
	 */
	public static String getHashDatabaseIndexPath(int dbHandle) throws TskCoreException {
		return hashDbIndexPathNat(dbHandle);
	}

	public static int openHashDatabase(String path) throws TskCoreException {
		return hashDbOpenNat(path);
	}

	/**
	 * Creates a hash database. Will be of the default TSK hash database type.
	 *
	 * @param path The path to the database
	 *
	 * @return a handle for that database
	 *
	 * @throws TskCoreException if a critical error occurs within TSK core
	 */
	public static int createHashDatabase(String path) throws TskCoreException {
		return hashDbNewNat(path);
	}

	/**
	 * Close the currently open lookup databases. Resets the handle counting.
	 *
	 * @throws TskCoreException exception thrown if critical error occurs within
	 *                          TSK
	 */
	public static void closeAllHashDatabases() throws TskCoreException {
		hashDbCloseAll();
	}

	/**
	 * Close a particular open lookup database. Existing handles are not
	 * affected.
	 *
	 * @throws TskCoreException exception thrown if critical error occurs within
	 *                          TSK
	 */
	public static void closeHashDatabase(int dbHandle) throws TskCoreException {
		hashDbClose(dbHandle);
	}

	/**
	 * Get the name of the database
	 *
	 * @param dbHandle previously opened hash db handle
	 *
	 * @throws TskCoreException if a critical error occurs within TSK core
	 */
	public static String getHashDatabaseDisplayName(int dbHandle) throws TskCoreException {
		return hashDbGetDisplayName(dbHandle);
	}

	/**
	 * Lookup the given hash value and get basic answer
	 *
	 * @param hash     Hash value to search for
	 * @param dbHandle Handle of database to lookup in.
	 *
	 * @return True if hash was found in database.
	 *
	 * @throws TskCoreException
	 */
	public static boolean lookupInHashDatabase(String hash, int dbHandle) throws TskCoreException {
		return hashDbLookup(hash, dbHandle);
	}

	/**
	 * Lookup hash value in DB and return details on results (more time
	 * consuming than basic lookup)
	 *
	 * @param hash     Hash value to search for
	 * @param dbHandle Handle of database to lookup in.
	 *
	 * @return Details on hash if it was in DB or null if it was not found.
	 *
	 * @throws TskCoreException
	 */
	public static HashHitInfo lookupInHashDatabaseVerbose(String hash, int dbHandle) throws TskCoreException {
		return hashDbLookupVerbose(hash, dbHandle);
	}

	/**
	 * Adds a hash value to a hash database.
	 *
	 * @param filename Name of file (can be null)
	 * @param md5      Text of MD5 hash (can be null)
	 * @param sha1     Text of SHA1 hash (can be null)
	 * @param sha256   Text of SHA256 hash (can be null)
	 * @param comment  A comment (can be null)
	 * @param dbHandle Handle to DB
	 *
	 * @throws TskCoreException
	 */
	public static void addToHashDatabase(String filename, String md5, String sha1, String sha256, String comment, int dbHandle) throws TskCoreException {
		hashDbAddEntryNat(filename, md5, sha1, sha256, comment, dbHandle);
	}

	public static void addToHashDatabase(List<HashEntry> hashes, int dbHandle) throws TskCoreException {
		hashDbBeginTransactionNat(dbHandle);
		try {
			for (HashEntry entry : hashes) {
				hashDbAddEntryNat(entry.getFileName(), entry.getMd5Hash(), entry.getSha1Hash(), entry.getSha256Hash(), entry.getComment(), dbHandle);
			}
			hashDbCommitTransactionNat(dbHandle);
		} catch (TskCoreException ex) {
			try {
				hashDbRollbackTransactionNat(dbHandle);
			} catch (TskCoreException ex2) {
				ex2.initCause(ex);
				throw ex2;
			}
			throw ex;
		}
	}

	public static boolean isUpdateableHashDatabase(int dbHandle) throws TskCoreException {
		return hashDbIsUpdateableNat(dbHandle);
	}

	public static boolean hashDatabaseIsIndexOnly(int dbHandle) throws TskCoreException {
		return hashDbIsIdxOnlyNat(dbHandle);
	}

	/**
	 * Convert this timezone from long to short form Convert timezoneLongForm
	 * passed in from long to short form
	 *
	 * @param timezoneLongForm the long form (e.g., America/New_York)
	 *
	 * @return the short form (e.g., EST5EDT) string representation, or an empty
	 *         string if empty long form was passed in
	 */
	private static String timezoneLongToShort(String timezoneLongForm) {
		if (timezoneLongForm == null || timezoneLongForm.isEmpty()) {
			return "";
		}

		String timezoneShortForm;
		TimeZone zone = TimeZone.getTimeZone(timezoneLongForm);
		int offset = zone.getRawOffset() / 1000;
		int hour = offset / 3600;
		int min = (offset % 3600) / 60;
		DateFormat dfm = new SimpleDateFormat("z");
		dfm.setTimeZone(zone);
		boolean hasDaylight = zone.useDaylightTime();
		String first = dfm.format(new GregorianCalendar(2010, 1, 1).getTime()).substring(0, 3); // make it only 3 letters code
		String second = dfm.format(new GregorianCalendar(2011, 6, 6).getTime()).substring(0, 3); // make it only 3 letters code
		int mid = hour * -1;
		timezoneShortForm = first + Integer.toString(mid);
		if (min != 0) {
			timezoneShortForm = timezoneShortForm + ":" + (min < 10 ? "0" : "") + Integer.toString(min);
		}
		if (hasDaylight) {
			timezoneShortForm += second;
		}
		return timezoneShortForm;
	}

	/**
	 * Get size of a device (physical, logical device, image) pointed to by
	 * devPath
	 *
	 * @param devPath device path pointing to the device
	 *
	 * @return size of the device in bytes
	 *
	 * @throws TskCoreException exception thrown if the device size could not be
	 *                          queried
	 */
	public static long findDeviceSize(String devPath) throws TskCoreException {
		return findDeviceSizeNat(devPath);
	}
	
	public static boolean isImageSupported(String imagePath){
		return isImageSupportedNat(imagePath);
	}

	private static native String getVersionNat();

	private static native void startVerboseLoggingNat(String logPath);

	private static native long newCaseDbNat(String dbPath) throws TskCoreException;

	private static native long newCaseDbMultiNat(String hostNameOrIP, String portNumber, String userName, String password, int dbTypeOrdinal, String databaseName);

	private static native long openCaseDbMultiNat(String hostNameOrIP, String portNumber, String userName, String password, int dbTypeOrdinal, String databaseName);

	private static native long openCaseDbNat(String path) throws TskCoreException;

	private static native void closeCaseDbNat(long db) throws TskCoreException;

	private static native int hashDbOpenNat(String hashDbPath) throws TskCoreException;

	private static native int hashDbNewNat(String hashDbPath) throws TskCoreException;

	private static native int hashDbBeginTransactionNat(int dbHandle) throws TskCoreException;

	private static native int hashDbCommitTransactionNat(int dbHandle) throws TskCoreException;

	private static native int hashDbRollbackTransactionNat(int dbHandle) throws TskCoreException;

	private static native int hashDbAddEntryNat(String filename, String hashMd5, String hashSha1, String hashSha256, String comment, int dbHandle) throws TskCoreException;

	private static native boolean hashDbIsUpdateableNat(int dbHandle);

	private static native boolean hashDbIsReindexableNat(int dbHandle);

	private static native String hashDbPathNat(int dbHandle);

	private static native String hashDbIndexPathNat(int dbHandle);

	private static native String hashDbGetDisplayName(int dbHandle) throws TskCoreException;

	private static native void hashDbCloseAll() throws TskCoreException;

	private static native void hashDbClose(int dbHandle) throws TskCoreException;

	private static native void hashDbCreateIndexNat(int dbHandle) throws TskCoreException;

	private static native boolean hashDbIndexExistsNat(int dbHandle) throws TskCoreException;

	private static native boolean hashDbIsIdxOnlyNat(int dbHandle) throws TskCoreException;

	private static native boolean hashDbLookup(String hash, int dbHandle) throws TskCoreException;

	private static native HashHitInfo hashDbLookupVerbose(String hash, int dbHandle) throws TskCoreException;

	private static native long initAddImgNat(long db, String timezone, boolean addUnallocSpace, boolean skipFatFsOrphans) throws TskCoreException;

	private static native long initializeAddImgNat(long db, String timezone, boolean addFileSystems, boolean addUnallocSpace, boolean skipFatFsOrphans) throws TskCoreException;

	private static native void runOpenAndAddImgNat(long process, String deviceId, String[] imgPath, int splits, String timezone) throws TskCoreException, TskDataException;
	
	private static native void runAddImgNat(long process, String deviceId, long a_img_info, String timeZone, String imageWriterPath) throws TskCoreException, TskDataException;

	private static native void stopAddImgNat(long process) throws TskCoreException;

	private static native void revertAddImgNat(long process) throws TskCoreException;

	private static native long commitAddImgNat(long process) throws TskCoreException;

	private static native long openImgNat(String[] imgPath, int splits) throws TskCoreException;

	private static native long openVsNat(long imgHandle, long vsOffset) throws TskCoreException;

	private static native long openVolNat(long vsHandle, long volId) throws TskCoreException;

	private static native long openFsNat(long imgHandle, long fsId) throws TskCoreException;

	private static native long openFileNat(long fsHandle, long fileId, int attrType, int attrId) throws TskCoreException;

	private static native int readImgNat(long imgHandle, byte[] readBuffer, long offset, long len) throws TskCoreException;

	private static native int readVsNat(long vsHandle, byte[] readBuffer, long offset, long len) throws TskCoreException;

	private static native int readVolNat(long volHandle, byte[] readBuffer, long offset, long len) throws TskCoreException;

	private static native int readFsNat(long fsHandle, byte[] readBuffer, long offset, long len) throws TskCoreException;

	private static native int readFileNat(long fileHandle, byte[] readBuffer, long offset, int offset_type, long len) throws TskCoreException;

	private static native int saveFileMetaDataTextNat(long fileHandle, String fileName) throws TskCoreException;

	private static native void closeImgNat(long imgHandle);

	private static native void closeVsNat(long vsHandle);

	private static native void closeFsNat(long fsHandle);

	private static native void closeFileNat(long fileHandle);

	private static native long findDeviceSizeNat(String devicePath) throws TskCoreException;

	private static native String getCurDirNat(long process);
	
	private static native boolean isImageSupportedNat(String imagePath);

}<|MERGE_RESOLUTION|>--- conflicted
+++ resolved
@@ -241,13 +241,8 @@
 				if (0 == tskAutoDbPointer) {
 					throw new TskCoreException("initAddImgNat returned a NULL TskAutoDb pointer");
 				}
-<<<<<<< HEAD
-
-				//runAddImgNat(tskAutoDbPointer, deviceId, imageFilePaths, imageFilePaths.length, timeZone);
+
 				runAddImgNat(tskAutoDbPointer, deviceId, imageHandle, timeZone, imageWriterPath);
-=======
-				runAddImgNat(tskAutoDbPointer, deviceId, imageHandle, timeZone);
->>>>>>> 50496614
 			}
 
 			/**
