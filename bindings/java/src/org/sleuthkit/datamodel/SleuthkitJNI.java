/*
 * Sleuth Kit Data Model
 *
 * Copyright 2011-2018 Basis Technology Corp.
 * Contact: carrier <at> sleuthkit <dot> org
 *
 * Licensed under the Apache License, Version 2.0 (the "License");
 * you may not use this file except in compliance with the License.
 * You may obtain a copy of the License at
 *
 *	 http://www.apache.org/licenses/LICENSE-2.0
 *
 * Unless required by applicable law or agreed to in writing, software
 * distributed under the License is distributed on an "AS IS" BASIS,
 * WITHOUT WARRANTIES OR CONDITIONS OF ANY KIND, either express or implied.
 * See the License for the specific language governing permissions and
 * limitations under the License.
 */
package org.sleuthkit.datamodel;

import java.io.BufferedReader;
import java.io.FileReader;
import java.io.IOException;
import java.text.DateFormat;
import java.text.SimpleDateFormat;
import java.util.ArrayList;
import java.util.Arrays;
import java.util.GregorianCalendar;
import java.util.HashMap;
import java.util.HashSet;
import java.util.List;
import java.util.Map;
import java.util.Set;
import java.util.TimeZone;
import java.util.UUID;
import java.util.concurrent.locks.ReadWriteLock;
import java.util.concurrent.locks.ReentrantReadWriteLock;
import org.sleuthkit.datamodel.TskData.TSK_FS_ATTR_TYPE_ENUM;

/**
 * A utility class that provides a interface to the SleuthKit via JNI. Supports
 * case management, add image process, reading data off content objects Setting
 * up Hash database parameters and updating / reading values
 *
 * Caches image and filesystem handles and reuses them for the duration of the
 * application
 */
public class SleuthkitJNI {

	/**
	 * Lock to protect against the TSK data structures being closed while
	 * another thread is in the C++ code. Do not use this lock after obtaining
	 * HandleCache.cacheLock. Additionally, the only code that should acquire
	 * the write lock is CaseDbHandle.free().
	 */
	private static final ReadWriteLock tskLock = new ReentrantReadWriteLock();

	/*
	 * Loads the SleuthKit libraries.
	 */
	static {
		LibraryUtils.loadSleuthkitJNI();
	}

	/**
	 * Constructor for the utility class that provides a interface to the
	 * SleuthKit via JNI.
	 */
	private SleuthkitJNI() {
	}

	/**
	 * Utility class to hold the handles for a single case.
	 */
	private static class CaseHandles {
		/*
		 * A SleuthKit image handle cache implemented as a mappng of
		 * concatenated image file paths to image handles.
		 */
		private final Map<String, Long> imageHandleCache = new HashMap<>();

		/*
		 * A SleuthKit file system handles cache implemented as a mapping of
		 * image handles to image offset and file system handle pairs.
		 */
		private final Map<Long, Map<Long, Long>> fsHandleCache = new HashMap<>();

		/*
		 * The collection of open file handles. We will only allow requests
		 * through to the C code if the file handle exists in this collection.
		 */
		private final Set<Long> fileHandleCache = new HashSet<>();

		private final Map<Long, List<Long>> fileSystemToFileHandles = new HashMap<>();
		
		private final Map<Long, Map<Long, Long>> poolHandleCache = new HashMap<>();
		
		// The poolImgCache is only used to close the images later.
		private final List<Long> poolImgCache = new ArrayList<>();
		
<<<<<<< HEAD
=======
		/*
		 * Currently, our APFS code is not thread-safe and it is the only code
		 * that uses pools. To prevent crashes, we make any reads to a file system
		 * contained in a pool single-threaded. This cache keeps track of which
		 * open file system handles are contained in a pool so we can set the locks
		 * appropriately. 
		 */
		private final List<Long> poolFsList = new ArrayList<>();
		
>>>>>>> ac947ab0
		private CaseHandles() {
			// Nothing to do here
		}
	}
	
	/**
	 * Cache of all handles allocated in the JNI layer. Used for: (a) quick
	 * lookup of frequently used handles (e.g. file system and image) (b)
	 * ensuring all handles passed in by clients of SleuthkitJNI are valid. (c)
	 * consistent cleanup of handles on closure.
	 */
	private static class HandleCache {

		/*
		 * A monitor used to guard access to cached Sleuthkit JNI handles.
		 */
		private static final Object cacheLock = new Object();

		private static final Map<Long, CaseHandles> caseHandlesCache = new HashMap<>();

		private static final String INVALID_FILE_HANDLE = "Invalid file handle."; //NON-NLS
		
		/*
		 * Currently, our APFS code is not thread-safe and it is the only code
		 * that uses pools. To prevent crashes, we make any reads to a file system
		 * contained in a pool single-threaded. This cache keeps track of which
		 * open file handles are contained in a pool so we can set the locks
		 * appropriately. 
		 * 
		 * Access to this list should be guarded by cacheLock.
		 */
		private static final List<Long> poolFileHandles = new ArrayList<>();
		
		/**
		 * Create the empty cache for a new case
		 * 
		 * @param caseDbPointer 
		 */
		private static void createCaseHandleCache(long caseDbPointer) {
			caseHandlesCache.put(caseDbPointer, new CaseHandles());
		}
		
		/**
		 * If there is one case open return its handle.
		 * This is to support deprecated methods that don't have a case parameter.
		 * 
		 * @return the open case pointer
		 * 
		 * @throws TskCoreException If there are no cases open or if multiple cases are open
		 */
		private static long getDefaultCaseDbPointer() throws TskCoreException {
			synchronized (cacheLock) {
				if (caseHandlesCache.keySet().size() > 1) {
					throw new TskCoreException("Can not get default case handle with multiple open cases");
				} else if (caseHandlesCache.keySet().isEmpty()) {
					throw new TskCoreException("Can not get default case handle with no open case");
				}

				return (caseHandlesCache.keySet().iterator().next());
			}
		}
			
		/**
		 * Gets the case handle cache for a given case.
		 * 
		 * @param caseDbPointer
		 * 
		 * @return the case handle cache
		 */
		private static CaseHandles getCaseHandles(long caseDbPointer) {
			synchronized (cacheLock) {
				return caseHandlesCache.get(caseDbPointer);
			}
		}
		
		/**
		 * Removes the case handle cache for a given case.
		 * 
		 * @param caseDbPointer 
		 */
		private static void removeCaseHandlesCache(long caseDbPointer) {
			synchronized (cacheLock) {
				if (caseHandlesCache.containsKey(caseDbPointer)) {
					caseHandlesCache.get(caseDbPointer).fsHandleCache.clear();
					caseHandlesCache.get(caseDbPointer).imageHandleCache.clear();
					caseHandlesCache.get(caseDbPointer).fileHandleCache.clear();
					caseHandlesCache.get(caseDbPointer).fileSystemToFileHandles.clear();
					caseHandlesCache.get(caseDbPointer).poolHandleCache.clear();
					caseHandlesCache.remove(caseDbPointer);
				}
			}
		}
		
		/**
		 * Searches all the open caches for an image handle.
		 * 
		 * @param imgHandle
		 * 
		 * @return true if the handle is found in any cache, false otherwise
		 */
		private static boolean isImageInAnyCache(long imgHandle) {
			synchronized (cacheLock) {
				for (long caseDbPointer:caseHandlesCache.keySet()) {
					if (caseHandlesCache.get(caseDbPointer).fsHandleCache.keySet().contains(imgHandle)) {
						return true;
					}
				}
				return false;
			}
		}
		
		/**
		 * Add a new file handle to the cache.
		 *
		 * @param fileHandle The new file handle.
		 * @param fsHandle   The file system handle in which the file lives.
		 */
		private static void addFileHandle(long caseDbPointer, long fileHandle, long fsHandle) {
			synchronized (cacheLock) {
				// Add to collection of open file handles.
				getCaseHandles(caseDbPointer).fileHandleCache.add(fileHandle);

				// Add to map of file system to file handles.
				if (getCaseHandles(caseDbPointer).fileSystemToFileHandles.containsKey(fsHandle)) {
					getCaseHandles(caseDbPointer).fileSystemToFileHandles.get(fsHandle).add(fileHandle);
				} else {
					getCaseHandles(caseDbPointer).fileSystemToFileHandles.put(fsHandle, new ArrayList<Long>(Arrays.asList(fileHandle)));
				}
			}
		}

		/**
		 * Removes a file handle from the cache for the given case
		 * 
		 * @param fileHandle
		 * @param skCase     Can be null. If so, the first matching handle will be removed.
		 */
		private static void removeFileHandle(long fileHandle, SleuthkitCase skCase) {
			synchronized (cacheLock) {
				// Remove from collection of open file handles.
				if (skCase != null) {
					getCaseHandles(skCase.getCaseHandle().caseDbPointer).fileHandleCache.remove(fileHandle);
				} else {
					// If we don't know what case the handle is from, delete the first one we find
					for (long caseDbPointer:caseHandlesCache.keySet()) {
						if (caseHandlesCache.get(caseDbPointer).fileHandleCache.contains(fileHandle)) {
							caseHandlesCache.get(caseDbPointer).fileHandleCache.remove(fileHandle);
							return;
						}
					}
				}
			}
		}

		/**
		 * Searches all the open caches for a file handle.
		 * 
		 * @param fileHandle
		 * 
		 * @return true if the handle is found in any cache, false otherwise
		 */
		private static boolean isValidFileHandle(long fileHandle) {
			synchronized (cacheLock) {
				for (long caseDbPointer:caseHandlesCache.keySet()) {
					if (caseHandlesCache.get(caseDbPointer).fileHandleCache.contains(fileHandle)) {
						return true;
					}
				}
				return false;
			}
		}

		private static void closeHandlesAndClearCache(long caseDbPointer) throws TskCoreException {
			synchronized (cacheLock) {
				/*
				 * Close any cached file system handles.
				 */
				for (Map<Long, Long> imageToFsMap : getCaseHandles(caseDbPointer).fsHandleCache.values()) {
					for (Long fsHandle : imageToFsMap.values()) {						
						// First close all open file handles for the file system.
						if (getCaseHandles(caseDbPointer).fileSystemToFileHandles.containsKey(fsHandle)) {
							for (Long fileHandle : getCaseHandles(caseDbPointer).fileSystemToFileHandles.get(fsHandle)) {
								// Update the cache of file handles contained in pools
								if (poolFileHandles.contains(fileHandle)) {
									poolFileHandles.remove(fileHandle);
								}
								closeFile(fileHandle);
							}
						}
						// Then close the file system handle.
						closeFsNat(fsHandle);
					}
				}
				
				/*
<<<<<<< HEAD
=======
				 * Clear out the list of pool file systems.
				 */
				getCaseHandles(caseDbPointer).poolFsList.clear();
				
				/*
>>>>>>> ac947ab0
				 * Close any cached pools
				 */
				for (Long imgHandle : getCaseHandles(caseDbPointer).poolHandleCache.keySet()) {
					for (Long poolHandle : getCaseHandles(caseDbPointer).poolHandleCache.get(imgHandle).values()) {
						closePoolNat(poolHandle);
					}
				}
				
				/*
				 * Close any open pool images
				 */
				for (Long imageHandle : getCaseHandles(caseDbPointer).poolImgCache) {
					closeImgNat(imageHandle);
				}

				/*
				 * Close any cached image handles.
				 */
				for (Long imageHandle : getCaseHandles(caseDbPointer).imageHandleCache.values()) {
					closeImgNat(imageHandle);
				}

				removeCaseHandlesCache(caseDbPointer);
			}

		}
	}

	/**
	 * Encapsulates a handle to a SleuthKit case database with support for
	 * adding images to the database.
	 */
	public static class CaseDbHandle {

		/*
		 * A pointer to a TskCaseDb object.
		 */
		private final long caseDbPointer;

		/**
		 * Constructs an object that encapsulates a handle to a SleuthKit case
		 * database with support for adding images to the database.
		 *
		 * @param caseDbPointer A pointer to a TskCaseDb object.
		 */
		private CaseDbHandle(long caseDbPointer) {
			this.caseDbPointer = caseDbPointer;
			HandleCache.createCaseHandleCache(caseDbPointer);
		}

		/**
		 * Closes the case database and any open image and file system handles.
		 *
		 * @throws TskCoreException if there is a problem competing the
		 *                          operation.
		 */
		void free() throws TskCoreException {
			tskLock.writeLock().lock();
			try {
				HandleCache.closeHandlesAndClearCache(caseDbPointer);
				SleuthkitJNI.closeCaseDbNat(caseDbPointer);
			} finally {
				tskLock.writeLock().unlock();
			}
		}

		/**
		 * Adds an image to the case database. For finer-grained control of the
		 * process of adding the image, call CaseDbHandle.initAddImageProcess
		 * instead.
		 *
		 * @param deviceObjId      The object id of the device associated with
		 *                         the image.
		 * @param imageFilePaths   The image file paths.
		 * @param timeZone         The time zone for the image.
		 * @param addFileSystems   Pass true to attempt to add file systems
		 *                         within the image to the case database.
		 * @param addUnallocSpace  Pass true to create virtual files for
		 *                         unallocated space. Ignored if addFileSystems
		 *                         is false.
		 * @param skipFatFsOrphans Pass true to skip processing of orphan files
		 *                         for FAT file systems. Ignored if
		 *                         addFileSystems is false.
		 *
		 * @return The object id of the image.
		 *
		 * @throws TskCoreException if there is an error adding the image to
		 *                          case database.
		 */
		long addImageInfo(long deviceObjId, List<String> imageFilePaths, String timeZone, SleuthkitCase skCase) throws TskCoreException {
			try {
				long tskAutoDbPointer = initializeAddImgNat(caseDbPointer, timezoneLongToShort(timeZone), false, false, false);
				runOpenAndAddImgNat(tskAutoDbPointer, UUID.randomUUID().toString(), imageFilePaths.toArray(new String[0]), imageFilePaths.size(), timeZone);
				long id = commitAddImgNat(tskAutoDbPointer);
				skCase.addDataSourceToHasChildrenMap();
				return id;
			} catch (TskDataException ex) {
				throw new TskCoreException("Error adding image to case database", ex);
			}
		}

		/**
		 * Initializes a multi-step process for adding an image to the case
		 * database.
		 *
		 * @param timeZone         The time zone of the image.
		 * @param addUnallocSpace  Pass true to create virtual files for
		 *                         unallocated space.
		 * @param skipFatFsOrphans Pass true to skip processing of orphan files
		 *                         for FAT file systems.
		 * @param imageCopyPath    Path to which a copy of the image should be
		 *                         written. Use the empty string to disable
		 *                         image writing.
		 *
		 * @return An object that can be used to exercise fine-grained control
		 *         of the process of adding the image to the case database.
		 */
		AddImageProcess initAddImageProcess(String timeZone, boolean addUnallocSpace, boolean skipFatFsOrphans, String imageCopyPath, SleuthkitCase skCase) {
			return new AddImageProcess(timeZone, addUnallocSpace, skipFatFsOrphans, imageCopyPath, skCase);
		}

		/**
		 * Encapsulates a multi-step process to add an image to the case
		 * database.
		 */
		public class AddImageProcess {

			private final String timeZone;
			private final boolean addUnallocSpace;
			private final boolean skipFatFsOrphans;
			private final String imageWriterPath;
			private volatile long tskAutoDbPointer;
			private boolean isCanceled;
			private final SleuthkitCase skCase;

			/**
			 * Constructs an object that encapsulates a multi-step process to
			 * add an image to the case database.
			 *
			 * @param timeZone         The time zone of the image.
			 * @param addUnallocSpace  Pass true to create virtual files for
			 *                         unallocated space.
			 * @param skipFatFsOrphans Pass true to skip processing of orphan
			 *                         files for FAT file systems.
			 * @param imageWriterPath  Path that a copy of the image should be
			 *                         written to. Use empty string to disable
			 *                         image writing
			 */
			private AddImageProcess(String timeZone, boolean addUnallocSpace, boolean skipFatFsOrphans, String imageWriterPath, SleuthkitCase skCase) {
				this.timeZone = timeZone;
				this.addUnallocSpace = addUnallocSpace;
				this.skipFatFsOrphans = skipFatFsOrphans;
				this.imageWriterPath = imageWriterPath;
				tskAutoDbPointer = 0;
				this.isCanceled = false;
				this.skCase = skCase;
			}

			/**
			 * Starts the process of adding an image to the case database.
			 * Either AddImageProcess.commit or AddImageProcess.revert MUST be
			 * called after calling AddImageProcess.run.
			 *
			 * @param deviceId       An ASCII-printable identifier for the
			 *                       device associated with the image that
			 *                       should be unique across multiple cases
			 *                       (e.g., a UUID).
			 * @param imageFilePaths Full path(s) to the image file(s).
			 * @param sectorSize     The sector size (use '0' for autodetect).
			 *
			 * @throws TskCoreException if a critical error occurs within the
			 *                          SleuthKit.
			 * @throws TskDataException if a non-critical error occurs within
			 *                          the SleuthKit (should be OK to continue
			 *                          the process)
			 */
			public void run(String deviceId, String[] imageFilePaths, int sectorSize) throws TskCoreException, TskDataException {
				getTSKReadLock();
				try {
					long imageHandle = 0;

					synchronized (this) {
						if (0 != tskAutoDbPointer) {
							throw new TskCoreException("Add image process already started");
						}
						if (!isCanceled) { //with isCanceled being guarded by this it will have the same value everywhere in this synchronized block
							imageHandle = openImage(imageFilePaths, sectorSize, false, caseDbPointer);
							tskAutoDbPointer = initAddImgNat(caseDbPointer, timezoneLongToShort(timeZone), addUnallocSpace, skipFatFsOrphans);
						}
						if (0 == tskAutoDbPointer) {
							throw new TskCoreException("initAddImgNat returned a NULL TskAutoDb pointer");
						}
					}
					if (imageHandle != 0) {
						runAddImgNat(tskAutoDbPointer, deviceId, imageHandle, timeZone, imageWriterPath);
					}
				} finally {
					releaseTSKReadLock();
				}
			}

			/**
			 * Stops the process of adding the image to the case database that
			 * was started by calling AddImageProcess.run.
			 * AddImageProcess.revert should be called after calling
			 * AddImageProcess.stop.
			 *
			 * @throws TskCoreException if a critical error occurs within the
			 *                          SleuthKit.
			 */
			public synchronized void stop() throws TskCoreException {
				getTSKReadLock();
				try {
					isCanceled = true;
					if (tskAutoDbPointer != 0) {
						stopAddImgNat(tskAutoDbPointer);
					}
				} finally {
					releaseTSKReadLock();
				}
			}

			/**
			 * Rolls back the process of adding an image to the case database
			 * that was started by calling AddImageProcess.run.
			 *
			 * @throws TskCoreException if a critical error occurs within the
			 *                          SleuthKit.
			 */
			public synchronized void revert() throws TskCoreException {
				getTSKReadLock();
				try {
					if (tskAutoDbPointer == 0) {
						throw new TskCoreException("AddImgProcess::revert: AutoDB pointer is NULL");
					}

					revertAddImgNat(tskAutoDbPointer);
					// the native code deleted the object
					tskAutoDbPointer = 0;
				} finally {
					releaseTSKReadLock();
				}
			}

			/**
			 * Completes the process of adding an image to the case database
			 * that was started by calling AddImageProcess.run.
			 *
			 * @return The object id of the image that was added.
			 *
			 * @throws TskCoreException if a critical error occurs within the
			 *                          SleuthKit.
			 */
			public synchronized long commit() throws TskCoreException {
				getTSKReadLock();
				try {
					if (tskAutoDbPointer == 0) {
						throw new TskCoreException("AddImgProcess::commit: AutoDB pointer is NULL");
					}

					long id = commitAddImgNat(tskAutoDbPointer);

					skCase.addDataSourceToHasChildrenMap();

					// the native code deleted the object
					tskAutoDbPointer = 0;
					return id;
				} finally {
					releaseTSKReadLock();
				}
			}

			/**
			 * Gets the file system directory currently being processed by the
			 * SleuthKit.
			 *
			 * @return The directory
			 */
			public synchronized String currentDirectory() {
				return tskAutoDbPointer == 0 ? "" : getCurDirNat(tskAutoDbPointer); //NON-NLS
			}

			/**
			 * Starts the process of adding an image to the case database.
			 * Either commit() or revert() MUST be called after calling run().
			 *
			 * @param imageFilePaths Full path(s) to the image file(s).
			 *
			 * @throws TskCoreException if a critical error occurs within the
			 *                          SleuthKit.
			 * @throws TskDataException if a non-critical error occurs within
			 *                          the SleuthKit (should be OK to continue
			 *                          the process)
			 *
			 * @deprecated Use run(String dataSourceId, String[] imageFilePaths)
			 * instead
			 */
			@Deprecated
			public void run(String[] imageFilePaths) throws TskCoreException, TskDataException {
				run(null, imageFilePaths, 0);
			}

			/**
			 * Starts the process of adding an image to the case database.
			 * Either AddImageProcess.commit or AddImageProcess.revert MUST be
			 * called after calling AddImageProcess.run.
			 *
			 * @param deviceId       An ASCII-printable identifier for the
			 *                       device associated with the image that
			 *                       should be unique across multiple cases
			 *                       (e.g., a UUID).
			 * @param imageFilePaths Full path(s) to the image file(s).
			 *
			 * @throws TskCoreException if a critical error occurs within the
			 *                          SleuthKit.
			 * @throws TskDataException if a non-critical error occurs within
			 *                          the SleuthKit (should be OK to continue
			 *                          the process)
			 */
			public void run(String deviceId, String[] imageFilePaths) throws TskCoreException, TskDataException {
				run(deviceId, imageFilePaths, 0);
			}
		}

	}

	/**
	 * Creates a new case database. Must call .free() on CaseDbHandle instance
	 * when done.
	 *
	 * @param path Location to create the database at.
	 *
	 * @return Handle for a new TskCaseDb instance.
	 *
	 * @throws TskCoreException exception thrown if critical error occurs within
	 *                          TSK
	 */
	static CaseDbHandle newCaseDb(String path) throws TskCoreException {
		return new CaseDbHandle(newCaseDbNat(path));
	}

	/**
	 * Creates a new case database. Must call .free() on CaseDbHandle instance
	 * when done.
	 *
	 * @param databaseName the name of the database to create
	 * @param info         the connection info class for the database to create
	 *
	 * @return Handle for a new TskCaseDb instance.
	 *
	 * @throws TskCoreException exception thrown if critical error occurs within
	 *                          TSK
	 */
	static CaseDbHandle newCaseDb(String databaseName, CaseDbConnectionInfo info) throws TskCoreException {
		return new CaseDbHandle(newCaseDbMultiNat(info.getHost(), info.getPort(), info.getUserName(), info.getPassword(), info.getDbType().ordinal(), databaseName));
	}

	/**
	 * Opens an existing case database. Must call .free() on CaseDbHandle
	 * instance when done.
	 *
	 * @param path Location of the existing database.
	 *
	 * @return Handle for a new TskCaseDb instance.
	 *
	 * @throws TskCoreException exception thrown if critical error occurs within
	 *                          TSK
	 */
	static CaseDbHandle openCaseDb(String path) throws TskCoreException {
		return new CaseDbHandle(openCaseDbNat(path));
	}

	/**
	 * Opens an existing case database. Must call .free() on CaseDbHandle
	 * instance when done.
	 *
	 * @param databaseName the name of the database to open
	 * @param info         the connection info class for the database to open
	 *
	 * @return Handle for a new TskCaseDb instance.
	 *
	 * @throws TskCoreException exception thrown if critical error occurs within
	 *                          TSK
	 */
	static CaseDbHandle openCaseDb(String databaseName, CaseDbConnectionInfo info) throws TskCoreException {
		return new CaseDbHandle(openCaseDbMultiNat(info.getHost(), info.getPort(), info.getUserName(), info.getPassword(), info.getDbType().ordinal(), databaseName));
	}

	/**
	 * get the Sleuth Kit version string
	 *
	 * @return the version string
	 */
	public static String getVersion() {
		return getVersionNat();
	}

	/**
	 * Enable verbose logging and redirect stderr to the given log file.
	 *
	 * @param logPath the log file path
	 */
	public static void startVerboseLogging(String logPath) {
		startVerboseLoggingNat(logPath);
	}

	/**
	 * Open the image and return the image info pointer.
	 *
	 * @param imageFiles the paths to the images
	 * @param skCase     the case this image belongs to
	 *
	 * @return the image info pointer
	 *
	 * @throws TskCoreException exception thrown if critical error occurs within
	 *                          TSK
	 */
	public static long openImage(String[] imageFiles, SleuthkitCase skCase) throws TskCoreException {
		if (skCase == null) {
			throw new TskCoreException("SleuthkitCase can not be null");
		}
		return openImage(imageFiles, 0, true, skCase.getCaseHandle().caseDbPointer);
	}

	/**
	 * Open the image with a specified sector size and return the image info
	 * pointer.
	 *
	 * @param imageFiles the paths to the images
	 * @param sSize      the sector size (use '0' for autodetect)
	 * @param skCase     the case this image belongs to
	 *
	 * @return the image info pointer
	 *
	 * @throws TskCoreException exception thrown if critical error occurs within
	 *                          TSK
	 */
	public static long openImage(String[] imageFiles, int sSize, SleuthkitCase skCase) throws TskCoreException {
		if (skCase == null) {
			throw new TskCoreException("SleuthkitCase can not be null");
		}
		return openImage(imageFiles, sSize, true, skCase.getCaseHandle().caseDbPointer);
	}
	
	/**
	 * Open the image and return the image info pointer. This is a temporary
	 * measure to allow ingest of multiple local disks on the same drive letter.
	 * We need to clear the cache to make sure cached data from the first drive
	 * is not used.
	 *
	 * @param imageFiles the paths to the images
	 * @param sSize      the sector size (use '0' for autodetect)
	 * @param useCache   true if the image handle cache should be used, false to
	 *                   always go to TSK to open a fresh copy
	 * @param caseDbPointer The caseDbPointer for this case. Can be null to support deprecated methods.
	 *
	 * @return the image info pointer
	 *
	 * @throws TskCoreException exception thrown if critical error occurs within
	 *                          TSK
	 */
	private static long openImage(String[] imageFiles, int sSize, boolean useCache, Long caseDbPointer) throws TskCoreException {

		getTSKReadLock();
		try {
			long imageHandle;

			StringBuilder keyBuilder = new StringBuilder();
			for (int i = 0; i < imageFiles.length; ++i) {
				keyBuilder.append(imageFiles[i]);
			}
			final String imageKey = keyBuilder.toString();

			synchronized (HandleCache.cacheLock) {
				Long nonNullCaseDbPointer = caseDbPointer;
				if (nonNullCaseDbPointer == null) {
					nonNullCaseDbPointer = HandleCache.getDefaultCaseDbPointer();
				}
				
				// If we're getting a fresh copy, remove any existing cache references
				if (!useCache && HandleCache.getCaseHandles(nonNullCaseDbPointer).imageHandleCache.containsKey(imageKey)) {
					long tempImageHandle = HandleCache.getCaseHandles(nonNullCaseDbPointer).imageHandleCache.get(imageKey);
					HandleCache.getCaseHandles(nonNullCaseDbPointer).fsHandleCache.remove(tempImageHandle);
					HandleCache.getCaseHandles(nonNullCaseDbPointer).imageHandleCache.remove(imageKey);
				}

				if (useCache && HandleCache.getCaseHandles(nonNullCaseDbPointer).imageHandleCache.containsKey(imageKey)) //get from cache
				{
					imageHandle = HandleCache.getCaseHandles(nonNullCaseDbPointer).imageHandleCache.get(imageKey);
				} else {
					//open new handle and cache it
					imageHandle = openImgNat(imageFiles, imageFiles.length, sSize);
					HandleCache.getCaseHandles(nonNullCaseDbPointer).fsHandleCache.put(imageHandle, new HashMap<Long, Long>());
					HandleCache.getCaseHandles(nonNullCaseDbPointer).imageHandleCache.put(imageKey, imageHandle);
				}
			}
			return imageHandle;
		} finally {
			releaseTSKReadLock();
		}
	}

	/**
	 * Get volume system Handle
	 *
	 * @param imgHandle a handle to previously opened image
	 * @param vsOffset  byte offset in the image to the volume system (usually
	 *                  0)
	 *
	 * @return pointer to a vsHandle structure in the sleuthkit
	 *
	 * @throws TskCoreException exception thrown if critical error occurs within
	 *                          TSK
	 */
	public static long openVs(long imgHandle, long vsOffset) throws TskCoreException {
		getTSKReadLock();
		try {
			if(! imgHandleIsValid(imgHandle)) {
				throw new TskCoreException("Image handle " + imgHandle + " is closed");
			}
			return openVsNat(imgHandle, vsOffset);
		} finally {
			releaseTSKReadLock();
		}
	}

	//get pointers
	/**
	 * Get volume Handle
	 *
	 * @param vsHandle pointer to the volume system structure in the sleuthkit
	 * @param volId    id of the volume
	 *
	 * @return pointer to a volHandle structure in the sleuthkit
	 *
	 * @throws TskCoreException exception thrown if critical error occurs within
	 *                          TSK
	 */
	public static long openVsPart(long vsHandle, long volId) throws TskCoreException {
		getTSKReadLock();
		try {
			//returned long is ptr to vs Handle object in tsk
			return openVolNat(vsHandle, volId);
		} finally {
			releaseTSKReadLock();
		}
	}
	
	/**
	 * Get pool Handle
	 *
	 * @param imgHandle pointer to the image structure in the sleuthkit
	 * @param offset    offset of the pool
	 *
	 * @return pointer to a pool info structure in the sleuthkit
	 *
	 * @throws TskCoreException exception thrown if critical error occurs within
	 *                          TSK
	 */
	static long openPool(long imgHandle, long offset, SleuthkitCase skCase) throws TskCoreException {
		getTSKReadLock();
		try {
			if(! imgHandleIsValid(imgHandle)) {
				throw new TskCoreException("Image handle " + imgHandle + " is closed");
			}
			
			synchronized (HandleCache.cacheLock) {
				long caseDbPointer;
				if (skCase == null) {
					caseDbPointer = HandleCache.getDefaultCaseDbPointer();
				} else {
					caseDbPointer = skCase.getCaseHandle().caseDbPointer;
				}
				
				// If a pool handle cache for this image does not exist, make one
				if (! HandleCache.getCaseHandles(caseDbPointer).poolHandleCache.containsKey(imgHandle)) {
					HandleCache.getCaseHandles(caseDbPointer).poolHandleCache.put(imgHandle, new HashMap<>());
				}
				
				// Get the pool handle cache for this image
				Map<Long, Long> poolCacheForImage = HandleCache.getCaseHandles(caseDbPointer).poolHandleCache.get(imgHandle);
				
				if (poolCacheForImage.containsKey(offset)) {
					return poolCacheForImage.get(offset);
				} else {
					//returned long is ptr to pool Handle object in tsk
					long poolHandle = openPoolNat(imgHandle, offset);
					poolCacheForImage.put(offset, poolHandle);
					return poolHandle;
				}
			}
		} finally {
			releaseTSKReadLock();
		}
	}	
	
	/**
	 * Get file system Handle Opened handle is cached (transparently) so it does
	 * not need be reopened next time for the duration of the application
	 *
	 * @param imgHandle pointer to imgHandle in sleuthkit
	 * @param fsOffset  byte offset to the file system
	 * @param skCase    the case containing the file system
	 *
	 * @return pointer to a fsHandle structure in the sleuthkit
	 *
	 * @throws TskCoreException exception thrown if critical error occurs within
	 *                          TSK
	 */
	public static long openFs(long imgHandle, long fsOffset, SleuthkitCase skCase) throws TskCoreException {
		getTSKReadLock();
		try {
			long fsHandle;
			synchronized (HandleCache.cacheLock) {
				long caseDbPointer;
				if (skCase == null) {
					caseDbPointer = HandleCache.getDefaultCaseDbPointer();
				} else {
					caseDbPointer = skCase.getCaseHandle().caseDbPointer;
				}
				final Map<Long, Long> imgOffSetToFsHandle = HandleCache.getCaseHandles(caseDbPointer).fsHandleCache.get(imgHandle);
				if (imgOffSetToFsHandle == null) {
					throw new TskCoreException("Missing image offset to file system handle cache for image handle " + imgHandle);
				}
				if (imgOffSetToFsHandle.containsKey(fsOffset)) {
					//return cached
					fsHandle = imgOffSetToFsHandle.get(fsOffset);
				} else {
					fsHandle = openFsNat(imgHandle, fsOffset);
					//cache it
					imgOffSetToFsHandle.put(fsOffset, fsHandle);
				}
			}
			return fsHandle;
		} finally {
			releaseTSKReadLock();
		}
	}
	
	/**
	 * Get file system handle for a file system contained in a pool.
	 * Opened handle is cached (transparently) so it does
	 * not need be reopened next time for the duration of the application
	 * 
	 * @param imgHandle pointer to imgHandle in sleuthkit
	 * @param fsOffset  byte offset to the file system
	 * @param poolHandle pointer to the pool info handle
	 * @param poolBlock  pool block
	 * @param skCase    the case containing the file system
	 * 
	 * @return pointer to a fsHandle structure in the sleuthkit
	 * 
	 * @throws TskCoreException exception thrown if critical error occurs within
	 *                          TSK
	 */
	static long openFsPool(long imgHandle, long fsOffset, long poolHandle, long poolBlock, SleuthkitCase skCase) throws TskCoreException {
<<<<<<< HEAD
		getTSKReadLock();
=======
		/*
		 * Currently, our APFS code is not thread-safe and it is the only code
		 * that uses pools. To prevent crashes, we make any reads to a file system
		 * contained in a pool single-threaded.
		 */
		getTSKWriteLock();
>>>>>>> ac947ab0
		try {
			long fsHandle;
			synchronized (HandleCache.cacheLock) {
				long caseDbPointer;
				if (skCase == null) {
					caseDbPointer = HandleCache.getDefaultCaseDbPointer();
				} else {
					caseDbPointer = skCase.getCaseHandle().caseDbPointer;
				}
				final Map<Long, Long> imgOffSetToFsHandle = HandleCache.getCaseHandles(caseDbPointer).fsHandleCache.get(imgHandle);
				if (imgOffSetToFsHandle == null) {
					throw new TskCoreException("Missing image offset to file system handle cache for image handle " + imgHandle);
				}
				
				if (imgOffSetToFsHandle.containsKey(poolBlock)) {
					//return cached
					fsHandle = imgOffSetToFsHandle.get(poolBlock);
				} else {
					long poolImgHandle = getImgInfoForPoolNat(poolHandle, poolBlock);
					HandleCache.getCaseHandles(caseDbPointer).poolImgCache.add(poolImgHandle);
					fsHandle = openFsNat(poolImgHandle, fsOffset);
					//cache it
					imgOffSetToFsHandle.put(poolBlock, fsHandle);
<<<<<<< HEAD
=======
					HandleCache.getCaseHandles(caseDbPointer).poolFsList.add(fsHandle);
>>>>>>> ac947ab0
				}
			}
			return fsHandle;
		} finally {
<<<<<<< HEAD
			releaseTSKReadLock();
=======
			releaseTSKWriteLock();
>>>>>>> ac947ab0
		}
	}

	/**
	 * Get file Handle
	 *
	 * @param fsHandle fsHandle pointer in the sleuthkit
	 * @param fileId   id of the file
	 * @param attrType file attribute type to open
	 * @param attrId   file attribute id to open
	 * @param skCase   the case associated with this file
	 *
	 * @return pointer to a file structure in the sleuthkit
	 *
	 * @throws TskCoreException exception thrown if critical error occurs within
	 *                          TSK
	 */
	public static long openFile(long fsHandle, long fileId, TSK_FS_ATTR_TYPE_ENUM attrType, int attrId, SleuthkitCase skCase) throws TskCoreException {
		/*
		 * NOTE: previously attrId used to be stored in AbstractFile as (signed)
		 * short even though it is stored as uint16 in TSK. In extremely rare
		 * occurrences attrId can be larger than what a signed short can hold
		 * (2^15). Changes were made to AbstractFile to store attrId as integer.
		 * However, a depricated method still exists in AbstractFile to get
		 * attrId as short. In that method we convert attribute ids that are
		 * larger than 32K to a negative number. Therefore if encountered, we
		 * need to convert negative attribute id to uint16 which is what TSK is
		 * using to store attribute id.
		 */
		boolean withinPool = false;
		synchronized (HandleCache.cacheLock) {
			long caseDbPointer;
			if (skCase == null) {
				caseDbPointer = HandleCache.getDefaultCaseDbPointer();
			} else {
				caseDbPointer = skCase.getCaseHandle().caseDbPointer;
			}
			if (HandleCache.getCaseHandles(caseDbPointer).poolFsList.contains(fsHandle)) {
				withinPool = true;
			}
		}
		
		/*
		 * The current APFS code is not thread-safe. To compensate, we make any
		 * reads to the APFS pool single-threaded by obtaining a write
		 * lock instead of a read lock.
		 */
		if (withinPool) {
			getTSKWriteLock();
		} else {
			getTSKReadLock();
		}
		try {
			long fileHandle = openFileNat(fsHandle, fileId, attrType.getValue(), convertSignedToUnsigned(attrId));
			synchronized (HandleCache.cacheLock) {
				long caseDbPointer;
				if (skCase == null) {
					caseDbPointer = HandleCache.getDefaultCaseDbPointer();
				} else {
					caseDbPointer = skCase.getCaseHandle().caseDbPointer;
				}
				HandleCache.addFileHandle(caseDbPointer, fileHandle, fsHandle);

				// If this file is in a pool file system, record it so the locks
				// can be set appropriately when reading it.
				if (withinPool) {
					HandleCache.poolFileHandles.add(fileHandle);
				}
			}
			return fileHandle;
		} finally {
			if (withinPool) {
				releaseTSKWriteLock();
			} else {
				releaseTSKReadLock();
			}
		}
	}

	/**
	 * Converts signed integer to an unsigned integer.
	 *
	 * @param val value to be converter
	 *
	 * @return unsigned integer value
	 */
	private static int convertSignedToUnsigned(int val) {
		if (val >= 0) {
			return val;
		}

		return val & 0xffff;	// convert negative value to positive value
	}
	
	/**
	 * Test that the given image handle is valid.
	 * @param imgHandle
	 * @return true if it is valid, false otherwise
	 */
	private static boolean imgHandleIsValid(long imgHandle) {
		synchronized(HandleCache.cacheLock) {
			return HandleCache.isImageInAnyCache(imgHandle);
		}
	}

	//do reads
	/**
	 * reads data from an image
	 *
	 * @param imgHandle
	 * @param readBuffer buffer to read to
	 * @param offset     byte offset in the image to start at
	 * @param len        amount of data to read
	 *
	 * @return the number of characters read, or -1 if the end of the stream has
	 *         been reached
	 *
	 * @throws TskCoreException exception thrown if critical error occurs within
	 *                          TSK
	 */
	public static int readImg(long imgHandle, byte[] readBuffer, long offset, long len) throws TskCoreException {
		getTSKReadLock();
		try {
			if(! imgHandleIsValid(imgHandle)) {
				throw new TskCoreException("Image handle " + imgHandle + " is closed");
			}
			//returned byte[] is the data buffer
			return readImgNat(imgHandle, readBuffer, offset, len);
		} finally {
			releaseTSKReadLock();
		}
	}

	/**
	 * reads data from an volume system
	 *
	 * @param vsHandle   pointer to a volume system structure in the sleuthkit
	 * @param readBuffer buffer to read to
	 * @param offset     sector offset in the image to start at
	 * @param len        amount of data to read
	 *
	 * @return the number of characters read, or -1 if the end of the stream has
	 *         been reached
	 *
	 * @throws TskCoreException exception thrown if critical error occurs within
	 *                          TSK
	 */
	public static int readVs(long vsHandle, byte[] readBuffer, long offset, long len) throws TskCoreException {
		getTSKReadLock();
		try {
			return readVsNat(vsHandle, readBuffer, offset, len);
		} finally {
			releaseTSKReadLock();
		}
	}
	
	/**
	 * Reads data from a pool
	 * 
	 * @param poolHandle handle to the pool info struct
	 * @param readBuffer buffer to read into
	 * @param offset     starting offset
	 * @param len        length
	 * 
	 * @return number of bytes read
	 * 
	 * @throws TskCoreException 
	 */
	static int readPool(long poolHandle, byte[] readBuffer, long offset, long len) throws TskCoreException {
		getTSKReadLock();
		try {
			return readPoolNat(poolHandle, readBuffer, offset, len);
		} finally {
			releaseTSKReadLock();
		}
	}

	/**
	 * reads data from an volume
	 *
	 * @param volHandle  pointer to a volume structure in the sleuthkit
	 * @param readBuffer buffer to read to
	 * @param offset     byte offset in the image to start at
	 * @param len        amount of data to read
	 *
	 * @return the number of characters read, or -1 if the end of the stream has
	 *         been reached
	 *
	 * @throws TskCoreException exception thrown if critical error occurs within
	 *                          TSK
	 */
	public static int readVsPart(long volHandle, byte[] readBuffer, long offset, long len) throws TskCoreException {
		getTSKReadLock();
		try {
			//returned byte[] is the data buffer
			return readVolNat(volHandle, readBuffer, offset, len);
		} finally {
			releaseTSKReadLock();
		}
	}

	/**
	 * reads data from an file system
	 *
	 * @param fsHandle   pointer to a file system structure in the sleuthkit
	 * @param readBuffer buffer to read to
	 * @param offset     byte offset in the image to start at
	 * @param len        amount of data to read
	 *
	 * @return the number of characters read, or -1 if the end of the stream has
	 *         been reached
	 *
	 * @throws TskCoreException exception thrown if critical error occurs within
	 *                          TSK
	 */
	public static int readFs(long fsHandle, byte[] readBuffer, long offset, long len) throws TskCoreException {
		getTSKReadLock();
		try {
			//returned byte[] is the data buffer
			return readFsNat(fsHandle, readBuffer, offset, len);
		} finally {
			releaseTSKReadLock();
		}
	}

	/**
	 * enum used to tell readFileNat whether the offset is from the beginning of
	 * the file or from the beginning of the slack space.
	 */
	private enum TSK_FS_FILE_READ_OFFSET_TYPE_ENUM {
		START_OF_FILE(0),
		START_OF_SLACK(1);

		private final int val;

		TSK_FS_FILE_READ_OFFSET_TYPE_ENUM(int val) {
			this.val = val;
		}

		int getValue() {
			return val;
		}
	}

	/**
	 * reads data from an file
	 *
	 * @param fileHandle pointer to a file structure in the sleuthkit
	 * @param readBuffer pre-allocated buffer to read to
	 * @param offset     byte offset in the image to start at
	 * @param len        amount of data to read
	 *
	 * @return the number of characters read, or -1 if the end of the stream has
	 *         been reached
	 *
	 * @throws TskCoreException exception thrown if critical error occurs within
	 *                          TSK
	 */
	public static int readFile(long fileHandle, byte[] readBuffer, long offset, long len) throws TskCoreException {
		boolean withinPool = false;
		synchronized (HandleCache.cacheLock) {
			if (HandleCache.poolFileHandles.contains(fileHandle)) {
				withinPool = true;
			}
		}
		
		/*
		 * The current APFS code is not thread-safe. To compensate, we make any
		 * reads to the APFS pool single-threaded by obtaining a write
		 * lock instead of a read lock.
		 */
		if (withinPool) {
			getTSKWriteLock();
		} else {
			getTSKReadLock();
		}
		try {
			if (!HandleCache.isValidFileHandle(fileHandle)) {
				throw new TskCoreException(HandleCache.INVALID_FILE_HANDLE);
			}

			return readFileNat(fileHandle, readBuffer, offset, TSK_FS_FILE_READ_OFFSET_TYPE_ENUM.START_OF_FILE.getValue(), len);
		} finally {
			if (withinPool) {
				releaseTSKWriteLock();
			} else {
				releaseTSKReadLock();
			}
		}
	}

	/**
	 * reads data from the slack space of a file
	 *
	 * @param fileHandle pointer to a file structure in the sleuthkit
	 * @param readBuffer pre-allocated buffer to read to
	 * @param offset     byte offset in the slack to start at
	 * @param len        amount of data to read
	 *
	 * @return the number of characters read, or -1 if the end of the stream has
	 *         been reached
	 *
	 * @throws TskCoreException exception thrown if critical error occurs within
	 *                          TSK
	 */
	public static int readFileSlack(long fileHandle, byte[] readBuffer, long offset, long len) throws TskCoreException {
		getTSKReadLock();
		try {
			if (!HandleCache.isValidFileHandle(fileHandle)) {
				throw new TskCoreException(HandleCache.INVALID_FILE_HANDLE);
			}

			return readFileNat(fileHandle, readBuffer, offset, TSK_FS_FILE_READ_OFFSET_TYPE_ENUM.START_OF_SLACK.getValue(), len);
		} finally {
			releaseTSKReadLock();
		}
	}

	/**
	 * Get human readable (some what) details about a file. This is the same as
	 * the 'istat' TSK tool
	 *
	 * @param fileHandle pointer to file structure in the sleuthkit
	 *
	 * @return text
	 *
	 * @throws TskCoreException if errors occurred
	 */
	public static List<String> getFileMetaDataText(long fileHandle) throws TskCoreException {
		getTSKReadLock();
		try {
			if (!HandleCache.isValidFileHandle(fileHandle)) {
				throw new TskCoreException(HandleCache.INVALID_FILE_HANDLE);
			}

			try {
				java.io.File tmp = java.io.File.createTempFile("tsk", ".txt");

				saveFileMetaDataTextNat(fileHandle, tmp.getAbsolutePath());

				FileReader fr = new FileReader(tmp.getAbsolutePath());
				BufferedReader textReader = new BufferedReader(fr);

				List<String> lines = new ArrayList<String>();
				while (true) {
					String line = textReader.readLine();
					if (line == null) {
						break;
					}
					lines.add(line);
				}
				textReader.close();
				fr.close();
				tmp.delete();
				return lines;
			} catch (IOException ex) {
				throw new TskCoreException("Error reading istat output: " + ex.getLocalizedMessage());
			}
		} finally {
			releaseTSKReadLock();
		}
	}

	/**
	 * frees the fileHandle pointer
	 *
	 * @param fileHandle pointer to file structure in sleuthkit
	 */
	public static void closeFile(long fileHandle) {
		closeFile(fileHandle, null);
	}
	
	/**
	 * frees the fileHandle pointer
	 *
	 * @param fileHandle pointer to file structure in sleuthkit
	 * @param skCase     the case containing the file
	 */
	public static void closeFile(long fileHandle, SleuthkitCase skCase) {		
		boolean withinPool = false;
		synchronized (HandleCache.cacheLock) {
			if (HandleCache.poolFileHandles.contains(fileHandle)) {
				withinPool = true;
			}
		}
		
		/*
		 * The current APFS code is not thread-safe. To compensate, we make any
		 * reads to the APFS pool single-threaded by obtaining a write
		 * lock instead of a read lock.
		 */
		if (withinPool) {
			getTSKWriteLock();
		} else {
			getTSKReadLock();
		}
		try {
			synchronized (HandleCache.cacheLock) {
				if (!HandleCache.isValidFileHandle(fileHandle)) {
					// File handle is not open so this is a no-op.
					return;
				}
				closeFileNat(fileHandle);
				HandleCache.removeFileHandle(fileHandle, skCase);
				if (HandleCache.poolFileHandles.contains(fileHandle)) {
					HandleCache.poolFileHandles.remove(fileHandle);
				}
			}
		} finally {
			if (withinPool) {
				releaseTSKWriteLock();
			} else {
				releaseTSKReadLock();
			}
		}
	}

	/**
	 * Create an index for a hash database.
	 *
	 * @param dbHandle A hash database handle.
	 *
	 * @throws TskCoreException if a critical error occurs within TSK core
	 */
	public static void createLookupIndexForHashDatabase(int dbHandle) throws TskCoreException {
		hashDbCreateIndexNat(dbHandle);
	}

	/**
	 * Check if an index exists for a hash database.
	 *
	 * @param dbHandle A hash database handle.
	 *
	 * @return true if index exists
	 *
	 * @throws TskCoreException if a critical error occurs within TSK core
	 */
	public static boolean hashDatabaseHasLookupIndex(int dbHandle) throws TskCoreException {
		return hashDbIndexExistsNat(dbHandle);
	}

	/**
	 * hashDatabaseCanBeReindexed
	 *
	 * @param dbHandle previously opened hash db handle
	 *
	 * @return Does this database have a source database that is different than
	 *         the index?
	 *
	 * @throws TskCoreException if a critical error occurs within TSK core
	 */
	public static boolean hashDatabaseCanBeReindexed(int dbHandle) throws TskCoreException {
		return hashDbIsReindexableNat(dbHandle);
	}

	/**
	 * getHashDatabasePath
	 *
	 * @param dbHandle previously opened hash db handle
	 *
	 * @return Hash db file path
	 *
	 * @throws TskCoreException if a critical error occurs within TSK core
	 */
	public static String getHashDatabasePath(int dbHandle) throws TskCoreException {
		return hashDbPathNat(dbHandle);
	}

	/**
	 * getHashDatabaseIndexPath
	 *
	 * @param dbHandle previously opened hash db handle
	 *
	 * @return Index file path
	 *
	 * @throws TskCoreException if a critical error occurs within TSK core
	 */
	public static String getHashDatabaseIndexPath(int dbHandle) throws TskCoreException {
		return hashDbIndexPathNat(dbHandle);
	}

	/**
	 * Open a hash database for lookups
	 * @param path Path to Hash DB or index file
	 * @return Handle open db
	 * @throws TskCoreException if there is an error opening the DB
	 */
	public static int openHashDatabase(String path) throws TskCoreException {
		return hashDbOpenNat(path);
	}

	/**
	 * Creates a hash database. Will be of the default TSK hash database type.
	 *
	 * @param path The path to the database
	 *
	 * @return a handle for that database
	 *
	 * @throws TskCoreException if a critical error occurs within TSK core
	 */
	public static int createHashDatabase(String path) throws TskCoreException {
		return hashDbNewNat(path);
	}

	/**
	 * Close the currently open lookup databases. Resets the handle counting.
	 *
	 * @throws TskCoreException exception thrown if critical error occurs within
	 *                          TSK
	 */
	public static void closeAllHashDatabases() throws TskCoreException {
		hashDbCloseAll();
	}

	/**
	 * Close a particular open lookup database. Existing handles are not
	 * affected.
	 *
	 * @param dbHandle Handle of database to close.
	 *
	 * @throws TskCoreException exception thrown if critical error occurs within
	 *                          TSK
	 */
	public static void closeHashDatabase(int dbHandle) throws TskCoreException {
		hashDbClose(dbHandle);
	}

	/**
	 * Get the name of the database
	 *
	 * @param dbHandle Previously opened hash db handle.
	 *
	 * @return The display name.
	 *
	 * @throws TskCoreException if a critical error occurs within TSK core
	 */
	public static String getHashDatabaseDisplayName(int dbHandle) throws TskCoreException {
		return hashDbGetDisplayName(dbHandle);
	}

	/**
	 * Lookup the given hash value and get basic answer
	 *
	 * @param hash     Hash value to search for.
	 * @param dbHandle Handle of database to lookup in.
	 *
	 * @return True if hash was found in database.
	 *
	 * @throws TskCoreException
	 */
	public static boolean lookupInHashDatabase(String hash, int dbHandle) throws TskCoreException {
		return hashDbLookup(hash, dbHandle);
	}

	/**
	 * Lookup hash value in DB and return details on results (more time
	 * consuming than basic lookup)
	 *
	 * @param hash     Hash value to search for
	 * @param dbHandle Handle of database to lookup in.
	 *
	 * @return Details on hash if it was in DB or null if it was not found.
	 *
	 * @throws TskCoreException
	 */
	public static HashHitInfo lookupInHashDatabaseVerbose(String hash, int dbHandle) throws TskCoreException {
		return hashDbLookupVerbose(hash, dbHandle);
	}

	/**
	 * Adds a hash value to a hash database.
	 *
	 * @param filename Name of file (can be null)
	 * @param md5      Text of MD5 hash (can be null)
	 * @param sha1     Text of SHA1 hash (can be null)
	 * @param sha256   Text of SHA256 hash (can be null)
	 * @param comment  A comment (can be null)
	 * @param dbHandle Handle to DB
	 *
	 * @throws TskCoreException
	 */
	public static void addToHashDatabase(String filename, String md5, String sha1, String sha256, String comment, int dbHandle) throws TskCoreException {
		hashDbAddEntryNat(filename, md5, sha1, sha256, comment, dbHandle);
	}

	public static void addToHashDatabase(List<HashEntry> hashes, int dbHandle) throws TskCoreException {
		hashDbBeginTransactionNat(dbHandle);
		try {
			for (HashEntry entry : hashes) {
				hashDbAddEntryNat(entry.getFileName(), entry.getMd5Hash(), entry.getSha1Hash(), entry.getSha256Hash(), entry.getComment(), dbHandle);
			}
			hashDbCommitTransactionNat(dbHandle);
		} catch (TskCoreException ex) {
			try {
				hashDbRollbackTransactionNat(dbHandle);
			} catch (TskCoreException ex2) {
				ex2.initCause(ex);
				throw ex2;
			}
			throw ex;
		}
	}

	public static boolean isUpdateableHashDatabase(int dbHandle) throws TskCoreException {
		return hashDbIsUpdateableNat(dbHandle);
	}

	public static boolean hashDatabaseIsIndexOnly(int dbHandle) throws TskCoreException {
		return hashDbIsIdxOnlyNat(dbHandle);
	}

	/**
	 * Convert this timezone from long to short form Convert timezoneLongForm
	 * passed in from long to short form
	 *
	 * @param timezoneLongForm the long form (e.g., America/New_York)
	 *
	 * @return the short form (e.g., EST5EDT) string representation, or an empty
	 *         string if empty long form was passed in
	 */
	private static String timezoneLongToShort(String timezoneLongForm) {
		if (timezoneLongForm == null || timezoneLongForm.isEmpty()) {
			return "";
		}

		String timezoneShortForm;
		TimeZone zone = TimeZone.getTimeZone(timezoneLongForm);
		int offset = zone.getRawOffset() / 1000;
		int hour = offset / 3600;
		int min = (offset % 3600) / 60;
		DateFormat dfm = new SimpleDateFormat("z");
		dfm.setTimeZone(zone);
		boolean hasDaylight = zone.useDaylightTime();
		String first = dfm.format(new GregorianCalendar(2010, 1, 1).getTime()).substring(0, 3); // make it only 3 letters code
		String second = dfm.format(new GregorianCalendar(2011, 6, 6).getTime()).substring(0, 3); // make it only 3 letters code
		int mid = hour * -1;
		timezoneShortForm = first + Integer.toString(mid);
		if (min != 0) {
			timezoneShortForm = timezoneShortForm + ":" + (min < 10 ? "0" : "") + Integer.toString(min);
		}
		if (hasDaylight) {
			timezoneShortForm += second;
		}
		return timezoneShortForm;
	}

	/**
	 * Fills in any gaps in the image created by image writer.
	 *
	 * @param imgHandle The image handle.
	 *
	 * @return 0 if no errors occurred; 1 otherwise.
	 *
	 * @throws TskCoreException exception thrown if critical error occurs within
	 *                          TSK
	 */
	public static int finishImageWriter(long imgHandle) throws TskCoreException {
		getTSKReadLock();
		try {
			if(! imgHandleIsValid(imgHandle)) {
				throw new TskCoreException("Image handle " + imgHandle + " is closed");
			}
			return finishImageWriterNat(imgHandle);
		} finally {
			releaseTSKReadLock();
		}
	}

	/**
	 * Get the current progress of the finish image process (0-100)
	 *
	 * @param imgHandle
	 *
	 * @return Percentage of blocks completed (0-100)
	 */
	public static int getFinishImageProgress(long imgHandle) {
		getTSKReadLock();
		try {
			if (imgHandleIsValid(imgHandle)) {
				return getFinishImageProgressNat(imgHandle);
			} else {
				return 0;
			}
		} finally {
			releaseTSKReadLock();
		}
	}

	/**
	 * Cancel the finish image process
	 *
	 * @param imgHandle
	 */
	public static void cancelFinishImage(long imgHandle) {
		getTSKReadLock();
		try {
			if (imgHandleIsValid(imgHandle)) {
				cancelFinishImageNat(imgHandle);
			}
		} finally {
			releaseTSKReadLock();
		}
	}

	/**
	 * Get size of a device (physical, logical device, image) pointed to by
	 * devPath
	 *
	 * @param devPath device path pointing to the device
	 *
	 * @return size of the device in bytes
	 *
	 * @throws TskCoreException exception thrown if the device size could not be
	 *                          queried
	 */
	public static long findDeviceSize(String devPath) throws TskCoreException {
		return findDeviceSizeNat(devPath);
	}

	public static boolean isImageSupported(String imagePath) {
		return isImageSupportedNat(imagePath);
	}

	/**
	 * Get a read lock for the C++ layer. Do not get this lock after obtaining
	 * HandleCache.cacheLock.
	 */
	private static void getTSKReadLock() {
		tskLock.readLock().lock();
	}

	/**
	 * Release the read lock
	 */
	private static void releaseTSKReadLock() {
		tskLock.readLock().unlock();
	}
	
	/**
	 * Get a write lock for the C++ layer. Do not get this lock after obtaining
	 * HandleCache.cacheLock.
	 * 
	 * This is a temporary fix for APFS which is not thread-safe. Should be used
	 * when accessing anything under a pool.
	 */
	private static void getTSKWriteLock() {
		tskLock.writeLock().lock();
	}

	/**
	 * Release the write lock
	 */
	private static void releaseTSKWriteLock() {
		tskLock.writeLock().unlock();
	}	

	//free pointers
	/**
	 * frees the imgHandle pointer currently does not close the image -
	 * imgHandle should only be freed as part of CaseDbHandle.free().
	 *
	 * @param imgHandle to close the image
	 */
	@Deprecated
	public static void closeImg(long imgHandle) {
		//closeImgNat(imgHandle); 
	}

	/**
	 * frees the vsHandle pointer - currently does nothing
	 *
	 * @param vsHandle pointer to volume system structure in sleuthkit
	 */
	@Deprecated
	public static void closeVs(long vsHandle) {
		//		closeVsNat(vsHandle);  TODO JIRA-3829 
	}

	/**
	 * frees the fsHandle pointer Currently does not do anything - fsHandle
	 * should only be freed as part of CaseDbHandle.free().
	 *
	 * @param fsHandle pointer to file system structure in sleuthkit
	 */
	@Deprecated
	public static void closeFs(long fsHandle) {
		//closeFsNat(fsHandle);
	}
	
	/**
	 * Open the image and return the image info pointer.
	 *
	 * @param imageFiles the paths to the images
	 *
	 * @return the image info pointer
	 *
	 * @throws TskCoreException exception thrown if critical error occurs within
	 *                          TSK
	 * @deprecated Use the version with the SleuthkitCase argument
	 */
	@Deprecated
	public static long openImage(String[] imageFiles) throws TskCoreException {
		
		return openImage(imageFiles, 0, true, null);
	}

	/**
	 * Open the image with a specified sector size and return the image info
	 * pointer.
	 *
	 * @param imageFiles the paths to the images
	 * @param sSize      the sector size (use '0' for autodetect)
	 *
	 * @return the image info pointer
	 *
	 * @throws TskCoreException exception thrown if critical error occurs within
	 *                          TSK
	 * @deprecated Use the version with the SleuthkitCase argument
	 */
	@Deprecated
	public static long openImage(String[] imageFiles, int sSize) throws TskCoreException {
		return openImage(imageFiles, sSize, true, null);
	}
	
		
	/**
	 * Get file system Handle Opened handle is cached (transparently) so it does
	 * not need be reopened next time for the duration of the application
	 *
	 * @param imgHandle pointer to imgHandle in sleuthkit
	 * @param fsOffset  byte offset to the file system
	 *
	 * @return pointer to a fsHandle structure in the sleuthkit
	 *
	 * @throws TskCoreException exception thrown if critical error occurs within
	 *                          TSK
	 * @deprecated Use the version with the SleuthkitCase argument
	 */
	@Deprecated
	public static long openFs(long imgHandle, long fsOffset) throws TskCoreException {
		return openFs(imgHandle, fsOffset, null);
	}	
	
	/**
	 * Get file Handle
	 *
	 * @param fsHandle fsHandle pointer in the sleuthkit
	 * @param fileId   id of the file
	 * @param attrType file attribute type to open
	 * @param attrId   file attribute id to open
	 *
	 * @return pointer to a file structure in the sleuthkit
	 *
	 * @throws TskCoreException exception thrown if critical error occurs within
	 *                          TSK
	 * @deprecated Use the version with the SleuthkitCase argument
	 */
	@Deprecated
	public static long openFile(long fsHandle, long fileId, TSK_FS_ATTR_TYPE_ENUM attrType, int attrId) throws TskCoreException {
		return openFile(fsHandle, fileId, attrType, attrId, null);
	}	
	

	private static native String getVersionNat();

	private static native void startVerboseLoggingNat(String logPath);

	private static native long newCaseDbNat(String dbPath) throws TskCoreException;

	private static native long newCaseDbMultiNat(String hostNameOrIP, String portNumber, String userName, String password, int dbTypeOrdinal, String databaseName);

	private static native long openCaseDbMultiNat(String hostNameOrIP, String portNumber, String userName, String password, int dbTypeOrdinal, String databaseName);

	private static native long openCaseDbNat(String path) throws TskCoreException;

	private static native void closeCaseDbNat(long db) throws TskCoreException;

	private static native int hashDbOpenNat(String hashDbPath) throws TskCoreException;

	private static native int hashDbNewNat(String hashDbPath) throws TskCoreException;

	private static native int hashDbBeginTransactionNat(int dbHandle) throws TskCoreException;

	private static native int hashDbCommitTransactionNat(int dbHandle) throws TskCoreException;

	private static native int hashDbRollbackTransactionNat(int dbHandle) throws TskCoreException;

	private static native int hashDbAddEntryNat(String filename, String hashMd5, String hashSha1, String hashSha256, String comment, int dbHandle) throws TskCoreException;

	private static native boolean hashDbIsUpdateableNat(int dbHandle);

	private static native boolean hashDbIsReindexableNat(int dbHandle);

	private static native String hashDbPathNat(int dbHandle);

	private static native String hashDbIndexPathNat(int dbHandle);

	private static native String hashDbGetDisplayName(int dbHandle) throws TskCoreException;

	private static native void hashDbCloseAll() throws TskCoreException;

	private static native void hashDbClose(int dbHandle) throws TskCoreException;

	private static native void hashDbCreateIndexNat(int dbHandle) throws TskCoreException;

	private static native boolean hashDbIndexExistsNat(int dbHandle) throws TskCoreException;

	private static native boolean hashDbIsIdxOnlyNat(int dbHandle) throws TskCoreException;

	private static native boolean hashDbLookup(String hash, int dbHandle) throws TskCoreException;

	private static native HashHitInfo hashDbLookupVerbose(String hash, int dbHandle) throws TskCoreException;

	private static native long initAddImgNat(long db, String timezone, boolean addUnallocSpace, boolean skipFatFsOrphans) throws TskCoreException;

	private static native long initializeAddImgNat(long db, String timezone, boolean addFileSystems, boolean addUnallocSpace, boolean skipFatFsOrphans) throws TskCoreException;

	private static native void runOpenAndAddImgNat(long process, String deviceId, String[] imgPath, int splits, String timezone) throws TskCoreException, TskDataException;

	private static native void runAddImgNat(long process, String deviceId, long a_img_info, String timeZone, String imageWriterPath) throws TskCoreException, TskDataException;

	private static native void stopAddImgNat(long process) throws TskCoreException;

	private static native void revertAddImgNat(long process) throws TskCoreException;

	private static native long commitAddImgNat(long process) throws TskCoreException;

	private static native long openImgNat(String[] imgPath, int splits, int sSize) throws TskCoreException;

	private static native long openVsNat(long imgHandle, long vsOffset) throws TskCoreException;

	private static native long openVolNat(long vsHandle, long volId) throws TskCoreException;
	
	private static native long openPoolNat(long imgHandle, long offset) throws TskCoreException;
	
	private static native long getImgInfoForPoolNat(long poolHandle, long poolOffset) throws TskCoreException;
	
	private static native long openFsNat(long imgHandle, long fsId) throws TskCoreException;

	private static native long openFileNat(long fsHandle, long fileId, int attrType, int attrId) throws TskCoreException;

	private static native int readImgNat(long imgHandle, byte[] readBuffer, long offset, long len) throws TskCoreException;

	private static native int readVsNat(long vsHandle, byte[] readBuffer, long offset, long len) throws TskCoreException;
	
	private static native int readPoolNat(long poolHandle, byte[] readBuffer, long offset, long len) throws TskCoreException;	

	private static native int readVolNat(long volHandle, byte[] readBuffer, long offset, long len) throws TskCoreException;

	private static native int readFsNat(long fsHandle, byte[] readBuffer, long offset, long len) throws TskCoreException;

	private static native int readFileNat(long fileHandle, byte[] readBuffer, long offset, int offset_type, long len) throws TskCoreException;

	private static native int saveFileMetaDataTextNat(long fileHandle, String fileName) throws TskCoreException;

	private static native void closeImgNat(long imgHandle);
	
	private static native void closePoolNat(long poolHandle);

	private static native void closeVsNat(long vsHandle);

	private static native void closeFsNat(long fsHandle);

	private static native void closeFileNat(long fileHandle);

	private static native long findDeviceSizeNat(String devicePath) throws TskCoreException;

	private static native String getCurDirNat(long process);

	private static native boolean isImageSupportedNat(String imagePath);

	private static native int finishImageWriterNat(long a_img_info);

	private static native int getFinishImageProgressNat(long a_img_info);

	private static native void cancelFinishImageNat(long a_img_info);

}<|MERGE_RESOLUTION|>--- conflicted
+++ resolved
@@ -98,8 +98,6 @@
 		// The poolImgCache is only used to close the images later.
 		private final List<Long> poolImgCache = new ArrayList<>();
 		
-<<<<<<< HEAD
-=======
 		/*
 		 * Currently, our APFS code is not thread-safe and it is the only code
 		 * that uses pools. To prevent crashes, we make any reads to a file system
@@ -109,7 +107,6 @@
 		 */
 		private final List<Long> poolFsList = new ArrayList<>();
 		
->>>>>>> ac947ab0
 		private CaseHandles() {
 			// Nothing to do here
 		}
@@ -305,14 +302,11 @@
 				}
 				
 				/*
-<<<<<<< HEAD
-=======
 				 * Clear out the list of pool file systems.
 				 */
 				getCaseHandles(caseDbPointer).poolFsList.clear();
 				
 				/*
->>>>>>> ac947ab0
 				 * Close any cached pools
 				 */
 				for (Long imgHandle : getCaseHandles(caseDbPointer).poolHandleCache.keySet()) {
@@ -969,16 +963,12 @@
 	 *                          TSK
 	 */
 	static long openFsPool(long imgHandle, long fsOffset, long poolHandle, long poolBlock, SleuthkitCase skCase) throws TskCoreException {
-<<<<<<< HEAD
-		getTSKReadLock();
-=======
 		/*
 		 * Currently, our APFS code is not thread-safe and it is the only code
 		 * that uses pools. To prevent crashes, we make any reads to a file system
 		 * contained in a pool single-threaded.
 		 */
 		getTSKWriteLock();
->>>>>>> ac947ab0
 		try {
 			long fsHandle;
 			synchronized (HandleCache.cacheLock) {
@@ -1002,19 +992,12 @@
 					fsHandle = openFsNat(poolImgHandle, fsOffset);
 					//cache it
 					imgOffSetToFsHandle.put(poolBlock, fsHandle);
-<<<<<<< HEAD
-=======
 					HandleCache.getCaseHandles(caseDbPointer).poolFsList.add(fsHandle);
->>>>>>> ac947ab0
 				}
 			}
 			return fsHandle;
 		} finally {
-<<<<<<< HEAD
-			releaseTSKReadLock();
-=======
 			releaseTSKWriteLock();
->>>>>>> ac947ab0
 		}
 	}
 
