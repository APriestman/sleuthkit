/*
 * Sleuth Kit Data Model
 *
 * Copyright 2011-2017 Basis Technology Corp.
 * Contact: carrier <at> sleuthkit <dot> org
 *
 * Licensed under the Apache License, Version 2.0 (the "License");
 * you may not use this file except in compliance with the License.
 * You may obtain a copy of the License at
 *
 *	 http://www.apache.org/licenses/LICENSE-2.0
 *
 * Unless required by applicable law or agreed to in writing, software
 * distributed under the License is distributed on an "AS IS" BASIS,
 * WITHOUT WARRANTIES OR CONDITIONS OF ANY KIND, either express or implied.
 * See the License for the specific language governing permissions and
 * limitations under the License.
 */
package org.sleuthkit.datamodel;

import com.mchange.v2.c3p0.ComboPooledDataSource;
import com.mchange.v2.c3p0.DataSources;
import com.mchange.v2.c3p0.PooledDataSource;
import java.beans.PropertyVetoException;
import java.io.BufferedInputStream;
import java.io.BufferedOutputStream;
import java.io.File;
import java.io.FileInputStream;
import java.io.FileOutputStream;
import java.io.IOException;
import java.io.InputStream;
import java.io.OutputStream;
import java.io.UnsupportedEncodingException;
import java.net.InetAddress;
import java.net.URLEncoder;
import java.nio.charset.StandardCharsets;
import java.nio.file.Paths;
import java.sql.Connection;
import java.sql.DriverManager;
import java.sql.PreparedStatement;
import java.sql.ResultSet;
import java.sql.SQLException;
import java.sql.Statement;
import java.text.SimpleDateFormat;
import java.util.ArrayList;
import java.util.Arrays;
import java.util.Collection;
import java.util.Collections;
import java.util.Date;
import java.util.EnumMap;
import java.util.HashMap;
import java.util.HashSet;
import java.util.LinkedHashMap;
import java.util.List;
import java.util.Map;
import java.util.MissingResourceException;
import java.util.ResourceBundle;
import java.util.Set;
import java.util.UUID;
import java.util.concurrent.ConcurrentHashMap;
import java.util.concurrent.locks.ReentrantReadWriteLock;
import java.util.logging.Level;
import java.util.logging.Logger;
import org.postgresql.util.PSQLException;
import org.postgresql.util.PSQLState;
import org.sleuthkit.datamodel.BlackboardArtifact.ARTIFACT_TYPE;
import org.sleuthkit.datamodel.BlackboardAttribute.ATTRIBUTE_TYPE;
import org.sleuthkit.datamodel.BlackboardAttribute.TSK_BLACKBOARD_ATTRIBUTE_VALUE_TYPE;
import org.sleuthkit.datamodel.IngestJobInfo.IngestJobStatusType;
import org.sleuthkit.datamodel.IngestModuleInfo.IngestModuleType;
import org.sleuthkit.datamodel.SleuthkitJNI.CaseDbHandle.AddImageProcess;
import org.sleuthkit.datamodel.TskData.DbType;
import org.sleuthkit.datamodel.TskData.FileKnown;
import org.sleuthkit.datamodel.TskData.ObjectType;
import org.sleuthkit.datamodel.TskData.TSK_DB_FILES_TYPE_ENUM;
import org.sleuthkit.datamodel.TskData.TSK_FS_META_FLAG_ENUM;
import org.sleuthkit.datamodel.TskData.TSK_FS_META_TYPE_ENUM;
import org.sleuthkit.datamodel.TskData.TSK_FS_NAME_FLAG_ENUM;
import org.sleuthkit.datamodel.TskData.TSK_FS_NAME_TYPE_ENUM;
import org.sqlite.SQLiteConfig;
import org.sqlite.SQLiteDataSource;
import org.sqlite.SQLiteJDBCLoader;

/**
 * Represents the case database with methods that provide abstractions for
 * database operations.
 */
public class SleuthkitCase {

	private static final int MAX_DB_NAME_LEN_BEFORE_TIMESTAMP = 47;

	/**
	 * This must be the same as TSK_SCHEMA_VER and TSK_SCHEMA_MINOR_VER in
	 * tsk/auto/tsk_db.h.
	 */
	private static final CaseDbSchemaVersionNumber CURRENT_DB_SCHEMA_VERSION
			= new CaseDbSchemaVersionNumber(7, 2);

	private static final long BASE_ARTIFACT_ID = Long.MIN_VALUE; // Artifact ids will start at the lowest negative value
	private static final Logger logger = Logger.getLogger(SleuthkitCase.class.getName());
	private static final ResourceBundle bundle = ResourceBundle.getBundle("org.sleuthkit.datamodel.Bundle");
	private static final int IS_REACHABLE_TIMEOUT_MS = 1000;
	private static final String SQL_ERROR_CONNECTION_GROUP = "08";
	private static final String SQL_ERROR_AUTHENTICATION_GROUP = "28";
	private static final String SQL_ERROR_PRIVILEGE_GROUP = "42";
	private static final String SQL_ERROR_RESOURCE_GROUP = "53";
	private static final String SQL_ERROR_LIMIT_GROUP = "54";
	private static final String SQL_ERROR_INTERNAL_GROUP = "xx";
	private static final int MIN_USER_DEFINED_TYPE_ID = 10000;
	private final ConnectionPool connections;
	private final Map<Long, VirtualDirectory> rootIdsToCarvedFileDirs = new HashMap<Long, VirtualDirectory>();
	private final Map<Long, FileSystem> fileSystemIdMap = new HashMap<Long, FileSystem>(); // Cache for file system files.
	private final ArrayList<ErrorObserver> sleuthkitCaseErrorObservers = new ArrayList<ErrorObserver>();
	private final String databaseName;
	private final String dbPath;
	private final DbType dbType;
	private final String caseDirPath;
	private SleuthkitJNI.CaseDbHandle caseHandle;
	private String dbBackupPath;
	private Map<Integer, BlackboardArtifact.Type> typeIdToArtifactTypeMap;
	private Map<Integer, BlackboardAttribute.Type> typeIdToAttributeTypeMap;
	private Map<String, BlackboardArtifact.Type> typeNameToArtifactTypeMap;
	private Map<String, BlackboardAttribute.Type> typeNameToAttributeTypeMap;

	private long nextArtifactId; // Used to ensure artifact ids come from the desired range.
	// This read/write lock is used to implement a layer of locking on top of
	// the locking protocol provided by the underlying SQLite database. The Java
	// locking protocol improves performance for reasons that are not currently
	// understood. Note that the lock is contructed to use a fairness policy.
	private final ReentrantReadWriteLock rwLock = new ReentrantReadWriteLock(true);

	private CommunicationsManager communicationsMgrInstance = null;

	private final Map<String, Set<Long>> deviceIdToDatasourceObjIdMap = new HashMap<String, Set<Long>>();

	/**
	 * Attempts to connect to the database with the passed in settings, throws
	 * if the settings are not sufficient to connect to the database type
	 * indicated. Only attempts to connect to remote databases.
	 *
	 * When issues occur, it attempts to diagnose them by looking at the
	 * exception messages, returning the appropriate user-facing text for the
	 * exception received. This method expects the Exceptions messages to be in
	 * English and compares against English text.
	 *
	 * @param info The connection information
	 *
	 * @throws org.sleuthkit.datamodel.TskCoreException
	 */
	public static void tryConnect(CaseDbConnectionInfo info) throws TskCoreException {
		// Check if we can talk to the database.
		if (info.getHost() == null || info.getHost().isEmpty()) {
			throw new TskCoreException(bundle.getString("DatabaseConnectionCheck.MissingHostname")); //NON-NLS
		} else if (info.getPort() == null || info.getPort().isEmpty()) {
			throw new TskCoreException(bundle.getString("DatabaseConnectionCheck.MissingPort")); //NON-NLS
		} else if (info.getUserName() == null || info.getUserName().isEmpty()) {
			throw new TskCoreException(bundle.getString("DatabaseConnectionCheck.MissingUsername")); //NON-NLS
		} else if (info.getPassword() == null || info.getPassword().isEmpty()) {
			throw new TskCoreException(bundle.getString("DatabaseConnectionCheck.MissingPassword")); //NON-NLS
		}

		try {
			Class.forName("org.postgresql.Driver"); //NON-NLS
			Connection conn = DriverManager.getConnection("jdbc:postgresql://" + info.getHost() + ":" + info.getPort() + "/postgres", info.getUserName(), info.getPassword()); //NON-NLS
			if (conn != null) {
				conn.close();
			}
		} catch (SQLException ex) {
			String result;
			String sqlState = ex.getSQLState().toLowerCase();
			if (sqlState.startsWith(SQL_ERROR_CONNECTION_GROUP)) {
				try {
					if (InetAddress.getByName(info.getHost()).isReachable(IS_REACHABLE_TIMEOUT_MS)) {
						// if we can reach the host, then it's probably port problem
						result = bundle.getString("DatabaseConnectionCheck.Port"); //NON-NLS
					} else {
						result = bundle.getString("DatabaseConnectionCheck.HostnameOrPort"); //NON-NLS
					}
				} catch (IOException any) {
					// it may be anything
					result = bundle.getString("DatabaseConnectionCheck.Everything"); //NON-NLS
				} catch (MissingResourceException any) {
					// it may be anything
					result = bundle.getString("DatabaseConnectionCheck.Everything"); //NON-NLS
				}
			} else if (sqlState.startsWith(SQL_ERROR_AUTHENTICATION_GROUP)) {
				result = bundle.getString("DatabaseConnectionCheck.Authentication"); //NON-NLS
			} else if (sqlState.startsWith(SQL_ERROR_PRIVILEGE_GROUP)) {
				result = bundle.getString("DatabaseConnectionCheck.Access"); //NON-NLS
			} else if (sqlState.startsWith(SQL_ERROR_RESOURCE_GROUP)) {
				result = bundle.getString("DatabaseConnectionCheck.ServerDiskSpace"); //NON-NLS
			} else if (sqlState.startsWith(SQL_ERROR_LIMIT_GROUP)) {
				result = bundle.getString("DatabaseConnectionCheck.ServerRestart"); //NON-NLS
			} else if (sqlState.startsWith(SQL_ERROR_INTERNAL_GROUP)) {
				result = bundle.getString("DatabaseConnectionCheck.InternalServerIssue"); //NON-NLS
			} else {
				result = bundle.getString("DatabaseConnectionCheck.Connection"); //NON-NLS
			}
			throw new TskCoreException(result);
		} catch (ClassNotFoundException ex) {
			throw new TskCoreException(bundle.getString("DatabaseConnectionCheck.Installation")); //NON-NLS
		}
	}

	/**
	 * Private constructor, clients must use newCase() or openCase() method to
	 * create an instance of this class.
	 *
	 * @param dbPath     The full path to a SQLite case database file.
	 * @param caseHandle A handle to a case database object in the native code
	 *                   SleuthKit layer.
	 * @param dbType     The type of database we're dealing with
	 *
	 * @throws Exception
	 */
	private SleuthkitCase(String dbPath, SleuthkitJNI.CaseDbHandle caseHandle, DbType dbType) throws Exception {
		Class.forName("org.sqlite.JDBC");
		this.dbPath = dbPath;
		this.dbType = dbType;
		File dbFile = new File(dbPath);
		this.caseDirPath = dbFile.getParentFile().getAbsolutePath();
		this.databaseName = dbFile.getName();
		this.connections = new SQLiteConnections(dbPath);
		this.caseHandle = caseHandle;
		init();
		logSQLiteJDBCDriverInfo();
	}

	/**
	 * Private constructor, clients must use newCase() or openCase() method to
	 * create an instance of this class.
	 *
	 * @param host        The PostgreSQL database server.
	 * @param port        The port to use connect to the PostgreSQL database
	 *                    server.
	 * @param dbName      The name of the case database.
	 * @param userName    The user name to use to connect to the case database.
	 * @param password    The password to use to connect to the case database.
	 * @param caseHandle  A handle to a case database object in the native code
	 * @param dbType      The type of database we're dealing with SleuthKit
	 *                    layer.
	 * @param caseDirPath The path to the root case directory.
	 *
	 * @throws Exception
	 */
	private SleuthkitCase(String host, int port, String dbName, String userName, String password, SleuthkitJNI.CaseDbHandle caseHandle, String caseDirPath, DbType dbType) throws Exception {
		this.dbPath = "";
		this.databaseName = dbName;
		this.dbType = dbType;
		this.caseDirPath = caseDirPath;
		this.connections = new PostgreSQLConnections(host, port, dbName, userName, password);
		this.caseHandle = caseHandle;
		init();
	}

	private void init() throws Exception {
		typeIdToArtifactTypeMap = new ConcurrentHashMap<Integer, BlackboardArtifact.Type>();
		typeIdToAttributeTypeMap = new ConcurrentHashMap<Integer, BlackboardAttribute.Type>();
		typeNameToArtifactTypeMap = new ConcurrentHashMap<String, BlackboardArtifact.Type>();
		typeNameToAttributeTypeMap = new ConcurrentHashMap<String, BlackboardAttribute.Type>();

		/*
		 * The following methods need to be called before updateDatabaseSchema
		 * due to the way that updateFromSchema2toSchema3 was implemented.
		 */
		initBlackboardArtifactTypes();
		initBlackboardAttributeTypes();
		initNextArtifactId();

		updateDatabaseSchema(null);

		CaseDbConnection connection = connections.getConnection();
		initIngestModuleTypes(connection);
		initIngestStatusTypes(connection);
		initReviewStatuses(connection);
		initEncodingTypes(connection);
		connection.close();
	}

	/**
	 * Returns an instance of CommunicationsManager
	 *
	 * @return CommunicationsManager
	 */
	public synchronized CommunicationsManager getCommunicationsManager() throws TskCoreException {
		if (null == communicationsMgrInstance) {
			communicationsMgrInstance = new CommunicationsManager(this);
		}
		return communicationsMgrInstance;
	}

	CaseDbConnection getConnection() throws TskCoreException {
		return connections.getConnection();
	}

	/**
	 * Make sure the predefined artifact types are in the artifact types table.
	 *
	 * @throws SQLException
	 * @throws TskCoreException
	 */
	private void initBlackboardArtifactTypes() throws SQLException, TskCoreException {
		CaseDbConnection connection = connections.getConnection();
		Statement statement = null;
		ResultSet resultSet = null;
		try {
			statement = connection.createStatement();
			for (ARTIFACT_TYPE type : ARTIFACT_TYPE.values()) {
				try {
					statement.execute("INSERT INTO blackboard_artifact_types (artifact_type_id, type_name, display_name) VALUES (" + type.getTypeID() + " , '" + type.getLabel() + "', '" + type.getDisplayName() + "')"); //NON-NLS
				} catch (SQLException ex) {
					resultSet = connection.executeQuery(statement, "SELECT COUNT(*) AS count FROM blackboard_artifact_types WHERE artifact_type_id = '" + type.getTypeID() + "'"); //NON-NLS
					resultSet.next();
					if (resultSet.getLong("count") == 0) {
						throw ex;
					}
					resultSet.close();
					resultSet = null;
				}
				this.typeIdToArtifactTypeMap.put(type.getTypeID(), new BlackboardArtifact.Type(type));
				this.typeNameToArtifactTypeMap.put(type.getLabel(), new BlackboardArtifact.Type(type));
			}
			if (dbType == DbType.POSTGRESQL) {
				int newPrimaryKeyIndex = Collections.max(Arrays.asList(ARTIFACT_TYPE.values())).getTypeID() + 1;
				statement.execute("ALTER SEQUENCE blackboard_artifact_types_artifact_type_id_seq RESTART WITH " + newPrimaryKeyIndex); //NON-NLS
			}
		} finally {
			closeResultSet(resultSet);
			closeStatement(statement);
			connection.close();
		}
	}

	/**
	 * Make sure the predefined artifact attribute types are in the artifact
	 * attribute types table.
	 *
	 * @throws SQLException
	 * @throws TskCoreException
	 */
	private void initBlackboardAttributeTypes() throws SQLException, TskCoreException {
		CaseDbConnection connection = connections.getConnection();
		Statement statement = null;
		ResultSet resultSet = null;
		try {
			statement = connection.createStatement();
			for (ATTRIBUTE_TYPE type : ATTRIBUTE_TYPE.values()) {
				try {
					statement.execute("INSERT INTO blackboard_attribute_types (attribute_type_id, type_name, display_name, value_type) VALUES (" + type.getTypeID() + ", '" + type.getLabel() + "', '" + type.getDisplayName() + "', '" + type.getValueType().getType() + "')"); //NON-NLS
				} catch (SQLException ex) {
					resultSet = connection.executeQuery(statement, "SELECT COUNT(*) AS count FROM blackboard_attribute_types WHERE attribute_type_id = '" + type.getTypeID() + "'"); //NON-NLS
					resultSet.next();
					if (resultSet.getLong("count") == 0) {
						throw ex;
					}
					resultSet.close();
					resultSet = null;
				}
				this.typeIdToAttributeTypeMap.put(type.getTypeID(), new BlackboardAttribute.Type(type));
				this.typeNameToAttributeTypeMap.put(type.getLabel(), new BlackboardAttribute.Type(type));
			}
			if (this.dbType == DbType.POSTGRESQL) {
				int newPrimaryKeyIndex = Collections.max(Arrays.asList(ATTRIBUTE_TYPE.values())).getTypeID() + 1;
				statement.execute("ALTER SEQUENCE blackboard_attribute_types_attribute_type_id_seq RESTART WITH " + newPrimaryKeyIndex); //NON-NLS
			}
		} finally {
			closeResultSet(resultSet);
			closeStatement(statement);
			connection.close();
		}
	}

	/**
	 * Initialize the next artifact id. If there are entries in the
	 * blackboard_artifacts table we will use max(artifact_id) + 1 otherwise we
	 * will initialize the value to 0x8000000000000000 (the maximum negative
	 * signed long).
	 *
	 * @throws SQLException
	 * @throws TskCoreException
	 */
	private void initNextArtifactId() throws SQLException, TskCoreException {
		CaseDbConnection connection = connections.getConnection();
		Statement statement = null;
		ResultSet resultSet = null;
		try {
			statement = connection.createStatement();
			resultSet = connection.executeQuery(statement, "SELECT MAX(artifact_id) AS max_artifact_id FROM blackboard_artifacts"); //NON-NLS
			resultSet.next();
			this.nextArtifactId = resultSet.getLong("max_artifact_id") + 1;
			if (this.nextArtifactId == 1) {
				this.nextArtifactId = BASE_ARTIFACT_ID;
			}
		} finally {
			closeResultSet(resultSet);
			closeStatement(statement);
			connection.close();
		}
	}

	/**
	 * Initialize ingest module types by adding them into the
	 * ingest_module_types database.
	 *
	 * @throws SQLException
	 * @throws TskCoreException
	 */
	private void initIngestModuleTypes(CaseDbConnection connection) throws SQLException, TskCoreException {
		Statement statement = null;
		ResultSet resultSet = null;
		try {
			statement = connection.createStatement();
			for (IngestModuleType type : IngestModuleType.values()) {
				try {
					statement.execute("INSERT INTO ingest_module_types (type_id, type_name) VALUES (" + type.ordinal() + ", '" + type.toString() + "');"); //NON-NLS
				} catch (SQLException ex) {
					resultSet = connection.executeQuery(statement, "SELECT COUNT(*) as count FROM ingest_module_types WHERE type_id = " + type.ordinal() + ";"); //NON-NLS
					resultSet.next();
					if (resultSet.getLong("count") == 0) {
						throw ex;
					}
					resultSet.close();
					resultSet = null;
				}
			}
		} finally {
			closeResultSet(resultSet);
			closeStatement(statement);
		}
	}

	/**
	 * Initialize ingest status types by adding them into the
	 * ingest_job_status_types database.
	 *
	 * @throws SQLException
	 * @throws TskCoreException
	 */
	private void initIngestStatusTypes(CaseDbConnection connection) throws SQLException, TskCoreException {
		Statement statement = null;
		ResultSet resultSet = null;
		try {
			statement = connection.createStatement();
			for (IngestJobStatusType type : IngestJobStatusType.values()) {
				try {
					statement.execute("INSERT INTO ingest_job_status_types (type_id, type_name) VALUES (" + type.ordinal() + ", '" + type.toString() + "');"); //NON-NLS
				} catch (SQLException ex) {
					resultSet = connection.executeQuery(statement, "SELECT COUNT(*) as count FROM ingest_job_status_types WHERE type_id = " + type.ordinal() + ";"); //NON-NLS
					resultSet.next();
					if (resultSet.getLong("count") == 0) {
						throw ex;
					}
					resultSet.close();
					resultSet = null;
				}
			}
		} finally {
			closeResultSet(resultSet);
			closeStatement(statement);
		}
	}

	/**
	 * Initialize the review statuses lookup table from the ReviewStatus enum.
	 *
	 * @throws SQLException
	 * @throws TskCoreException if there is an error initializing the table.
	 */
	private void initReviewStatuses(CaseDbConnection connection) throws SQLException, TskCoreException {
		Statement statement = null;
		ResultSet resultSet = null;
		try {
			statement = connection.createStatement();
			for (BlackboardArtifact.ReviewStatus status : BlackboardArtifact.ReviewStatus.values()) {
				try {
					statement.execute("INSERT INTO review_statuses (review_status_id, review_status_name, display_name) " //NON-NLS
							+ "VALUES (" + status.getID() + ",'" + status.getName() + "','" + status.getDisplayName() + "')"); //NON-NLS
				} catch (SQLException ex) {
					resultSet = connection.executeQuery(statement, "SELECT COUNT(*) as count FROM review_statuses WHERE review_status_id = " + status.getID()); //NON-NLS
					resultSet.next();
					if (resultSet.getLong("count") == 0) {
						throw ex;
					}
					resultSet.close();
					resultSet = null;
				}
			}
		} finally {
			closeResultSet(resultSet);
			closeStatement(statement);
		}
	}

	/**
	 * Put the file encoding types into the table. This must be called after the
	 * database upgrades or the encoding_types table will not exist.
	 *
	 * @throws SQLException
	 * @throws TskCoreException
	 */
	private void initEncodingTypes(CaseDbConnection connection) throws SQLException, TskCoreException {
		Statement statement = null;
		ResultSet resultSet = null;
		try {
			statement = connection.createStatement();
			for (TskData.EncodingType type : TskData.EncodingType.values()) {
				try {
					statement.execute("INSERT INTO file_encoding_types (encoding_type, name) VALUES (" + type.getType() + " , '" + type.name() + "')"); //NON-NLS
				} catch (SQLException ex) {
					resultSet = connection.executeQuery(statement, "SELECT COUNT(*) as count FROM file_encoding_types WHERE encoding_type = " + type.getType()); //NON-NLS
					resultSet.next();
					if (resultSet.getLong("count") == 0) {
						throw ex;
					}
					resultSet.close();
					resultSet = null;
				}
			}
		} finally {
			closeResultSet(resultSet);
			closeStatement(statement);
		}
	}

	/**
	 * Modify the case database to bring it up-to-date with the current version
	 * of the database schema.
	 *
	 * @param dbPath Path to the db file. If dbPath is null, no backup will be
	 *               made.
	 *
	 * @throws Exception
	 */
	private void updateDatabaseSchema(String dbPath) throws Exception {
		CaseDbConnection connection = connections.getConnection();
		ResultSet resultSet = null;
		Statement statement = null;
		try {
			connection.beginTransaction();

			boolean hasMinorVersion = false;
			ResultSet columns = connection.getConnection().getMetaData().getColumns(null, null, "tsk_db_info", "schema%");
			while (columns.next()) {
				if (columns.getString("COLUMN_NAME").equals("schema_minor_ver")) {
					hasMinorVersion = true;
				}
			}

			// Get the schema version number of the case database from the tsk_db_info table.
			int dbSchemaMajorVersion;
			int dbSchemaMinorVersion = 0; //schemas before 7 have no minor version , default it to zero.

			statement = connection.createStatement();
			resultSet = connection.executeQuery(statement, "SELECT schema_ver"
					+ (hasMinorVersion ? ", schema_minor_ver" : "")
					+ " FROM tsk_db_info"); //NON-NLS
			if (resultSet.next()) {
				dbSchemaMajorVersion = resultSet.getInt("schema_ver"); //NON-NLS
				if (hasMinorVersion) {
					//if there is a minor version column, use it, else default to zero.
					dbSchemaMinorVersion = resultSet.getInt("schema_minor_ver"); //NON-NLS
				}
			} else {
				throw new TskCoreException();
			}
			CaseDbSchemaVersionNumber dbSchemaVersion = new CaseDbSchemaVersionNumber(dbSchemaMajorVersion, dbSchemaMinorVersion);

			resultSet.close();
			resultSet = null;
			statement.close();
			statement = null;

			//check schema compatibility
			if (false == CURRENT_DB_SCHEMA_VERSION.isCompatible(dbSchemaVersion)) {
				//we cannot open a db with a major schema version higher than the current one.
				throw new TskUnsupportedSchemaVersionException(
						"Unsupported DB schema version " + dbSchemaVersion + ", the highest supported schema version is " + CURRENT_DB_SCHEMA_VERSION.getMajor() + ".X");
			} else if (dbSchemaVersion.compareTo(CURRENT_DB_SCHEMA_VERSION) < 0) {
				//The schema version is compatible,possibly after upgrades.

				if (null != dbPath) {
					// Make a backup copy of the database. Client code can get the path of the backup
					// using the getBackupDatabasePath() method.
					String backupFilePath = dbPath + ".schemaVer" + dbSchemaVersion.toString() + ".backup"; //NON-NLS
					copyCaseDB(backupFilePath);
					dbBackupPath = backupFilePath;
				}

				// ***CALL SCHEMA UPDATE METHODS HERE***
				// Each method should examine the schema version passed to it and either:
				//    a. do nothing and return the schema version unchanged, or
				//    b. upgrade the database and return the schema version that the db was upgraded to.
				dbSchemaVersion = updateFromSchema2toSchema3(dbSchemaVersion, connection);
				dbSchemaVersion = updateFromSchema3toSchema4(dbSchemaVersion, connection);
				dbSchemaVersion = updateFromSchema4toSchema5(dbSchemaVersion, connection);
				dbSchemaVersion = updateFromSchema5toSchema6(dbSchemaVersion, connection);
				dbSchemaVersion = updateFromSchema6toSchema7(dbSchemaVersion, connection);
				dbSchemaVersion = updateFromSchema7toSchema7dot1(dbSchemaVersion, connection);
				dbSchemaVersion = updateFromSchema7dot1toSchema7dot2(dbSchemaVersion, connection);
				statement = connection.createStatement();
				connection.executeUpdate(statement, "UPDATE tsk_db_info SET schema_ver = " + dbSchemaVersion.getMajor() + ", schema_minor_ver = " + dbSchemaVersion.getMinor()); //NON-NLS
				statement.close();
				statement = null;
			}

			connection.commitTransaction();
		} catch (Exception ex) { // Cannot do exception multi-catch in Java 6, so use catch-all.
			connection.rollbackTransaction();
			throw ex;
		} finally {
			closeResultSet(resultSet);
			closeStatement(statement);
			connection.close();
		}
	}

	/**
	 * Make a duplicate / backup copy of the current case database. Makes a new
	 * copy only, and continues to use the current connection.
	 *
	 * @param newDBPath Path to the copy to be created. File will be overwritten
	 *                  if it exists.
	 *
	 * @throws IOException if copying fails.
	 */
	public void copyCaseDB(String newDBPath) throws IOException {
		if (dbPath.isEmpty()) {
			throw new IOException("Copying case database files is not supported for this type of case database"); //NON-NLS
		}
		InputStream in = null;
		OutputStream out = null;
		acquireSingleUserCaseWriteLock();
		try {
			InputStream inFile = new FileInputStream(dbPath);
			in = new BufferedInputStream(inFile);
			OutputStream outFile = new FileOutputStream(newDBPath);
			out = new BufferedOutputStream(outFile);
			int bytesRead = in.read();
			while (bytesRead != -1) {
				out.write(bytesRead);
				bytesRead = in.read();
			}
		} finally {
			try {
				if (in != null) {
					in.close();
				}
				if (out != null) {
					out.flush();
					out.close();
				}
			} catch (IOException e) {
				logger.log(Level.WARNING, "Could not close streams after db copy", e); //NON-NLS
			}
			releaseSingleUserCaseWriteLock();
		}
	}

	/**
	 * Write some SQLite JDBC driver details to the log file.
	 */
	private void logSQLiteJDBCDriverInfo() {
		try {
			SleuthkitCase.logger.info(String.format("sqlite-jdbc version %s loaded in %s mode", //NON-NLS
					SQLiteJDBCLoader.getVersion(), SQLiteJDBCLoader.isNativeMode()
							? "native" : "pure-java")); //NON-NLS
		} catch (Exception ex) {
			SleuthkitCase.logger.log(Level.SEVERE, "Error querying case database mode", ex);
		}
	}

	/**
	 * Updates a schema version 2 database to a schema version 3 database.
	 *
	 * @param schemaVersion The current schema version of the database.
	 * @param connection    A connection to the case database.
	 *
	 * @return The new database schema version.
	 *
	 * @throws SQLException     If there is an error completing a database
	 *                          operation.
	 * @throws TskCoreException If there is an error completing a database
	 *                          operation via another SleuthkitCase method.
	 */
	@SuppressWarnings("deprecation")
	private CaseDbSchemaVersionNumber updateFromSchema2toSchema3(CaseDbSchemaVersionNumber schemaVersion, CaseDbConnection connection) throws SQLException, TskCoreException {
		if (schemaVersion.getMajor() != 2) {
			return schemaVersion;
		}
		Statement statement = null;
		Statement updateStatement = null;
		ResultSet resultSet = null;
		try {
			statement = connection.createStatement();

			// Add new tables for tags.
			statement.execute("CREATE TABLE tag_names (tag_name_id INTEGER PRIMARY KEY, display_name TEXT UNIQUE, description TEXT NOT NULL, color TEXT NOT NULL)"); //NON-NLS
			statement.execute("CREATE TABLE content_tags (tag_id INTEGER PRIMARY KEY, obj_id INTEGER NOT NULL, tag_name_id INTEGER NOT NULL, comment TEXT NOT NULL, begin_byte_offset INTEGER NOT NULL, end_byte_offset INTEGER NOT NULL)"); //NON-NLS
			statement.execute("CREATE TABLE blackboard_artifact_tags (tag_id INTEGER PRIMARY KEY, artifact_id INTEGER NOT NULL, tag_name_id INTEGER NOT NULL, comment TEXT NOT NULL)"); //NON-NLS

			// Add a new table for reports.
			statement.execute("CREATE TABLE reports (report_id INTEGER PRIMARY KEY, path TEXT NOT NULL, crtime INTEGER NOT NULL, src_module_name TEXT NOT NULL, report_name TEXT NOT NULL)"); //NON-NLS

			// Add new columns to the image info table.
			statement.execute("ALTER TABLE tsk_image_info ADD COLUMN size INTEGER;"); //NON-NLS
			statement.execute("ALTER TABLE tsk_image_info ADD COLUMN md5 TEXT;"); //NON-NLS
			statement.execute("ALTER TABLE tsk_image_info ADD COLUMN display_name TEXT;"); //NON-NLS

			// Add a new column to the file system info table.
			statement.execute("ALTER TABLE tsk_fs_info ADD COLUMN display_name TEXT;"); //NON-NLS

			// Add a new column to the file table.
			statement.execute("ALTER TABLE tsk_files ADD COLUMN meta_seq INTEGER;"); //NON-NLS

			// Add new columns and indexes to the attributes table and populate the
			// new column. Note that addition of the new column is a denormalization
			// to optimize attribute queries.
			statement.execute("ALTER TABLE blackboard_attributes ADD COLUMN artifact_type_id INTEGER NULL NOT NULL DEFAULT -1;"); //NON-NLS
			statement.execute("CREATE INDEX attribute_artifactTypeId ON blackboard_attributes(artifact_type_id);"); //NON-NLS
			statement.execute("CREATE INDEX attribute_valueText ON blackboard_attributes(value_text);"); //NON-NLS
			statement.execute("CREATE INDEX attribute_valueInt32 ON blackboard_attributes(value_int32);"); //NON-NLS
			statement.execute("CREATE INDEX attribute_valueInt64 ON blackboard_attributes(value_int64);"); //NON-NLS
			statement.execute("CREATE INDEX attribute_valueDouble ON blackboard_attributes(value_double);"); //NON-NLS
			resultSet = statement.executeQuery("SELECT attrs.artifact_id AS artifact_id, " //NON-NLS
					+ "arts.artifact_type_id AS artifact_type_id " //NON-NLS
					+ "FROM blackboard_attributes AS attrs " //NON-NLS
					+ "INNER JOIN blackboard_artifacts AS arts " //NON-NLS
					+ "WHERE attrs.artifact_id = arts.artifact_id;"); //NON-NLS
			updateStatement = connection.createStatement();
			while (resultSet.next()) {
				long artifactId = resultSet.getLong("artifact_id");
				int artifactTypeId = resultSet.getInt("artifact_type_id");
				updateStatement.executeUpdate(
						"UPDATE blackboard_attributes " //NON-NLS
						+ "SET artifact_type_id = " + artifactTypeId //NON-NLS
						+ " WHERE blackboard_attributes.artifact_id = " + artifactId + ";"); //NON-NLS
			}
			resultSet.close();
			resultSet = null;

			// Convert existing tag artifact and attribute rows to rows in the new tags tables.
			// TODO: This code depends on prepared statements that could evolve with
			// time, breaking this upgrade. The code that follows should be rewritten
			// to do everything with SQL specific to case database schema version 2.
			HashMap<String, TagName> tagNames = new HashMap<String, TagName>();
			for (BlackboardArtifact artifact : getBlackboardArtifacts(ARTIFACT_TYPE.TSK_TAG_FILE)) {
				Content content = getContentById(artifact.getObjectID());
				String name = ""; //NON-NLS
				String comment = ""; //NON-NLS
				ArrayList<BlackboardAttribute> attributes = getBlackboardAttributes(artifact);
				for (BlackboardAttribute attribute : attributes) {
					if (attribute.getAttributeTypeID() == ATTRIBUTE_TYPE.TSK_TAG_NAME.getTypeID()) {
						name = attribute.getValueString();
					} else if (attribute.getAttributeTypeID() == ATTRIBUTE_TYPE.TSK_COMMENT.getTypeID()) {
						comment = attribute.getValueString();
					}
				}
				if (!name.isEmpty()) {
					TagName tagName;
					if (tagNames.containsKey(name)) {
						tagName = tagNames.get(name);
					} else {
						tagName = addTagName(name, "", TagName.HTML_COLOR.NONE); //NON-NLS
						tagNames.put(name, tagName);
					}
					addContentTag(content, tagName, comment, 0, content.getSize() - 1);
				}
			}
			for (BlackboardArtifact artifact : getBlackboardArtifacts(ARTIFACT_TYPE.TSK_TAG_ARTIFACT)) {
				long taggedArtifactId = -1;
				String name = ""; //NON-NLS
				String comment = ""; //NON-NLS
				ArrayList<BlackboardAttribute> attributes = getBlackboardAttributes(artifact);
				for (BlackboardAttribute attribute : attributes) {
					if (attribute.getAttributeTypeID() == ATTRIBUTE_TYPE.TSK_TAG_NAME.getTypeID()) {
						name = attribute.getValueString();
					} else if (attribute.getAttributeTypeID() == ATTRIBUTE_TYPE.TSK_COMMENT.getTypeID()) {
						comment = attribute.getValueString();
					} else if (attribute.getAttributeTypeID() == ATTRIBUTE_TYPE.TSK_TAGGED_ARTIFACT.getTypeID()) {
						taggedArtifactId = attribute.getValueLong();
					}
				}
				if (taggedArtifactId != -1 && !name.isEmpty()) {
					TagName tagName;
					if (tagNames.containsKey(name)) {
						tagName = tagNames.get(name);
					} else {
						tagName = addTagName(name, "", TagName.HTML_COLOR.NONE); //NON-NLS
						tagNames.put(name, tagName);
					}
					addBlackboardArtifactTag(getBlackboardArtifact(taggedArtifactId), tagName, comment);
				}
			}
			statement.execute(
					"DELETE FROM blackboard_attributes WHERE artifact_id IN " //NON-NLS
					+ "(SELECT artifact_id FROM blackboard_artifacts WHERE artifact_type_id = " //NON-NLS
					+ ARTIFACT_TYPE.TSK_TAG_FILE.getTypeID()
					+ " OR artifact_type_id = " + ARTIFACT_TYPE.TSK_TAG_ARTIFACT.getTypeID() + ");"); //NON-NLS
			statement.execute(
					"DELETE FROM blackboard_artifacts WHERE artifact_type_id = " //NON-NLS
					+ ARTIFACT_TYPE.TSK_TAG_FILE.getTypeID()
					+ " OR artifact_type_id = " + ARTIFACT_TYPE.TSK_TAG_ARTIFACT.getTypeID() + ";"); //NON-NLS

			return new CaseDbSchemaVersionNumber(3, 0);
		} finally {
			closeStatement(updateStatement);
			closeResultSet(resultSet);
			closeStatement(statement);
			connection.close();
		}
	}

	/**
	 * Updates a schema version 3 database to a schema version 4 database.
	 *
	 * @param schemaVersion The current schema version of the database.
	 * @param connection    A connection to the case database.
	 *
	 * @return The new database schema version.
	 *
	 * @throws SQLException     If there is an error completing a database
	 *                          operation.
	 * @throws TskCoreException If there is an error completing a database
	 *                          operation via another SleuthkitCase method.
	 */
	private CaseDbSchemaVersionNumber updateFromSchema3toSchema4(CaseDbSchemaVersionNumber schemaVersion, CaseDbConnection connection) throws SQLException, TskCoreException {
		if (schemaVersion.getMajor() != 3) {
			return schemaVersion;
		}

		Statement statement = null;
		ResultSet resultSet = null;
		Statement queryStatement = null;
		ResultSet queryResultSet = null;
		Statement updateStatement = null;
		try {
			// Add mime_type column to tsk_files table. Populate with general
			// info artifact file signature data.
			statement = connection.createStatement();
			updateStatement = connection.createStatement();
			statement.execute("ALTER TABLE tsk_files ADD COLUMN mime_type TEXT;");
			resultSet = statement.executeQuery("SELECT files.obj_id AS obj_id, attrs.value_text AS value_text "
					+ "FROM tsk_files AS files, blackboard_attributes AS attrs, blackboard_artifacts AS arts "
					+ "WHERE files.obj_id = arts.obj_id AND "
					+ "arts.artifact_id = attrs.artifact_id AND "
					+ "arts.artifact_type_id = 1 AND "
					+ "attrs.attribute_type_id = 62");
			while (resultSet.next()) {
				updateStatement.executeUpdate(
						"UPDATE tsk_files " //NON-NLS
						+ "SET mime_type = '" + resultSet.getString("value_text") + "' " //NON-NLS
						+ "WHERE tsk_files.obj_id = " + resultSet.getInt("obj_id") + ";"); //NON-NLS
			}
			resultSet.close();

			// Add value_type column to blackboard_attribute_types table.
			statement.execute("ALTER TABLE blackboard_attribute_types ADD COLUMN value_type INTEGER NOT NULL DEFAULT -1;");
			resultSet = statement.executeQuery("SELECT * FROM blackboard_attribute_types AS types"); //NON-NLS
			while (resultSet.next()) {
				int attributeTypeId = resultSet.getInt("attribute_type_id");
				String attributeLabel = resultSet.getString("type_name");
				if (attributeTypeId < MIN_USER_DEFINED_TYPE_ID) {
					updateStatement.executeUpdate(
							"UPDATE blackboard_attribute_types " //NON-NLS
							+ "SET value_type = " + ATTRIBUTE_TYPE.fromLabel(attributeLabel).getValueType().getType() + " " //NON-NLS
							+ "WHERE blackboard_attribute_types.attribute_type_id = " + attributeTypeId + ";"); //NON-NLS
				}
			}
			resultSet.close();

			// Add a data_sources_info table.
			queryStatement = connection.createStatement();
			statement.execute("CREATE TABLE data_source_info (obj_id INTEGER PRIMARY KEY, device_id TEXT NOT NULL, time_zone TEXT NOT NULL, FOREIGN KEY(obj_id) REFERENCES tsk_objects(obj_id));");
			resultSet = statement.executeQuery("SELECT * FROM tsk_objects WHERE par_obj_id IS NULL");
			while (resultSet.next()) {
				long objectId = resultSet.getLong("obj_id");
				String timeZone = "";
				queryResultSet = queryStatement.executeQuery("SELECT tzone FROM tsk_image_info WHERE obj_id = " + objectId);
				if (queryResultSet.next()) {
					timeZone = queryResultSet.getString("tzone");
				}
				queryResultSet.close();
				updateStatement.executeUpdate("INSERT INTO data_source_info (obj_id, device_id, time_zone) "
						+ "VALUES(" + objectId + ", '" + UUID.randomUUID().toString() + "' , '" + timeZone + "');");
			}
			resultSet.close();

			// Add data_source_obj_id column to the tsk_files table.
			//
			// NOTE: A new case database will have the following FK constraint:
			//
			// REFERENCES data_source_info (obj_id)
			//
			// The constraint is sacrificed here to avoid having to create and
			// populate a new tsk_files table.
			//
			// TODO: Do this right.
			statement.execute("ALTER TABLE tsk_files ADD COLUMN data_source_obj_id BIGINT NOT NULL DEFAULT -1;");
			resultSet = statement.executeQuery("SELECT tsk_files.obj_id AS obj_id, par_obj_id FROM tsk_files, tsk_objects WHERE tsk_files.obj_id = tsk_objects.obj_id");
			while (resultSet.next()) {
				long fileId = resultSet.getLong("obj_id");
				long dataSourceId = getDataSourceObjectId(connection, fileId);
				updateStatement.executeUpdate("UPDATE tsk_files SET data_source_obj_id = " + dataSourceId + " WHERE obj_id = " + fileId + ";");
			}
			resultSet.close();
			statement.execute("CREATE TABLE ingest_module_types (type_id INTEGER PRIMARY KEY, type_name TEXT NOT NULL)"); //NON-NLS
			statement.execute("CREATE TABLE ingest_job_status_types (type_id INTEGER PRIMARY KEY, type_name TEXT NOT NULL)"); //NON-NLS
			if (this.dbType.equals(DbType.SQLITE)) {
				statement.execute("CREATE TABLE ingest_modules (ingest_module_id INTEGER PRIMARY KEY, display_name TEXT NOT NULL, unique_name TEXT UNIQUE NOT NULL, type_id INTEGER NOT NULL, version TEXT NOT NULL, FOREIGN KEY(type_id) REFERENCES ingest_module_types(type_id));"); //NON-NLS
				statement.execute("CREATE TABLE ingest_jobs (ingest_job_id INTEGER PRIMARY KEY, obj_id BIGINT NOT NULL, host_name TEXT NOT NULL, start_date_time BIGINT NOT NULL, end_date_time BIGINT NOT NULL, status_id INTEGER NOT NULL, settings_dir TEXT, FOREIGN KEY(obj_id) REFERENCES tsk_objects(obj_id), FOREIGN KEY(status_id) REFERENCES ingest_job_status_types(type_id));"); //NON-NLS
			} else {
				statement.execute("CREATE TABLE ingest_modules (ingest_module_id BIGSERIAL PRIMARY KEY, display_name TEXT NOT NULL, unique_name TEXT UNIQUE NOT NULL, type_id INTEGER NOT NULL, version TEXT NOT NULL, FOREIGN KEY(type_id) REFERENCES ingest_module_types(type_id));"); //NON-NLS
				statement.execute("CREATE TABLE ingest_jobs (ingest_job_id BIGSERIAL PRIMARY KEY, obj_id BIGINT NOT NULL, host_name TEXT NOT NULL, start_date_time BIGINT NOT NULL, end_date_time BIGINT NOT NULL, status_id INTEGER NOT NULL, settings_dir TEXT, FOREIGN KEY(obj_id) REFERENCES tsk_objects(obj_id), FOREIGN KEY(status_id) REFERENCES ingest_job_status_types(type_id));"); //NON-NLS
			}

			statement.execute("CREATE TABLE ingest_job_modules (ingest_job_id INTEGER, ingest_module_id INTEGER, pipeline_position INTEGER, PRIMARY KEY(ingest_job_id, ingest_module_id), FOREIGN KEY(ingest_job_id) REFERENCES ingest_jobs(ingest_job_id), FOREIGN KEY(ingest_module_id) REFERENCES ingest_modules(ingest_module_id));"); //NON-NLS
			initIngestModuleTypes(connection);
			initIngestStatusTypes(connection);

			return new CaseDbSchemaVersionNumber(4, 0);

		} finally {
			closeResultSet(queryResultSet);
			closeStatement(queryStatement);
			closeStatement(updateStatement);
			closeResultSet(resultSet);
			closeStatement(statement);
		}
	}

	/**
	 * Updates a schema version 4 database to a schema version 5 database.
	 *
	 * @param schemaVersion The current schema version of the database.
	 * @param connection    A connection to the case database.
	 *
	 * @return The new database schema version.
	 *
	 * @throws SQLException     If there is an error completing a database
	 *                          operation.
	 * @throws TskCoreException If there is an error completing a database
	 *                          operation via another SleuthkitCase method.
	 */
	private CaseDbSchemaVersionNumber updateFromSchema4toSchema5(CaseDbSchemaVersionNumber schemaVersion, CaseDbConnection connection) throws SQLException, TskCoreException {
		if (schemaVersion.getMajor() != 4) {
			return schemaVersion;
		}

		Statement statement = null;
		try {
			// Add the review_statuses lookup table.
			statement = connection.createStatement();
			statement.execute("CREATE TABLE review_statuses (review_status_id INTEGER PRIMARY KEY, review_status_name TEXT NOT NULL, display_name TEXT NOT NULL)");

			/*
			 * Add review_status_id column to artifacts table.
			 *
			 * NOTE: For DBs created with schema 5 we define a foreign key
			 * constraint on the review_status_column. We don't bother with this
			 * for DBs updated to schema 5 because of limitations of the SQLite
			 * ALTER TABLE command.
			 */
			statement.execute("ALTER TABLE blackboard_artifacts ADD COLUMN review_status_id INTEGER NOT NULL DEFAULT " + BlackboardArtifact.ReviewStatus.UNDECIDED.getID());

			// Add the encoding table
			statement.execute("CREATE TABLE file_encoding_types (encoding_type INTEGER PRIMARY KEY, name TEXT NOT NULL);");
			initEncodingTypes(connection);

			/*
			 * This needs to be done due to a Autopsy/TSK out of synch problem.
			 * Without this, it is possible to upgrade from version 4 to 5 and
			 * then 5 to 6, but not from 4 to 6.
			 */
			initReviewStatuses(connection);

			// Add encoding type column to tsk_files_path
			// This should really have the FOREIGN KEY constraint but there are problems
			// getting that to work, so we don't add it on this upgrade path.
			statement.execute("ALTER TABLE tsk_files_path ADD COLUMN encoding_type INTEGER NOT NULL DEFAULT 0;");

			return new CaseDbSchemaVersionNumber(5, 0);

		} finally {
			closeStatement(statement);
		}
	}

	/**
	 * Updates a schema version 5 database to a schema version 6 database.
	 *
	 * @param schemaVersion The current schema version of the database.
	 * @param connection    A connection to the case database.
	 *
	 * @return The new database schema version.
	 *
	 * @throws SQLException     If there is an error completing a database
	 *                          operation.
	 * @throws TskCoreException If there is an error completing a database
	 *                          operation via another SleuthkitCase method.
	 */
	private CaseDbSchemaVersionNumber updateFromSchema5toSchema6(CaseDbSchemaVersionNumber schemaVersion, CaseDbConnection connection) throws SQLException, TskCoreException {
		if (schemaVersion.getMajor() != 5) {
			return schemaVersion;
		}

		/*
		 * This upgrade fixes a bug where some releases had artifact review
		 * status support in the case database and others did not.
		 */
		Statement statement = null;
		ResultSet resultSet = null;
		try {
			/*
			 * Add the review_statuses lookup table, if missing.
			 */
			statement = connection.createStatement();
			statement.execute("CREATE TABLE IF NOT EXISTS review_statuses (review_status_id INTEGER PRIMARY KEY, review_status_name TEXT NOT NULL, display_name TEXT NOT NULL)");

			resultSet = connection.executeQuery(statement, "SELECT COUNT(*) AS count FROM review_statuses"); //NON-NLS
			resultSet.next();
			if (resultSet.getLong("count") == 0) {
				/*
				 * Add review_status_id column to artifacts table.
				 *
				 * NOTE: For DBs created with schema 5 or 6 we define a foreign
				 * key constraint on the review_status_column. We don't bother
				 * with this for DBs updated to schema 5 or 6 because of
				 * limitations of the SQLite ALTER TABLE command.
				 */
				statement.execute("ALTER TABLE blackboard_artifacts ADD COLUMN review_status_id INTEGER NOT NULL DEFAULT " + BlackboardArtifact.ReviewStatus.UNDECIDED.getID());
			}

			return new CaseDbSchemaVersionNumber(6, 0);

		} finally {
			closeResultSet(resultSet);
			closeStatement(statement);
		}
	}

	/**
	 * Updates a schema version 6 database to a schema version 7 database.
	 *
	 * @param schemaVersion The current schema version of the database.
	 * @param connection    A connection to the case database.
	 *
	 * @return The new database schema version.
	 *
	 * @throws SQLException     If there is an error completing a database
	 *                          operation.
	 * @throws TskCoreException If there is an error completing a database
	 *                          operation via another SleuthkitCase method.
	 */
	private CaseDbSchemaVersionNumber updateFromSchema6toSchema7(CaseDbSchemaVersionNumber schemaVersion, CaseDbConnection connection) throws SQLException, TskCoreException {
		if (schemaVersion.getMajor() != 6) {
			return schemaVersion;
		}

		/*
		 * This upgrade adds an indexed extension column to the tsk_files table.
		 */
		Statement statement = null;
		Statement updstatement = null;
		ResultSet resultSet = null;
		try {
			statement = connection.createStatement();
			updstatement = connection.createStatement();
			statement.execute("ALTER TABLE tsk_files ADD COLUMN extension TEXT");

			resultSet = connection.executeQuery(statement, "SELECT obj_id,name FROM tsk_files"); //NON-NLS
			while (resultSet.next()) {
				long objID = resultSet.getLong("obj_id");
				String name = resultSet.getString("name");
				updstatement.executeUpdate("UPDATE tsk_files SET extension = '" + escapeSingleQuotes(extractExtension(name)) + "' "
						+ "WHERE obj_id = " + objID);
			}

			statement.execute("CREATE INDEX file_extension ON tsk_files ( extension )");

			// Add artifact_obj_id column to blackboard_artifacts table, data conversion for old versions isn't necesarry.
			statement.execute("ALTER TABLE blackboard_artifacts ADD COLUMN artifact_obj_id INTEGER NOT NULL DEFAULT -1");

			return new CaseDbSchemaVersionNumber(7, 0);

		} finally {
			closeResultSet(resultSet);
			closeStatement(statement);
			closeStatement(updstatement);
		}
	}

	/**
	 * Updates a schema version 7 database to a schema version 7.1 database.
	 *
	 * @param schemaVersion The current schema version of the database.
	 * @param connection    A connection to the case database.
	 *
	 * @return The new database schema version.
	 *
	 * @throws SQLException     If there is an error completing a database
	 *                          operation.
	 * @throws TskCoreException If there is an error completing a database
	 *                          operation via another SleuthkitCase method.
	 */
	private CaseDbSchemaVersionNumber updateFromSchema7toSchema7dot1(CaseDbSchemaVersionNumber schemaVersion, CaseDbConnection connection) throws SQLException, TskCoreException {
		if (schemaVersion.getMajor() != 7) {
			return schemaVersion;
		}

		if (schemaVersion.getMinor() != 0) {
			return schemaVersion;
		}

		/*
		 * This upgrade adds a minor version number column.
		 */
		Statement statement = null;
		ResultSet resultSet = null;
		try {
			statement = connection.createStatement();

			//add the schema minor version number column.
			if (schemaVersion.getMinor() == 0) {
				//add the schema minor version number column.
				statement.execute("ALTER TABLE tsk_db_info ADD COLUMN schema_minor_ver INTEGER DEFAULT 1");
			}
			return new CaseDbSchemaVersionNumber(7, 1);

		} finally {
			closeResultSet(resultSet);
			closeStatement(statement);

		}
	}

	/**
	 * Updates a schema version 7.1 database to a schema version 7.2 database.
	 *
	 * @param schemaVersion The current schema version of the database.
	 * @param connection    A connection to the case database.
	 *
	 * @return The new database schema version.
	 *
	 * @throws SQLException     If there is an error completing a database
	 *                          operation.
	 * @throws TskCoreException If there is an error completing a database
	 *                          operation via another SleuthkitCase method.
	 */
	private CaseDbSchemaVersionNumber updateFromSchema7dot1toSchema7dot2(CaseDbSchemaVersionNumber schemaVersion, CaseDbConnection connection) throws SQLException, TskCoreException {
		if (schemaVersion.getMajor() != 7) {
			return schemaVersion;
		}

		if (schemaVersion.getMinor() != 1) {
			return schemaVersion;
		}

		Statement statement = null;
		Statement updstatement = null;
		ResultSet resultSet = null;
		try {
			//add the data_source_obj_id column to blackboard_artifacts.
			statement = connection.createStatement();
			statement.execute("ALTER TABLE blackboard_artifacts ADD COLUMN data_source_obj_id INTEGER NOT NULL DEFAULT -1");

			// populate data_source_obj_id for each artifact
			updstatement = connection.createStatement();
			resultSet = connection.executeQuery(statement, "SELECT artifact_id, obj_id FROM blackboard_artifacts"); //NON-NLS
			while (resultSet.next()) {
				long artifact_id = resultSet.getLong("artifact_id");
				long obj_id = resultSet.getLong("obj_id");
				long data_source_obj_id = getDataSourceObjectId(connection, obj_id);
				updstatement.executeUpdate("UPDATE blackboard_artifacts SET data_source_obj_id = " + data_source_obj_id + " "
						+ "WHERE artifact_id = " + artifact_id);
			}
			closeResultSet(resultSet);
			closeStatement(statement);
			closeStatement(updstatement);

			/*
			 * Add a knownStatus column to the tag_names table.
			 */
			statement = connection.createStatement();
			statement.execute("ALTER TABLE tag_names ADD COLUMN knownStatus INTEGER NOT NULL DEFAULT " + TskData.FileKnown.UNKNOWN.getFileKnownValue());

			return new CaseDbSchemaVersionNumber(7, 2);

		} finally {
			closeResultSet(resultSet);
			closeStatement(statement);
			closeStatement(updstatement);
		}
	}

	/**
	 * Extract the extension from a file name.
	 *
	 * @param fileName the file name to extract the extension from.
	 *
	 * @return The extension extracted from fileName. Will not be null.
	 */
	static String extractExtension(final String fileName) {
		String ext;
		int i = fileName.lastIndexOf(".");
		// > 0 because we assume it's not an extension if period is the first character
		if ((i > 0) && ((i + 1) < fileName.length())) {
			ext = fileName.substring(i + 1);
		} else {
			return "";
		}
		// we added this at one point to deal with files that had crazy names based on URLs
		// it's too hard though to clean those up and not mess up basic extensions though.
		// We need to add '-' to the below if we use it again
		//		String[] findNonAlphanumeric = ext.split("[^a-zA-Z0-9_]");
		//		if (findNonAlphanumeric.length > 1) {
		//			ext = findNonAlphanumeric[0];
		//		}
		return ext.toLowerCase();
	}

	/**
	 * Returns case database schema version number. As of TSK 4.5.0 db schema
	 * versions are two part Major.minor. This method only returns the major
	 * part. Use getDBSchemaVersion() for the complete version.
	 *
	 * @return The schema version number as an integer.
	 *
	 * @deprecated since 4.5.0 Use getDBSchemaVersion() instead for more
	 * complete version info.
	 */
	@Deprecated
	public int getSchemaVersion() {
		return getDBSchemaVersion().getMajor();
	}

	/**
	 * Gets the database schema version in use.
	 *
	 * @return the database schema version in use.
	 */
	public VersionNumber getDBSchemaVersion() {
		return CURRENT_DB_SCHEMA_VERSION;
	}

	/**
	 * Returns the type of database in use.
	 *
	 * @return database type
	 */
	public DbType getDatabaseType() {
		return this.dbType;
	}

	/**
	 * Returns the path of a backup copy of the database made when a schema
	 * version upgrade has occurred.
	 *
	 * @return The path of the backup file or null if no backup was made.
	 */
	public String getBackupDatabasePath() {
		return dbBackupPath;
	}

	/**
	 * Create a new transaction on the case database. The transaction object
	 * that is returned can be passed to methods that take a CaseDbTransaction.
	 * The caller is responsible for calling either commit() or rollback() on
	 * the transaction object.
	 *
	 * @return A CaseDbTransaction object.
	 *
	 * @throws TskCoreException
	 */
	public CaseDbTransaction beginTransaction() throws TskCoreException {
		return new CaseDbTransaction(connections.getConnection());
	}

	/**
	 * Gets the case database name.
	 *
	 * @return The case database name.
	 */
	public String getDatabaseName() {
		return databaseName;
	}

	/**
	 * Get the full path to the case directory. For a SQLite case database, this
	 * is the same as the database directory path.
	 *
	 * @return Case directory path.
	 */
	public String getDbDirPath() {
		return caseDirPath;
	}

	/**
	 * Acquires a write lock, but only if this is a single-user case. Always
	 * call this method in a try block with a call to the lock release method in
	 * an associated finally block.
	 */
	public void acquireSingleUserCaseWriteLock() {
		if (dbType == DbType.SQLITE) {
			rwLock.writeLock().lock();
		}
	}

	/**
	 * Releases a write lock, but only if this is a single-user case. This
	 * method should always be called in the finally block of a try block in
	 * which the lock was acquired.
	 */
	public void releaseSingleUserCaseWriteLock() {
		if (dbType == DbType.SQLITE) {
			rwLock.writeLock().unlock();
		}
	}

	/**
	 * Acquires a read lock, but only if this is a single-user case. Call this
	 * method in a try block with a call to the lock release method in an
	 * associated finally block.
	 */
	public void acquireSingleUserCaseReadLock() {
		if (dbType == DbType.SQLITE) {
			rwLock.readLock().lock();
		}
	}

	/**
	 * Releases a read lock, but only if this is a single-user case. This method
	 * should always be called in the finally block of a try block in which the
	 * lock was acquired.
	 */
	public void releaseSingleUserCaseReadLock() {
		if (dbType == DbType.SQLITE) {
			rwLock.readLock().unlock();
		}
	}

	/**
	 * Open an existing case database.
	 *
	 * @param dbPath Path to SQLite case database.
	 *
	 * @return Case database object.
	 *
	 * @throws org.sleuthkit.datamodel.TskCoreException
	 */
	public static SleuthkitCase openCase(String dbPath) throws TskCoreException {
		try {
			final SleuthkitJNI.CaseDbHandle caseHandle = SleuthkitJNI.openCaseDb(dbPath);
			return new SleuthkitCase(dbPath, caseHandle, DbType.SQLITE);
		} catch (TskUnsupportedSchemaVersionException ex) {
			//don't wrap in new TskCoreException
			throw ex;
		} catch (Exception ex) {
			throw new TskCoreException("Failed to open case database at " + dbPath, ex);
		}
	}

	/**
	 * Open an existing multi-user case database.
	 *
	 * @param databaseName The name of the database.
	 * @param info         Connection information for the the database.
	 * @param caseDir      The folder where the case metadata fils is stored.
	 *
	 * @return A case database object.
	 *
	 * @throws TskCoreException If there is a problem opening the database.
	 */
	public static SleuthkitCase openCase(String databaseName, CaseDbConnectionInfo info, String caseDir) throws TskCoreException {
		try {
			/*
			 * The flow of this method involves trying to open case and if
			 * successful, return that case. If unsuccessful, an exception is
			 * thrown. We catch any exceptions, and use tryConnect() to attempt
			 * to obtain further information about the error. If tryConnect() is
			 * unable to successfully connect, tryConnect() will throw a
			 * TskCoreException with a message containing user-level error
			 * reporting. If tryConnect() is able to connect, flow continues and
			 * we rethrow the original exception obtained from trying to create
			 * the case. In this way, we obtain more detailed information if we
			 * are able, but do not lose any information if unable.
			 */
			final SleuthkitJNI.CaseDbHandle caseHandle = SleuthkitJNI.openCaseDb(databaseName, info);
			return new SleuthkitCase(info.getHost(), Integer.parseInt(info.getPort()), databaseName, info.getUserName(), info.getPassword(), caseHandle, caseDir, info.getDbType());
		} catch (PropertyVetoException exp) {
			// In this case, the JDBC driver doesn't support PostgreSQL. Use the generic message here.
			throw new TskCoreException(exp.getMessage(), exp);
		} catch (TskUnsupportedSchemaVersionException ex) {
			//don't wrap in new TskCoreException
			throw ex;
		} catch (Exception exp) {
			tryConnect(info); // attempt to connect, throw with user-friendly message if unable
			throw new TskCoreException(exp.getMessage(), exp); // throw with generic message if tryConnect() was successful
		}
	}

	/**
	 * Creates a new SQLite case database.
	 *
	 * @param dbPath Path to where SQlite case database should be created.
	 *
	 * @return A case database object.
	 *
	 * @throws org.sleuthkit.datamodel.TskCoreException
	 */
	public static SleuthkitCase newCase(String dbPath) throws TskCoreException {
		try {
			SleuthkitJNI.CaseDbHandle caseHandle = SleuthkitJNI.newCaseDb(dbPath);
			return new SleuthkitCase(dbPath, caseHandle, DbType.SQLITE);
		} catch (Exception ex) {
			throw new TskCoreException("Failed to create case database at " + dbPath, ex);
		}
	}

	/**
	 * Creates a new PostgreSQL case database.
	 *
	 * @param caseName    The name of the case. It will be used to create a case
	 *                    database name that can be safely used in SQL commands
	 *                    and will not be subject to name collisions on the case
	 *                    database server. Use getDatabaseName to get the
	 *                    created name.
	 * @param info        The information to connect to the database.
	 * @param caseDirPath The case directory path.
	 *
	 * @return A case database object.
	 *
	 * @throws org.sleuthkit.datamodel.TskCoreException
	 */
	public static SleuthkitCase newCase(String caseName, CaseDbConnectionInfo info, String caseDirPath) throws TskCoreException {
		String databaseName = createCaseDataBaseName(caseName);
		try {
			/**
			 * The flow of this method involves trying to create a new case and
			 * if successful, return that case. If unsuccessful, an exception is
			 * thrown. We catch any exceptions, and use tryConnect() to attempt
			 * to obtain further information about the error. If tryConnect() is
			 * unable to successfully connect, tryConnect() will throw a
			 * TskCoreException with a message containing user-level error
			 * reporting. If tryConnect() is able to connect, flow continues and
			 * we rethrow the original exception obtained from trying to create
			 * the case. In this way, we obtain more detailed information if we
			 * are able, but do not lose any information if unable.
			 */
			SleuthkitJNI.CaseDbHandle caseHandle = SleuthkitJNI.newCaseDb(databaseName, info);
			return new SleuthkitCase(info.getHost(), Integer.parseInt(info.getPort()),
					databaseName, info.getUserName(), info.getPassword(), caseHandle, caseDirPath, info.getDbType());
		} catch (PropertyVetoException exp) {
			// In this case, the JDBC driver doesn't support PostgreSQL. Use the generic message here.
			throw new TskCoreException(exp.getMessage(), exp);
		} catch (Exception exp) {
			tryConnect(info); // attempt to connect, throw with user-friendly message if unable
			throw new TskCoreException(exp.getMessage(), exp); // throw with generic message if tryConnect() was successful
		}
	}

	/**
	 * Transforms a candidate PostgreSQL case database name into one that can be
	 * safely used in SQL commands and will not be subject to name collisions on
	 * the case database server.
	 *
	 * @param candidateDbName A candidate case database name.
	 *
	 * @return A case database name.
	 */
	private static String createCaseDataBaseName(String candidateDbName) {
		String dbName;
		if (!candidateDbName.isEmpty()) {
			/*
			 * Replace all non-ASCII characters.
			 */
			dbName = candidateDbName.replaceAll("[^\\p{ASCII}]", "_"); //NON-NLS

			/*
			 * Replace all control characters.
			 */
			dbName = dbName.replaceAll("[\\p{Cntrl}]", "_"); //NON-NLS

			/*
			 * Replace /, \, :, ?, space, ' ".
			 */
			dbName = dbName.replaceAll("[ /?:'\"\\\\]", "_"); //NON-NLS

			/*
			 * Make it all lowercase.
			 */
			dbName = dbName.toLowerCase();

			/*
			 * Must start with letter or underscore. If not, prepend an
			 * underscore.
			 */
			if ((dbName.length() > 0 && !(Character.isLetter(dbName.codePointAt(0))) && !(dbName.codePointAt(0) == '_'))) {
				dbName = "_" + dbName;
			}

			/*
			 * Truncate to 63 - 16 = 47 chars to accomodate a timestamp for
			 * uniqueness.
			 */
			if (dbName.length() > MAX_DB_NAME_LEN_BEFORE_TIMESTAMP) {
				dbName = dbName.substring(0, MAX_DB_NAME_LEN_BEFORE_TIMESTAMP);
			}

		} else {
			/*
			 * Must start with letter or underscore.
			 */
			dbName = "_";
		}
		/*
		 * Add the time stmap.
		 */
		SimpleDateFormat dateFormat = new SimpleDateFormat("yyyyMMdd_HHmmss");
		Date date = new Date();
		dbName = dbName + "_" + dateFormat.format(date);

		return dbName;
	}

	/**
	 * Starts the multi-step process of adding an image data source to the case
	 * by creating an object that can be used to control the process and get
	 * progress messages from it.
	 *
	 * @param timeZone        The time zone of the image.
	 * @param addUnallocSpace Set to true to create virtual files for
	 *                        unallocated space in the image.
	 * @param noFatFsOrphans  Set to true to skip processing orphan files of FAT
	 *                        file systems.
	 * @param imageCopyPath   Path to which a copy of the image should be
	 *                        written. Use the empty string to disable image
	 *                        writing.
	 *
	 * @return An object that encapsulates control of adding an image via the
	 *         SleuthKit native code layer.
	 */
	public AddImageProcess makeAddImageProcess(String timeZone, boolean addUnallocSpace, boolean noFatFsOrphans, String imageCopyPath) {
		return this.caseHandle.initAddImageProcess(timeZone, addUnallocSpace, noFatFsOrphans, imageCopyPath);
	}

	/**
	 * Get the list of root objects (data sources) from the case database, e.g.,
	 * image files, logical (local) files, virtual directories.
	 *
	 * @return List of content objects representing root objects.
	 *
	 * @throws TskCoreException
	 */
	public List<Content> getRootObjects() throws TskCoreException {
		CaseDbConnection connection = connections.getConnection();
		acquireSingleUserCaseReadLock();
		Statement s = null;
		ResultSet rs = null;
		try {
			s = connection.createStatement();
			rs = connection.executeQuery(s, "SELECT obj_id, type FROM tsk_objects " //NON-NLS
					+ "WHERE par_obj_id IS NULL"); //NON-NLS
			Collection<ObjectInfo> infos = new ArrayList<ObjectInfo>();
			while (rs.next()) {
				infos.add(new ObjectInfo(rs.getLong("obj_id"), ObjectType.valueOf(rs.getShort("type")))); //NON-NLS
			}

			List<Content> rootObjs = new ArrayList<Content>();
			for (ObjectInfo i : infos) {
				if (null != i.type) {
					switch (i.type) {
						case IMG:
							rootObjs.add(getImageById(i.id));
							break;
						case ABSTRACTFILE:
							// Check if virtual dir for local files.
							AbstractFile af = getAbstractFileById(i.id);
							if (af instanceof VirtualDirectory) {
								rootObjs.add(af);
							} else {
								throw new TskCoreException("Parentless object has wrong type to be a root (ABSTRACTFILE, but not VIRTUAL_DIRECTORY: " + i.type);
							}
							break;
						default:
							throw new TskCoreException("Parentless object has wrong type to be a root: " + i.type);
					}
				}
			}
			return rootObjs;
		} catch (SQLException ex) {
			throw new TskCoreException("Error getting root objects", ex);
		} finally {
			closeResultSet(rs);
			closeStatement(s);
			connection.close();
			releaseSingleUserCaseReadLock();
		}
	}

	/**
	 * Gets the the datasource obj ids for the given device_id
	 *
	 * @param deviceId device_id
	 *
	 * @return A list of the data source object_id for the given device_id for
	 *         the case.
	 *
	 * @throws TskCoreException if there is a problem getting the data source
	 *                          obj ids.
	 */
	List<Long> getDataSourceObjIds(String deviceId) throws TskCoreException {

		// check cached map first
		synchronized (deviceIdToDatasourceObjIdMap) {
			if (deviceIdToDatasourceObjIdMap.containsKey(deviceId)) {
				return new ArrayList<Long>(deviceIdToDatasourceObjIdMap.get(deviceId));
			}

			CaseDbConnection connection = connections.getConnection();
			acquireSharedLock();
			Statement s = null;
			ResultSet rs = null;
			try {
				s = connection.createStatement();
				rs = connection.executeQuery(s, "SELECT obj_id FROM data_source_info WHERE device_id = '" + deviceId + "'"); //NON-NLS
				List<Long> dataSourceObjIds = new ArrayList<Long>();
				while (rs.next()) {
					dataSourceObjIds.add(rs.getLong("obj_id"));

					// Add to map of deviceID to data_source_obj_id.
					long ds_obj_id = rs.getLong("obj_id");
					if (deviceIdToDatasourceObjIdMap.containsKey(deviceId)) {
						deviceIdToDatasourceObjIdMap.get(deviceId).add(ds_obj_id);
					} else {
						deviceIdToDatasourceObjIdMap.put(deviceId, new HashSet<Long>(Arrays.asList(ds_obj_id)));
					}
				}
				return dataSourceObjIds;
			} catch (SQLException ex) {
				throw new TskCoreException("Error getting data sources", ex);
			} finally {
				closeResultSet(rs);
				closeStatement(s);
				connection.close();
				releaseSharedLock();
			}
		}
	}

	/**
	 * Gets the data sources for the case (e.g., images, local disks, virtual
	 * directories of local/logical files and/or directories, etc.)
	 *
	 * NOTE: The DataSource interface is an emerging feature and at present is
	 * only useful for obtaining the object id and the device id, an
	 * ASCII-printable identifier for the device associated with the data source
	 * that is intended to be unique across multiple cases (e.g., a UUID). In
	 * the future, this method will be a replacement for the getRootObjects
	 * method.
	 *
	 * @return A list of the data sources for the case.
	 *
	 * @throws TskCoreException if there is a problem getting the data sources.
	 */
	public List<DataSource> getDataSources() throws TskCoreException {
		CaseDbConnection connection = connections.getConnection();
		acquireSingleUserCaseReadLock();
		Statement s = null;
		ResultSet rs = null;
		try {
			s = connection.createStatement();
			rs = connection.executeQuery(s, "SELECT obj_id, device_id, time_zone FROM data_source_info"); //NON-NLS
			List<DataSource> dataSources = new ArrayList<DataSource>();
			while (rs.next()) {
				dataSources.add(new AbstractDataSource(rs.getLong("obj_id"), rs.getString("device_id"), rs.getString("time_zone")));
			}
			return dataSources;
		} catch (SQLException ex) {
			throw new TskCoreException("Error getting data sources", ex);
		} finally {
			closeResultSet(rs);
			closeStatement(s);
			connection.close();
			releaseSingleUserCaseReadLock();
		}
	}

	/**
	 * Gets a specific data source for the case (e.g., an image, local disk,
	 * virtual directory of local/logical files and/or directories, etc.).
	 *
	 * NOTE: The AbstractDataSource class is an emerging feature and at present
	 * is only useful for obtaining the object id and the data source
	 * identifier, an ASCII-printable identifier for the data source that is
	 * intended to be unique across multiple cases (e.g., a UUID). In the
	 * future, this method will be a replacement for the getRootObjects method.
	 *
	 * @param objectId The object id of the data source.
	 *
	 * @return The data source.
	 *
	 * @throws TskDataException if there is no data source for the given object
	 *                          id.
	 * @throws TskCoreException if there is a problem getting the data source.
	 */
	public DataSource getDataSource(long objectId) throws TskDataException, TskCoreException {
		CaseDbConnection connection = connections.getConnection();
		acquireSingleUserCaseReadLock();
		Statement s = null;
		ResultSet rs = null;
		try {
			s = connection.createStatement();
			rs = connection.executeQuery(s, "SELECT device_id, time_zone FROM data_source_info WHERE obj_id = " + objectId); //NON-NLS
			if (rs.next()) {
				return new AbstractDataSource(objectId, rs.getString("device_id"), rs.getString("time_zone"));
			} else {
				throw new TskDataException(String.format("There is no data source with obj_id = %d", objectId));
			}
		} catch (SQLException ex) {
			throw new TskCoreException(String.format("Error getting data source with obj_id = %d", objectId), ex);
		} finally {
			closeResultSet(rs);
			closeStatement(s);
			connection.close();
			releaseSingleUserCaseReadLock();
		}
	}

	/**
	 * Get all blackboard artifacts of a given type. Does not included rejected
	 * artifacts.
	 *
	 * @param artifactTypeID artifact type id (must exist in database)
	 *
	 * @return list of blackboard artifacts.
	 *
	 * @throws TskCoreException
	 */
	public ArrayList<BlackboardArtifact> getBlackboardArtifacts(int artifactTypeID) throws TskCoreException {
		return getArtifactsHelper("blackboard_artifacts.artifact_type_id = " + artifactTypeID);
	}

	/**
	 * Get a count of blackboard artifacts for a given content. Does not include
	 * rejected artifacts.
	 *
	 * @param objId Id of the content.
	 *
	 * @return The artifacts count for the content.
	 *
	 * @throws TskCoreException
	 */
	public long getBlackboardArtifactsCount(long objId) throws TskCoreException {
		CaseDbConnection connection = connections.getConnection();
		acquireSingleUserCaseReadLock();
		ResultSet rs = null;
		try {
			// SELECT COUNT(*) AS count FROM blackboard_artifacts WHERE obj_id = ?
			PreparedStatement statement = connection.getPreparedStatement(PREPARED_STATEMENT.COUNT_ARTIFACTS_FROM_SOURCE);
			statement.clearParameters();
			statement.setLong(1, objId);
			rs = connection.executeQuery(statement);
			long count = 0;
			if (rs.next()) {
				count = rs.getLong("count");
			}
			return count;
		} catch (SQLException ex) {
			throw new TskCoreException("Error getting number of blackboard artifacts by content", ex);
		} finally {
			closeResultSet(rs);
			connection.close();
			releaseSingleUserCaseReadLock();
		}
	}

	/**
	 * Get a count of artifacts of a given type. Does not include rejected
	 * artifacts.
	 *
	 * @param artifactTypeID Id of the artifact type.
	 *
	 * @return The artifacts count for the type.
	 *
	 * @throws TskCoreException
	 */
	public long getBlackboardArtifactsTypeCount(int artifactTypeID) throws TskCoreException {
		CaseDbConnection connection = connections.getConnection();
		acquireSingleUserCaseReadLock();
		ResultSet rs = null;
		try {
			// SELECT COUNT(*) AS count FROM blackboard_artifacts WHERE artifact_type_id = ?
			PreparedStatement statement = connection.getPreparedStatement(PREPARED_STATEMENT.COUNT_ARTIFACTS_OF_TYPE);
			statement.clearParameters();
			statement.setInt(1, artifactTypeID);
			rs = connection.executeQuery(statement);
			long count = 0;
			if (rs.next()) {
				count = rs.getLong("count");
			}
			return count;
		} catch (SQLException ex) {
			throw new TskCoreException("Error getting number of blackboard artifacts by type", ex);
		} finally {
			closeResultSet(rs);
			connection.close();
			releaseSingleUserCaseReadLock();
		}
	}

	/**
	 * Get all blackboard artifacts that have an attribute of the given type and
	 * String value. Does not included rejected artifacts.
	 *
	 * @param attrType attribute of this attribute type to look for in the
	 *                 artifacts
	 * @param value    value of the attribute of the attrType type to look for
	 *
	 * @return a list of blackboard artifacts with such an attribute
	 *
	 * @throws TskCoreException exception thrown if a critical error occurred
	 *                          within tsk core and artifacts could not be
	 *                          queried
	 */
	public List<BlackboardArtifact> getBlackboardArtifacts(BlackboardAttribute.ATTRIBUTE_TYPE attrType, String value) throws TskCoreException {
		CaseDbConnection connection = connections.getConnection();
		acquireSingleUserCaseReadLock();
		Statement s = null;
		ResultSet rs = null;
		try {
			s = connection.createStatement();
			rs = connection.executeQuery(s, "SELECT DISTINCT arts.artifact_id AS artifact_id, " //NON-NLS
					+ "arts.obj_id AS obj_id, arts.artifact_obj_id AS artifact_obj_id, arts.data_source_obj_id AS data_source_obj_id, arts.artifact_type_id AS artifact_type_id, "
					+ "types.type_name AS type_name, types.display_name AS display_name, "//NON-NLS
					+ " arts.review_status_id AS review_status_id " //NON-NLS
					+ "FROM blackboard_artifacts AS arts, blackboard_attributes AS attrs, blackboard_artifact_types AS types " //NON-NLS
					+ "WHERE arts.artifact_id = attrs.artifact_id " //NON-NLS
					+ " AND attrs.attribute_type_id = " + attrType.getTypeID() //NON-NLS
					+ " AND attrs.value_text = '" + value + "'"
					+ " AND types.artifact_type_id=arts.artifact_type_id"
					+ " AND arts.review_status_id !=" + BlackboardArtifact.ReviewStatus.REJECTED.getID());	 //NON-NLS
			ArrayList<BlackboardArtifact> artifacts = new ArrayList<BlackboardArtifact>();
			while (rs.next()) {
				artifacts.add(new BlackboardArtifact(this, rs.getLong("artifact_id"), rs.getLong("obj_id"), rs.getLong("artifact_obj_id"), rs.getLong("data_source_obj_id"),
						rs.getInt("artifact_type_id"), rs.getString("type_name"), rs.getString("display_name"),
						BlackboardArtifact.ReviewStatus.withID(rs.getInt("review_status_id"))));
			}
			return artifacts;
		} catch (SQLException ex) {
			throw new TskCoreException("Error getting blackboard artifacts by attribute", ex);
		} finally {
			closeResultSet(rs);
			closeStatement(s);
			connection.close();
			releaseSingleUserCaseReadLock();
		}
	}

	/**
	 * Get all blackboard artifacts that have an attribute of the given type and
	 * String value. Does not included rejected artifacts.
	 *
	 * @param attrType   attribute of this attribute type to look for in the
	 *                   artifacts
	 * @param subString  value substring of the string attribute of the attrType
	 *                   type to look for
	 * @param startsWith if true, the artifact attribute string should start
	 *                   with the substring, if false, it should just contain it
	 *
	 * @return a list of blackboard artifacts with such an attribute
	 *
	 * @throws TskCoreException exception thrown if a critical error occurred
	 *                          within tsk core and artifacts could not be
	 *                          queried
	 */
	public List<BlackboardArtifact> getBlackboardArtifacts(BlackboardAttribute.ATTRIBUTE_TYPE attrType, String subString, boolean startsWith) throws TskCoreException {
		String valSubStr = "%" + subString; //NON-NLS
		if (startsWith == false) {
			valSubStr += "%"; //NON-NLS
		}
		CaseDbConnection connection = connections.getConnection();
		acquireSingleUserCaseReadLock();
		Statement s = null;
		ResultSet rs = null;
		try {
			s = connection.createStatement();
			rs = connection.executeQuery(s, "SELECT DISTINCT arts.artifact_id AS artifact_id, " //NON-NLS
					+ " arts.obj_id AS obj_id, arts.artifact_obj_id AS artifact_obj_id, arts.data_source_obj_id AS data_source_obj_id, arts.artifact_type_id AS artifact_type_id, " //NON-NLS
					+ " types.type_name AS type_name, types.display_name AS display_name, " //NON-NLS
					+ " arts.review_status_id AS review_status_id " //NON-NLS
					+ " FROM blackboard_artifacts AS arts, blackboard_attributes AS attrs, blackboard_artifact_types AS types " //NON-NLS
					+ " WHERE arts.artifact_id = attrs.artifact_id " //NON-NLS
					+ " AND attrs.attribute_type_id = " + attrType.getTypeID() //NON-NLS
					+ " AND LOWER(attrs.value_text) LIKE LOWER('" + valSubStr + "')"
					+ " AND types.artifact_type_id=arts.artifact_type_id "
					+ " AND arts.review_status_id !=" + BlackboardArtifact.ReviewStatus.REJECTED.getID());
			ArrayList<BlackboardArtifact> artifacts = new ArrayList<BlackboardArtifact>();
			while (rs.next()) {
				artifacts.add(new BlackboardArtifact(this, rs.getLong("artifact_id"), rs.getLong("obj_id"), rs.getLong("artifact_obj_id"), rs.getLong("data_source_obj_id"),
						rs.getInt("artifact_type_id"), rs.getString("type_name"), rs.getString("display_name"),
						BlackboardArtifact.ReviewStatus.withID(rs.getInt("review_status_id"))));
			}
			return artifacts;
		} catch (SQLException ex) {
			throw new TskCoreException("Error getting blackboard artifacts by attribute. " + ex.getMessage(), ex);
		} finally {
			closeResultSet(rs);
			closeStatement(s);
			connection.close();
			releaseSingleUserCaseReadLock();
		}
	}

	/**
	 * Get all blackboard artifacts that have an attribute of the given type and
	 * integer value. Does not included rejected artifacts.
	 *
	 * @param attrType attribute of this attribute type to look for in the
	 *                 artifacts
	 * @param value    value of the attribute of the attrType type to look for
	 *
	 * @return a list of blackboard artifacts with such an attribute
	 *
	 * @throws TskCoreException exception thrown if a critical error occurred
	 *                          within tsk core and artifacts could not be
	 *                          queried
	 */
	public List<BlackboardArtifact> getBlackboardArtifacts(BlackboardAttribute.ATTRIBUTE_TYPE attrType, int value) throws TskCoreException {
		CaseDbConnection connection = connections.getConnection();
		acquireSingleUserCaseReadLock();
		Statement s = null;
		ResultSet rs = null;
		try {
			s = connection.createStatement();
			rs = connection.executeQuery(s, "SELECT DISTINCT arts.artifact_id AS artifact_id, " //NON-NLS
					+ " arts.obj_id AS obj_id, arts.artifact_obj_id AS artifact_obj_id, arts.data_source_obj_id AS data_source_obj_id, arts.artifact_type_id AS artifact_type_id, "
					+ " types.type_name AS type_name, types.display_name AS display_name, "
					+ " arts.review_status_id AS review_status_id  "//NON-NLS
					+ " FROM blackboard_artifacts AS arts, blackboard_attributes AS attrs, blackboard_artifact_types AS types " //NON-NLS
					+ "WHERE arts.artifact_id = attrs.artifact_id " //NON-NLS
					+ " AND attrs.attribute_type_id = " + attrType.getTypeID() //NON-NLS
					+ " AND attrs.value_int32 = " + value //NON-NLS
					+ " AND types.artifact_type_id=arts.artifact_type_id "
					+ " AND arts.review_status_id !=" + BlackboardArtifact.ReviewStatus.REJECTED.getID());
			ArrayList<BlackboardArtifact> artifacts = new ArrayList<BlackboardArtifact>();
			while (rs.next()) {
				artifacts.add(new BlackboardArtifact(this, rs.getLong("artifact_id"), rs.getLong("obj_id"), rs.getLong("artifact_obj_id"), rs.getLong("data_source_obj_id"),
						rs.getInt("artifact_type_id"), rs.getString("type_name"), rs.getString("display_name"),
						BlackboardArtifact.ReviewStatus.withID(rs.getInt("review_status_id"))));
			}
			return artifacts;
		} catch (SQLException ex) {
			throw new TskCoreException("Error getting blackboard artifacts by attribute", ex);
		} finally {
			closeResultSet(rs);
			closeStatement(s);
			connection.close();
			releaseSingleUserCaseReadLock();
		}
	}

	/**
	 * Get all blackboard artifacts that have an attribute of the given type and
	 * long value. Does not included rejected artifacts.
	 *
	 * @param attrType attribute of this attribute type to look for in the
	 *                 artifacts
	 * @param value    value of the attribute of the attrType type to look for
	 *
	 * @return a list of blackboard artifacts with such an attribute
	 *
	 * @throws TskCoreException exception thrown if a critical error occurred
	 *                          within tsk core and artifacts could not be
	 *                          queried
	 */
	public List<BlackboardArtifact> getBlackboardArtifacts(BlackboardAttribute.ATTRIBUTE_TYPE attrType, long value) throws TskCoreException {
		CaseDbConnection connection = connections.getConnection();
		acquireSingleUserCaseReadLock();
		Statement s = null;
		ResultSet rs = null;
		try {
			s = connection.createStatement();
			rs = connection.executeQuery(s, "SELECT DISTINCT arts.artifact_id AS artifact_id, " //NON-NLS
					+ " arts.obj_id AS obj_id, arts.artifact_obj_id AS artifact_obj_id, arts.data_source_obj_id AS data_source_obj_id, arts.artifact_type_id AS artifact_type_id, "
					+ " types.type_name AS type_name, types.display_name AS display_name, "
					+ " arts.review_status_id AS review_status_id "//NON-NLS
					+ " FROM blackboard_artifacts AS arts, blackboard_attributes AS attrs, blackboard_artifact_types AS types " //NON-NLS
					+ " WHERE arts.artifact_id = attrs.artifact_id " //NON-NLS
					+ " AND attrs.attribute_type_id = " + attrType.getTypeID() //NON-NLS
					+ " AND attrs.value_int64 = " + value //NON-NLS
					+ " AND types.artifact_type_id=arts.artifact_type_id "
					+ " AND arts.review_status_id !=" + BlackboardArtifact.ReviewStatus.REJECTED.getID());
			ArrayList<BlackboardArtifact> artifacts = new ArrayList<BlackboardArtifact>();
			while (rs.next()) {
				artifacts.add(new BlackboardArtifact(this, rs.getLong("artifact_id"), rs.getLong("obj_id"), rs.getLong("artifact_obj_id"), rs.getLong("data_source_obj_id"),
						rs.getInt("artifact_type_id"), rs.getString("type_name"), rs.getString("display_name"),
						BlackboardArtifact.ReviewStatus.withID(rs.getInt("review_status_id"))));
			}
			return artifacts;
		} catch (SQLException ex) {
			throw new TskCoreException("Error getting blackboard artifacts by attribute. " + ex.getMessage(), ex);
		} finally {
			closeResultSet(rs);
			closeStatement(s);
			connection.close();
			releaseSingleUserCaseReadLock();
		}
	}

	/**
	 * Get all blackboard artifacts that have an attribute of the given type and
	 * double value. Does not included rejected artifacts.
	 *
	 * @param attrType attribute of this attribute type to look for in the
	 *                 artifacts
	 * @param value    value of the attribute of the attrType type to look for
	 *
	 * @return a list of blackboard artifacts with such an attribute
	 *
	 * @throws TskCoreException exception thrown if a critical error occurred
	 *                          within tsk core and artifacts could not be
	 *                          queried
	 */
	public List<BlackboardArtifact> getBlackboardArtifacts(BlackboardAttribute.ATTRIBUTE_TYPE attrType, double value) throws TskCoreException {
		CaseDbConnection connection = connections.getConnection();
		acquireSingleUserCaseReadLock();
		Statement s = null;
		ResultSet rs = null;
		try {
			s = connection.createStatement();
			rs = connection.executeQuery(s, "SELECT DISTINCT arts.artifact_id AS artifact_id, " //NON-NLS
					+ " arts.obj_id AS obj_id, arts.artifact_obj_id AS artifact_obj_id, arts.data_source_obj_id AS data_source_obj_id, arts.artifact_type_id AS artifact_type_id, "
					+ " types.type_name AS type_name, types.display_name AS display_name, "
					+ " arts.review_status_id AS review_status_id "//NON-NLS
					+ " FROM blackboard_artifacts AS arts, blackboard_attributes AS attrs, blackboard_artifact_types AS types " //NON-NLS
					+ " WHERE arts.artifact_id = attrs.artifact_id " //NON-NLS
					+ " AND attrs.attribute_type_id = " + attrType.getTypeID() //NON-NLS
					+ " AND attrs.value_double = " + value //NON-NLS
					+ " AND types.artifact_type_id=arts.artifact_type_id "
					+ " AND arts.review_status_id !=" + BlackboardArtifact.ReviewStatus.REJECTED.getID());
			ArrayList<BlackboardArtifact> artifacts = new ArrayList<BlackboardArtifact>();
			while (rs.next()) {
				artifacts.add(new BlackboardArtifact(this, rs.getLong("artifact_id"), rs.getLong("obj_id"), rs.getLong("artifact_obj_id"), rs.getLong("data_source_obj_id"),
						rs.getInt("artifact_type_id"), rs.getString("type_name"), rs.getString("display_name"),
						BlackboardArtifact.ReviewStatus.withID(rs.getInt("review_status_id"))));
			}
			return artifacts;
		} catch (SQLException ex) {
			throw new TskCoreException("Error getting blackboard artifacts by attribute", ex);
		} finally {
			closeResultSet(rs);
			closeStatement(s);
			connection.close();
			releaseSingleUserCaseReadLock();
		}
	}

	/**
	 * Get all blackboard artifacts that have an attribute of the given type and
	 * byte value. Does not include rejected artifacts.
	 *
	 * @param attrType attribute of this attribute type to look for in the
	 *                 artifacts
	 * @param value    value of the attribute of the attrType type to look for
	 *
	 * @return a list of blackboard artifacts with such an attribute
	 *
	 * @throws TskCoreException exception thrown if a critical error occurred
	 *                          within tsk core and artifacts could not be
	 *                          queried
	 */
	public List<BlackboardArtifact> getBlackboardArtifacts(BlackboardAttribute.ATTRIBUTE_TYPE attrType, byte value) throws TskCoreException {
		CaseDbConnection connection = connections.getConnection();
		acquireSingleUserCaseReadLock();
		Statement s = null;
		ResultSet rs = null;
		try {
			s = connection.createStatement();
			rs = connection.executeQuery(s, "SELECT DISTINCT arts.artifact_id AS artifact_id, " //NON-NLS
					+ " arts.obj_id AS obj_id, arts.artifact_obj_id AS artifact_obj_id, arts.data_source_obj_id AS data_source_obj_id, arts.artifact_type_id AS artifact_type_id, "
					+ " types.type_name AS type_name, types.display_name AS display_name, "
					+ " arts.review_status_id AS review_status_id "//NON-NLS
					+ " FROM blackboard_artifacts AS arts, blackboard_attributes AS attrs, blackboard_artifact_types AS types " //NON-NLS
					+ " WHERE arts.artifact_id = attrs.artifact_id " //NON-NLS
					+ " AND attrs.attribute_type_id = " + attrType.getTypeID() //NON-NLS
					+ " AND attrs.value_byte = " + value //NON-NLS
					+ " AND types.artifact_type_id=arts.artifact_type_id "
					+ " AND arts.review_status_id !=" + BlackboardArtifact.ReviewStatus.REJECTED.getID());
			ArrayList<BlackboardArtifact> artifacts = new ArrayList<BlackboardArtifact>();
			while (rs.next()) {
				artifacts.add(new BlackboardArtifact(this, rs.getLong("artifact_id"), rs.getLong("obj_id"), rs.getLong("artifact_obj_id"), rs.getLong("data_source_obj_id"),
						rs.getInt("artifact_type_id"), rs.getString("type_name"), rs.getString("display_name"),
						BlackboardArtifact.ReviewStatus.withID(rs.getInt("review_status_id"))));
			}
			return artifacts;
		} catch (SQLException ex) {
			throw new TskCoreException("Error getting blackboard artifacts by attribute", ex);
		} finally {
			closeResultSet(rs);
			closeStatement(s);
			connection.close();
			releaseSingleUserCaseReadLock();
		}
	}

	/**
	 * Gets a list of all the artifact types for this case
	 *
	 * @return a list of artifact types
	 *
	 * @throws TskCoreException when there is an error getting the types
	 */
	public Iterable<BlackboardArtifact.Type> getArtifactTypes() throws TskCoreException {
		CaseDbConnection connection = connections.getConnection();
		acquireSingleUserCaseReadLock();
		Statement s = null;
		ResultSet rs = null;
		try {
			s = connection.createStatement();
			rs = connection.executeQuery(s, "SELECT artifact_type_id, type_name, display_name FROM blackboard_artifact_types"); //NON-NLS
			ArrayList<BlackboardArtifact.Type> artifactTypes = new ArrayList<BlackboardArtifact.Type>();
			while (rs.next()) {
				artifactTypes.add(new BlackboardArtifact.Type(rs.getInt("artifact_type_id"),
						rs.getString("type_name"), rs.getString("display_name")));
			}
			return artifactTypes;
		} catch (SQLException ex) {
			throw new TskCoreException("Error getting artifact types", ex); //NON-NLS
		} finally {
			closeResultSet(rs);
			closeStatement(s);
			connection.close();
			releaseSingleUserCaseReadLock();
		}
	}

	/**
	 * Get all of the standard blackboard artifact types that are in use in the
	 * blackboard.
	 *
	 * @return List of standard blackboard artifact types
	 *
	 * @throws TskCoreException
	 */
	public ArrayList<BlackboardArtifact.ARTIFACT_TYPE> getBlackboardArtifactTypesInUse() throws TskCoreException {
		String typeIdList = "";
		for (int i = 0; i < BlackboardArtifact.ARTIFACT_TYPE.values().length; ++i) {
			typeIdList += BlackboardArtifact.ARTIFACT_TYPE.values()[i].getTypeID();
			if (i < BlackboardArtifact.ARTIFACT_TYPE.values().length - 1) {
				typeIdList += ", ";
			}
		}
		String query = "SELECT DISTINCT artifact_type_id FROM blackboard_artifacts "
				+ "WHERE artifact_type_id IN (" + typeIdList + ")";
		CaseDbConnection connection = connections.getConnection();
		acquireSingleUserCaseReadLock();
		Statement s = null;
		ResultSet rs = null;
		try {
			s = connection.createStatement();
			rs = connection.executeQuery(s, query);
			ArrayList<BlackboardArtifact.ARTIFACT_TYPE> usedArts = new ArrayList<BlackboardArtifact.ARTIFACT_TYPE>();
			while (rs.next()) {
				usedArts.add(ARTIFACT_TYPE.fromID(rs.getInt("artifact_type_id")));
			}
			return usedArts;
		} catch (SQLException ex) {
			throw new TskCoreException("Error getting artifact types in use", ex);
		} finally {
			closeResultSet(rs);
			closeStatement(s);
			connection.close();
			releaseSingleUserCaseReadLock();
		}
	}

	/**
	 * Gets the list of all unique artifact IDs in use.
	 *
	 * Gets both static and dynamic IDs.
	 *
	 * @return The list of unique IDs
	 *
	 * @throws TskCoreException exception thrown if a critical error occurred
	 *                          within tsk core
	 */
	public List<BlackboardArtifact.Type> getArtifactTypesInUse() throws TskCoreException {
		CaseDbConnection connection = connections.getConnection();
		acquireSingleUserCaseReadLock();
		Statement s = null;
		ResultSet rs = null;
		try {
			s = connection.createStatement();
			rs = connection.executeQuery(s,
					"SELECT DISTINCT arts.artifact_type_id AS artifact_type_id, "
					+ "types.type_name AS type_name, types.display_name AS display_name "
					+ "FROM blackboard_artifact_types AS types "
					+ "INNER JOIN blackboard_artifacts AS arts "
					+ "ON arts.artifact_type_id = types.artifact_type_id"); //NON-NLS
			List<BlackboardArtifact.Type> uniqueArtifactTypes = new ArrayList<BlackboardArtifact.Type>();
			while (rs.next()) {
				uniqueArtifactTypes.add(new BlackboardArtifact.Type(rs.getInt("artifact_type_id"),
						rs.getString("type_name"), rs.getString("display_name")));
			}
			return uniqueArtifactTypes;
		} catch (SQLException ex) {
			throw new TskCoreException("Error getting attribute types", ex);
		} finally {
			closeResultSet(rs);
			closeStatement(s);
			connection.close();
			releaseSingleUserCaseReadLock();
		}
	}

	/**
	 * Gets a list of all the attribute types for this case
	 *
	 * @return a list of attribute types
	 *
	 * @throws TskCoreException when there is an error getting the types
	 */
	public List<BlackboardAttribute.Type> getAttributeTypes() throws TskCoreException {
		CaseDbConnection connection = connections.getConnection();
		acquireSingleUserCaseReadLock();
		Statement s = null;
		ResultSet rs = null;
		try {
			s = connection.createStatement();
			rs = connection.executeQuery(s, "SELECT attribute_type_id, type_name, display_name, value_type FROM blackboard_attribute_types"); //NON-NLS
			ArrayList<BlackboardAttribute.Type> attribute_types = new ArrayList<BlackboardAttribute.Type>();
			while (rs.next()) {
				attribute_types.add(new BlackboardAttribute.Type(rs.getInt("attribute_type_id"), rs.getString("type_name"),
						rs.getString("display_name"), TSK_BLACKBOARD_ATTRIBUTE_VALUE_TYPE.fromType(rs.getLong("value_type"))));
			}
			return attribute_types;
		} catch (SQLException ex) {
			throw new TskCoreException("Error getting attribute types", ex);
		} finally {
			closeResultSet(rs);
			closeStatement(s);
			connection.close();
			releaseSingleUserCaseReadLock();
		}
	}

	/**
	 * Get count of blackboard attribute types
	 *
	 * Counts both static (in enum) and dynamic attributes types (created by
	 * modules at runtime)
	 *
	 * @return count of attribute types
	 *
	 * @throws TskCoreException exception thrown if a critical error occurs
	 *                          within TSK core
	 */
	public int getBlackboardAttributeTypesCount() throws TskCoreException {
		CaseDbConnection connection = connections.getConnection();
		acquireSingleUserCaseReadLock();
		Statement s = null;
		ResultSet rs = null;
		try {
			s = connection.createStatement();
			rs = connection.executeQuery(s, "SELECT COUNT(*) AS count FROM blackboard_attribute_types"); //NON-NLS
			int count = 0;
			if (rs.next()) {
				count = rs.getInt("count");
			}
			return count;
		} catch (SQLException ex) {
			throw new TskCoreException("Error getting number of blackboard artifacts by type", ex);
		} finally {
			closeResultSet(rs);
			closeStatement(s);
			connection.close();
			releaseSingleUserCaseReadLock();
		}
	}

	/**
	 * Gets unrejected blackboard artifacts that match a given WHERE clause.
	 * Uses a SELECT	* statement that does a join of the blackboard_artifacts
	 * and blackboard_artifact_types tables to get all of the required data.
	 *
	 * @param whereClause The WHERE clause to append to the SELECT statement.
	 *
	 * @return A list of BlackboardArtifact objects.
	 *
	 * @throws TskCoreException If there is a problem querying the case
	 *                          database.
	 */
	private ArrayList<BlackboardArtifact> getArtifactsHelper(String whereClause) throws TskCoreException {
		CaseDbConnection connection = connections.getConnection();
		acquireSingleUserCaseReadLock();
		ResultSet rs = null;
		try {
			Statement statement = connection.createStatement();
			String query = "SELECT blackboard_artifacts.artifact_id AS artifact_id, "
					+ "blackboard_artifacts.obj_id AS obj_id, "
					+ "blackboard_artifacts.artifact_obj_id AS artifact_obj_id, "
					+ "blackboard_artifacts.data_source_obj_id AS data_source_obj_id, "
					+ "blackboard_artifact_types.artifact_type_id AS artifact_type_id, "
					+ "blackboard_artifact_types.type_name AS type_name, "
					+ "blackboard_artifact_types.display_name AS display_name, "
					+ "blackboard_artifacts.review_status_id AS review_status_id "
					+ "FROM blackboard_artifacts, blackboard_artifact_types "
					+ "WHERE blackboard_artifacts.artifact_type_id = blackboard_artifact_types.artifact_type_id "
					+ " AND blackboard_artifacts.review_status_id !=" + BlackboardArtifact.ReviewStatus.REJECTED.getID()
					+ " AND " + whereClause;
			rs = connection.executeQuery(statement, query);
			ArrayList<BlackboardArtifact> artifacts = new ArrayList<BlackboardArtifact>();
			while (rs.next()) {
				artifacts.add(new BlackboardArtifact(this, rs.getLong("artifact_id"), rs.getLong("obj_id"), rs.getLong("artifact_obj_id"), rs.getLong("data_source_obj_id"),
						rs.getInt("artifact_type_id"), rs.getString("type_name"), rs.getString("display_name"),
						BlackboardArtifact.ReviewStatus.withID(rs.getInt("review_status_id"))));
			}
			return artifacts;
		} catch (SQLException ex) {
			throw new TskCoreException("Error getting or creating a blackboard artifact", ex);
		} finally {
			closeResultSet(rs);
			connection.close();
			releaseSingleUserCaseReadLock();
		}
	}

	/**
	 * Helper method to get count of all artifacts matching the type id and
	 * object id. Does not included rejected artifacts.
	 *
	 * @param artifactTypeID artifact type id
	 * @param obj_id         associated object id
	 *
	 * @return count of matching blackboard artifacts
	 *
	 * @throws TskCoreException exception thrown if a critical error occurs
	 *                          within TSK core
	 */
	private long getArtifactsCountHelper(int artifactTypeID, long obj_id) throws TskCoreException {
		CaseDbConnection connection = connections.getConnection();
		acquireSingleUserCaseReadLock();
		ResultSet rs = null;
		try {
			// SELECT COUNT(*) AS count FROM blackboard_artifacts WHERE obj_id = ? AND artifact_type_id = ?
			PreparedStatement statement = connection.getPreparedStatement(PREPARED_STATEMENT.COUNT_ARTIFACTS_BY_SOURCE_AND_TYPE);
			statement.clearParameters();
			statement.setLong(1, obj_id);
			statement.setInt(2, artifactTypeID);
			rs = connection.executeQuery(statement);
			long count = 0;
			if (rs.next()) {
				count = rs.getLong("count");
			}
			return count;
		} catch (SQLException ex) {
			throw new TskCoreException("Error getting blackboard artifact count", ex);
		} finally {
			closeResultSet(rs);
			connection.close();
			releaseSingleUserCaseReadLock();
		}
	}

	/**
	 * Get all blackboard artifacts of a given type for the given object id.
	 * Does	not included rejected artifacts.
	 *
	 * @param artifactTypeName artifact type name
	 * @param obj_id           object id
	 *
	 * @return list of blackboard artifacts
	 *
	 * @throws TskCoreException exception thrown if a critical error occurs
	 *                          within TSK core
	 */
	public ArrayList<BlackboardArtifact> getBlackboardArtifacts(String artifactTypeName, long obj_id) throws TskCoreException {
		return getArtifactsHelper("blackboard_artifacts.obj_id = " + obj_id + " AND blackboard_artifact_types.type_name = '" + artifactTypeName + "';");
	}

	/**
	 * Get all blackboard artifacts of a given type for the given object id.
	 * Does not included rejected artifacts.
	 *
	 * @param artifactTypeID artifact type id (must exist in database)
	 * @param obj_id         object id
	 *
	 * @return list of blackboard artifacts
	 *
	 * @throws TskCoreException exception thrown if a critical error occurs
	 *                          within TSK core
	 */
	public ArrayList<BlackboardArtifact> getBlackboardArtifacts(int artifactTypeID, long obj_id) throws TskCoreException {
		return getArtifactsHelper("blackboard_artifacts.obj_id = " + obj_id + " AND blackboard_artifact_types.artifact_type_id = " + artifactTypeID + ";");
	}

	/**
	 * Get all blackboard artifacts of a given type for the given object id.
	 * Does not included rejected artifacts.
	 *
	 * @param artifactType artifact type enum
	 * @param obj_id       object id
	 *
	 * @return list of blackboard artifacts
	 *
	 * @throws TskCoreException exception thrown if a critical error occurs
	 *                          within TSK core
	 */
	public ArrayList<BlackboardArtifact> getBlackboardArtifacts(ARTIFACT_TYPE artifactType, long obj_id) throws TskCoreException {
		return getBlackboardArtifacts(artifactType.getTypeID(), obj_id);
	}

	/**
	 * Get count of all blackboard artifacts of a given type for the given
	 * object id. Does not include rejected artifacts.
	 *
	 * @param artifactTypeName artifact type name
	 * @param obj_id           object id
	 *
	 * @return count of blackboard artifacts
	 *
	 * @throws TskCoreException exception thrown if a critical error occurs
	 *                          within TSK core
	 */
	public long getBlackboardArtifactsCount(String artifactTypeName, long obj_id) throws TskCoreException {
		int artifactTypeID = this.getArtifactType(artifactTypeName).getTypeID();
		if (artifactTypeID == -1) {
			return 0;
		}
		return getArtifactsCountHelper(artifactTypeID, obj_id);
	}

	/**
	 * Get count of all blackboard artifacts of a given type for the given
	 * object id. Does not include rejected artifacts.
	 *
	 * @param artifactTypeID artifact type id (must exist in database)
	 * @param obj_id         object id
	 *
	 * @return count of blackboard artifacts
	 *
	 * @throws TskCoreException exception thrown if a critical error occurs
	 *                          within TSK core
	 */
	public long getBlackboardArtifactsCount(int artifactTypeID, long obj_id) throws TskCoreException {
		return getArtifactsCountHelper(artifactTypeID, obj_id);
	}

	/**
	 * Get count of all blackboard artifacts of a given type for the given
	 * object id. Does not include rejected artifacts.
	 *
	 * @param artifactType artifact type enum
	 * @param obj_id       object id
	 *
	 * @return count of blackboard artifacts
	 *
	 * @throws TskCoreException exception thrown if a critical error occurs
	 *                          within TSK core
	 */
	public long getBlackboardArtifactsCount(ARTIFACT_TYPE artifactType, long obj_id) throws TskCoreException {
		return getArtifactsCountHelper(artifactType.getTypeID(), obj_id);
	}

	/**
	 * Get all blackboard artifacts of a given type. Does not included rejected
	 * artifacts.
	 *
	 * @param artifactTypeName artifact type name
	 *
	 * @return list of blackboard artifacts
	 *
	 * @throws TskCoreException exception thrown if a critical error occurs
	 *                          within TSK core
	 */
	public ArrayList<BlackboardArtifact> getBlackboardArtifacts(String artifactTypeName) throws TskCoreException {
		return getArtifactsHelper("blackboard_artifact_types.type_name = '" + artifactTypeName + "';");
	}

	/**
	 * Get all blackboard artifacts of a given type. Does not included rejected
	 * artifacts.
	 *
	 * @param artifactType artifact type enum
	 *
	 * @return list of blackboard artifacts
	 *
	 * @throws TskCoreException exception thrown if a critical error occurs
	 *                          within TSK core
	 */
	public ArrayList<BlackboardArtifact> getBlackboardArtifacts(ARTIFACT_TYPE artifactType) throws TskCoreException {
		return getArtifactsHelper("blackboard_artifact_types.artifact_type_id = " + artifactType.getTypeID() + ";");
	}

	/**
	 * Get all blackboard artifacts of a given type with an attribute of a given
	 * type and String value. Does not included rejected artifacts.
	 *
	 * @param artifactType artifact type enum
	 * @param attrType     attribute type enum
	 * @param value        String value of attribute
	 *
	 * @return list of blackboard artifacts
	 *
	 * @throws TskCoreException exception thrown if a critical error occurs
	 *                          within TSK core
	 */
	public List<BlackboardArtifact> getBlackboardArtifacts(ARTIFACT_TYPE artifactType, BlackboardAttribute.ATTRIBUTE_TYPE attrType, String value) throws TskCoreException {
		CaseDbConnection connection = connections.getConnection();
		acquireSingleUserCaseReadLock();
		Statement s = null;
		ResultSet rs = null;
		try {
			s = connection.createStatement();
			rs = connection.executeQuery(s, "SELECT DISTINCT arts.artifact_id AS artifact_id, " //NON-NLS
					+ "arts.obj_id AS obj_id, arts.artifact_obj_id as artifact_obj_id, arts.data_source_obj_id AS data_source_obj_id, arts.artifact_type_id AS artifact_type_id, "
					+ "types.type_name AS type_name, types.display_name AS display_name,"
					+ "arts.review_status_id AS review_status_id "//NON-NLS
					+ "FROM blackboard_artifacts AS arts, blackboard_attributes AS attrs, blackboard_artifact_types AS types " //NON-NLS
					+ "WHERE arts.artifact_id = attrs.artifact_id " //NON-NLS
					+ "AND attrs.attribute_type_id = " + attrType.getTypeID() //NON-NLS
					+ " AND arts.artifact_type_id = " + artifactType.getTypeID() //NON-NLS
					+ " AND attrs.value_text = '" + value + "'" //NON-NLS
					+ " AND types.artifact_type_id=arts.artifact_type_id"
					+ " AND arts.review_status_id !=" + BlackboardArtifact.ReviewStatus.REJECTED.getID());
			ArrayList<BlackboardArtifact> artifacts = new ArrayList<BlackboardArtifact>();
			while (rs.next()) {
				artifacts.add(new BlackboardArtifact(this, rs.getLong("artifact_id"), rs.getLong("obj_id"), rs.getLong("artifact_obj_id"), rs.getLong("data_source_obj_id"),
						rs.getInt("artifact_type_id"), rs.getString("type_name"), rs.getString("display_name"),
						BlackboardArtifact.ReviewStatus.withID(rs.getInt("review_status_id"))));
			}
			return artifacts;
		} catch (SQLException ex) {
			throw new TskCoreException("Error getting blackboard artifacts by artifact type and attribute. " + ex.getMessage(), ex);
		} finally {
			closeResultSet(rs);
			closeStatement(s);
			connection.close();
			releaseSingleUserCaseReadLock();
		}
	}

	/**
	 * Get the blackboard artifact with the given artifact id
	 *
	 * @param artifactID artifact ID
	 *
	 * @return blackboard artifact
	 *
	 * @throws TskCoreException exception thrown if a critical error occurs
	 *                          within TSK core
	 */
	public BlackboardArtifact getBlackboardArtifact(long artifactID) throws TskCoreException {
		CaseDbConnection connection = connections.getConnection();
		acquireSingleUserCaseReadLock();
		ResultSet rs = null;
		Statement s;
		try {
			s = connection.createStatement();
			rs = connection.executeQuery(s, "SELECT arts.artifact_id AS artifact_id, "
					+ "arts.obj_id AS obj_id, arts.artifact_obj_id as artifact_obj_id, arts.data_source_obj_id AS data_source_obj_id, arts.artifact_type_id AS artifact_type_id, "
					+ "types.type_name AS type_name, types.display_name AS display_name,"
					+ "arts.review_status_id AS review_status_id "//NON-NLS
					+ "FROM blackboard_artifacts AS arts, blackboard_artifact_types AS types "
					+ "WHERE arts.artifact_id = " + artifactID
					+ " AND arts.artifact_type_id = types.artifact_type_id");
			if (rs.next()) {
				return new BlackboardArtifact(this, rs.getLong("artifact_id"), rs.getLong("obj_id"), rs.getLong("artifact_obj_id"), rs.getLong("data_source_obj_id"),
						rs.getInt("artifact_type_id"), rs.getString("type_name"), rs.getString("display_name"),
						BlackboardArtifact.ReviewStatus.withID(rs.getInt("review_status_id")));
			} else {
				/*
				 * I think this should actually return null (or Optional) when
				 * there is no artifact with the given id, but it looks like
				 * existing code is not expecting that. -jm
				 */
				throw new TskCoreException("No blackboard artifact with id " + artifactID);
			}
		} catch (SQLException ex) {
			throw new TskCoreException("Error getting a blackboard artifact. " + ex.getMessage(), ex);
		} finally {
			closeResultSet(rs);
			connection.close();
			releaseSingleUserCaseReadLock();
		}
	}

	/**
	 * Get the Account.Type for the give type id.
	 *
	 * @param accountTypeName An attribute type name.
	 *
	 * @return An attribute type or null if the attribute type does not exist.
	 *
	 * @throws TskCoreException If an error occurs accessing the case database.
	 *
	 */
	/**
	 * **
	 * Account.Type getAccountType(int account_type_id) throws TskCoreException
	 * { if (this.typeIdToAccountTypeMap.containsKey(account_type_id)) { return
	 * this.typeIdToAccountTypeMap.get(account_type_id); } CaseDbConnection
	 * connection = connections.getConnection(); acquireSharedLock(); Statement
	 * s = null; ResultSet rs = null; try { s = connection.createStatement(); rs
	 * = connection.executeQuery(s, "SELECT account_type_id, type_name,
	 * display_name, value_type FROM account_types WHERE account_type_id = " +
	 * account_type_id ); //NON-NLS Account.Type type = null; if (rs.next()) {
	 * type = new Account.Type(rs.getInt("account_type_id"),
	 * rs.getString("type_name"), rs.getString("display_name"));
	 * this.typeIdToAccountTypeMap.put(type.getTypeID(), type);
	 * this.typeNameToAccountTypeMap.put(type.getTypeName(), type); } return
	 * type; } catch (SQLException ex) { throw new TskCoreException("Error
	 * getting account type id", ex); } finally { closeResultSet(rs);
	 * closeStatement(s); connection.close(); releaseSharedLock(); } } **
	 */
	/**
	 * *******
	 * List<BlackboardArtifact> getAccountsWithRelationship(long accountID)
	 * throws TskCoreException {
	 *
	 * CaseDbConnection connection = connections.getConnection();
	 * acquireSharedLock(); Statement s = null; ResultSet rs = null; try { s =
	 * connection.createStatement(); rs = connection.executeQuery(s, "SELECT
	 * artifacts.artifact_id AS artifact_id," + " artifacts.obj_id AS obj_id," +
	 * " artifacts.artifact_obj_id AS artifact_obj_id," + "
	 * artifacts.artifact_type_id AS artifact_type_id," + "
	 * artifacts.review_status_id AS review_status_id" + " FROM
	 * blackboard_artifacts AS artifacts" + "	JOIN relationships AS
	 * relationships1" + "	ON artifacts.artifact_id =
	 * relationships1.account1_id" + "	JOIN relationships AS relationships2" + "
	 * ON artifacts.artifact_id = relationships2.account2_id" + " WHERE
	 * artifacts.artifact_type_id = " + ARTIFACT_TYPE.TSK_ACCOUNT.getTypeID() +
	 * " AND ( " + " (artifacts.artifact_id = relationships1.account1_id AND
	 * relationships1.account2_id = " + accountID + ") " + " OR
	 * (artifacts.artifact_id = relationships2.account2_id AND
	 * relationships2.account1_id = " + accountID + ") " + ")" ); //NON-NLS
	 *
	 * ArrayList<BlackboardArtifact> artifacts = new
	 * ArrayList<BlackboardArtifact>(); while (rs.next()) {
	 *
	 * BlackboardArtifact.Type bbartType =
	 * this.getArtifactType(rs.getInt("artifact_type_id")); artifacts.add(new
	 * BlackboardArtifact(this, rs.getLong("artifact_id"), rs.getLong("obj_id"),
	 * rs.getLong("artifact_obj_id"), bbartType.getTypeID(),
	 * bbartType.getTypeName(), bbartType.getDisplayName(),
	 * BlackboardArtifact.ReviewStatus.withID(rs.getInt("review_status_id"))));
	 * } return artifacts; } catch (SQLException ex) { throw new
	 * TskCoreException("Error getting relationships by account by ID. " +
	 * ex.getMessage(), ex); } finally { closeResultSet(rs); closeStatement(s);
	 * connection.close(); releaseSharedLock(); } } *************
	 */
	/**
	 * Add a blackboard attribute.
	 *
	 * @param attr           A blackboard attribute.
	 * @param artifactTypeId The type of artifact associated with the attribute.
	 *
	 * @throws TskCoreException thrown if a critical error occurs.
	 */
	public void addBlackboardAttribute(BlackboardAttribute attr, int artifactTypeId) throws TskCoreException {
		CaseDbConnection connection = connections.getConnection();
		acquireSingleUserCaseWriteLock();
		try {
			addBlackBoardAttribute(attr, artifactTypeId, connection);
		} catch (SQLException ex) {
			throw new TskCoreException("Error adding blackboard attribute " + attr.toString(), ex);
		} finally {
			connection.close();
			releaseSingleUserCaseWriteLock();
		}
	}

	/**
	 * Add a set blackboard attributes.
	 *
	 * @param attributes     A set of blackboard attribute.
	 * @param artifactTypeId The type of artifact associated with the
	 *                       attributes.
	 *
	 * @throws TskCoreException thrown if a critical error occurs.
	 */
	public void addBlackboardAttributes(Collection<BlackboardAttribute> attributes, int artifactTypeId) throws TskCoreException {
		CaseDbConnection connection = connections.getConnection();
		acquireSingleUserCaseWriteLock();
		try {
			connection.beginTransaction();
			for (final BlackboardAttribute attr : attributes) {
				addBlackBoardAttribute(attr, artifactTypeId, connection);
			}
			connection.commitTransaction();
		} catch (SQLException ex) {
			connection.rollbackTransaction();
			throw new TskCoreException("Error adding blackboard attributes", ex);
		} finally {
			connection.close();
			releaseSingleUserCaseWriteLock();
		}
	}

	private void addBlackBoardAttribute(BlackboardAttribute attr, int artifactTypeId, CaseDbConnection connection) throws SQLException, TskCoreException {
		PreparedStatement statement;
		switch (attr.getAttributeType().getValueType()) {
			case STRING:
				statement = connection.getPreparedStatement(PREPARED_STATEMENT.INSERT_STRING_ATTRIBUTE);
				statement.clearParameters();
				statement.setString(7, attr.getValueString());
				break;
			case BYTE:
				statement = connection.getPreparedStatement(PREPARED_STATEMENT.INSERT_BYTE_ATTRIBUTE);
				statement.clearParameters();
				statement.setBytes(7, attr.getValueBytes());
				break;
			case INTEGER:
				statement = connection.getPreparedStatement(PREPARED_STATEMENT.INSERT_INT_ATTRIBUTE);
				statement.clearParameters();
				statement.setInt(7, attr.getValueInt());
				break;
			case LONG:
				statement = connection.getPreparedStatement(PREPARED_STATEMENT.INSERT_LONG_ATTRIBUTE);
				statement.clearParameters();
				statement.setLong(7, attr.getValueLong());
				break;
			case DOUBLE:
				statement = connection.getPreparedStatement(PREPARED_STATEMENT.INSERT_DOUBLE_ATTRIBUTE);
				statement.clearParameters();
				statement.setDouble(7, attr.getValueDouble());
				break;
			case DATETIME:
				statement = connection.getPreparedStatement(PREPARED_STATEMENT.INSERT_LONG_ATTRIBUTE);
				statement.clearParameters();
				statement.setLong(7, attr.getValueLong());
				break;
			default:
				throw new TskCoreException("Unrecognized artifact attribute value type");
		}
		statement.setLong(1, attr.getArtifactID());
		statement.setInt(2, artifactTypeId);
		statement.setString(3, attr.getSourcesCSV());
		statement.setString(4, "");
		statement.setInt(5, attr.getAttributeType().getTypeID());
		statement.setLong(6, attr.getAttributeType().getValueType().getType());
		connection.executeUpdate(statement);
	}

	/**
	 * Adds a source name to the source column of one or more rows in the
	 * blackboard attributes table. The source name will be added to a CSV list
	 * in any rows that exactly match the attribute's artifact_id and value.
	 *
	 * @param attr   The artifact attribute
	 * @param source The source name.
	 *
	 * @throws TskCoreException
	 */
	String addSourceToArtifactAttribute(BlackboardAttribute attr, String source) throws TskCoreException {
		/*
		 * WARNING: This is a temporary implementation that is not safe and
		 * denormalizes the case datbase.
		 *
		 * TODO (JIRA-2294): Provide a safe and normalized solution to tracking
		 * the sources of artifact attributes.
		 */
		if (null == source || source.isEmpty()) {
			throw new TskCoreException("Attempt to add null or empty source module name to artifact attribute");
		}
		CaseDbConnection connection = connections.getConnection();
		acquireSingleUserCaseWriteLock();
		Statement queryStmt = null;
		Statement updateStmt = null;
		ResultSet result = null;
		String newSources = "";
		try {
			connection.beginTransaction();
			String valueClause = "";
			BlackboardAttribute.TSK_BLACKBOARD_ATTRIBUTE_VALUE_TYPE valueType = attr.getAttributeType().getValueType();
			if (BlackboardAttribute.TSK_BLACKBOARD_ATTRIBUTE_VALUE_TYPE.BYTE != valueType) {
				switch (valueType) {
					case STRING:
						valueClause = " value_text = '" + escapeSingleQuotes(attr.getValueString()) + "'";
						break;
					case INTEGER:
						valueClause = " value_int32 = " + attr.getValueInt();
						break;
					case LONG:
					case DATETIME:
						valueClause = " value_int64 = " + attr.getValueLong();
						break;
					case DOUBLE:
						valueClause = " value_double = " + attr.getValueDouble();
						break;
					default:
						throw new TskCoreException(String.format("Unrecognized value type for attribute %s", attr.getDisplayString()));
				}
				String query = "SELECT source FROM blackboard_attributes WHERE"
						+ " artifact_id = " + attr.getArtifactID()
						+ " AND attribute_type_id = " + attr.getAttributeType().getTypeID()
						+ " AND value_type = " + attr.getAttributeType().getValueType().getType()
						+ " AND " + valueClause + ";";
				queryStmt = connection.createStatement();
				updateStmt = connection.createStatement();
				result = connection.executeQuery(queryStmt, query);
			} else {
				/*
				 * SELECT source FROM blackboard_attributes WHERE artifact_id =
				 * ? AND attribute_type_id = ? AND value_type = 4 AND value_byte
				 * = ?
				 */
				PreparedStatement statement = connection.getPreparedStatement(PREPARED_STATEMENT.SELECT_ATTR_BY_VALUE_BYTE);
				statement.clearParameters();
				statement.setLong(1, attr.getArtifactID());
				statement.setLong(2, attr.getAttributeType().getTypeID());
				statement.setBytes(3, attr.getValueBytes());
				result = connection.executeQuery(statement);
			}
			while (result.next()) {
				String oldSources = result.getString("source");
				if (null != oldSources && !oldSources.isEmpty()) {
					Set<String> uniqueSources = new HashSet<String>(Arrays.asList(oldSources.split(",")));
					if (!uniqueSources.contains(source)) {
						newSources = oldSources + "," + source;
					} else {
						newSources = oldSources;
					}
				} else {
					newSources = source;
				}
				if (BlackboardAttribute.TSK_BLACKBOARD_ATTRIBUTE_VALUE_TYPE.BYTE != valueType) {
					String update = "UPDATE blackboard_attributes SET source = '" + newSources + "' WHERE"
							+ " artifact_id = " + attr.getArtifactID()
							+ " AND attribute_type_id = " + attr.getAttributeType().getTypeID()
							+ " AND value_type = " + attr.getAttributeType().getValueType().getType()
							+ " AND " + valueClause + ";";
					connection.executeUpdate(updateStmt, update);
				} else {
					/*
					 * UPDATE blackboard_attributes SET source = ? WHERE
					 * artifact_id = ? AND attribute_type_id = ? AND value_type
					 * = 4 AND value_byte = ?
					 */
					PreparedStatement statement = connection.getPreparedStatement(PREPARED_STATEMENT.UPDATE_ATTR_BY_VALUE_BYTE);
					statement.clearParameters();
					statement.setString(1, newSources);
					statement.setLong(2, attr.getArtifactID());
					statement.setLong(3, attr.getAttributeType().getTypeID());
					statement.setBytes(4, attr.getValueBytes());
					connection.executeUpdate(statement);
				}
			}
			connection.commitTransaction();
			return newSources;
		} catch (SQLException ex) {
			connection.rollbackTransaction();
			throw new TskCoreException(String.format("Error adding source module to attribute %s", attr.getDisplayString()), ex);
		} finally {
			closeResultSet(result);
			closeStatement(updateStmt);
			closeStatement(queryStmt);
			connection.close();
			releaseSingleUserCaseWriteLock();
		}
	}

	/**
	 * Add an attribute type with the given name
	 *
	 * @param attrTypeString Name of the new attribute
	 * @param valueType      The value type of this new attribute type
	 * @param displayName    The (non-unique) display name of the attribute type
	 *
	 * @return the id of the new attribute
	 *
	 * @throws TskCoreException exception thrown if a critical error occurs
	 *                          within tsk core
	 * @throws TskDataException exception thrown if attribute type was already
	 *                          in the system
	 */
	public BlackboardAttribute.Type addArtifactAttributeType(String attrTypeString, TSK_BLACKBOARD_ATTRIBUTE_VALUE_TYPE valueType, String displayName) throws TskCoreException, TskDataException {
		CaseDbConnection connection = connections.getConnection();
		acquireSingleUserCaseWriteLock();
		Statement s = null;
		ResultSet rs = null;
		try {
			connection.beginTransaction();
			s = connection.createStatement();
			rs = connection.executeQuery(s, "SELECT attribute_type_id FROM blackboard_attribute_types WHERE type_name = '" + attrTypeString + "'"); //NON-NLS
			if (!rs.next()) {
				rs.close();
				rs = connection.executeQuery(s, "SELECT MAX(attribute_type_id) AS highest_id FROM blackboard_attribute_types");
				int maxID = 0;
				if (rs.next()) {
					maxID = rs.getInt("highest_id");
					if (maxID < MIN_USER_DEFINED_TYPE_ID) {
						maxID = MIN_USER_DEFINED_TYPE_ID;
					} else {
						maxID++;
					}
				}
				connection.executeUpdate(s, "INSERT INTO blackboard_attribute_types (attribute_type_id, type_name, display_name, value_type) VALUES ('" + maxID + "', '" + attrTypeString + "', '" + displayName + "', '" + valueType.getType() + "')"); //NON-NLS
				BlackboardAttribute.Type type = new BlackboardAttribute.Type(maxID, attrTypeString, displayName, valueType);
				this.typeIdToAttributeTypeMap.put(type.getTypeID(), type);
				this.typeNameToAttributeTypeMap.put(type.getTypeName(), type);
				connection.commitTransaction();
				return type;
			} else {
				throw new TskDataException("The attribute type that was added was already within the system.");
			}

		} catch (SQLException ex) {
			connection.rollbackTransaction();
			throw new TskCoreException("Error adding attribute type", ex);
		} finally {
			closeResultSet(rs);
			closeStatement(s);
			connection.close();
			releaseSingleUserCaseWriteLock();
		}
	}

	/**
	 * Get the attribute type associated with an attribute type name.
	 *
	 * @param attrTypeName An attribute type name.
	 *
	 * @return An attribute type or null if the attribute type does not exist.
	 *
	 * @throws TskCoreException If an error occurs accessing the case database.
	 *
	 */
	public BlackboardAttribute.Type getAttributeType(String attrTypeName) throws TskCoreException {
		if (this.typeNameToAttributeTypeMap.containsKey(attrTypeName)) {
			return this.typeNameToAttributeTypeMap.get(attrTypeName);
		}
		CaseDbConnection connection = connections.getConnection();
		acquireSingleUserCaseReadLock();
		Statement s = null;
		ResultSet rs = null;
		try {
			s = connection.createStatement();
			rs = connection.executeQuery(s, "SELECT attribute_type_id, type_name, display_name, value_type FROM blackboard_attribute_types WHERE type_name = '" + attrTypeName + "'"); //NON-NLS
			BlackboardAttribute.Type type = null;
			if (rs.next()) {
				type = new BlackboardAttribute.Type(rs.getInt("attribute_type_id"), rs.getString("type_name"),
						rs.getString("display_name"), TSK_BLACKBOARD_ATTRIBUTE_VALUE_TYPE.fromType(rs.getLong("value_type")));
				this.typeIdToAttributeTypeMap.put(type.getTypeID(), type);
				this.typeNameToAttributeTypeMap.put(attrTypeName, type);
			}
			return type;
		} catch (SQLException ex) {
			throw new TskCoreException("Error getting attribute type id", ex);
		} finally {
			closeResultSet(rs);
			closeStatement(s);
			connection.close();
			releaseSingleUserCaseReadLock();
		}
	}

	/**
	 * Get the attribute type associated with an attribute type ID.
	 *
	 * @param typeID An attribute type ID.
	 *
	 * @return An attribute type or null if the attribute type does not exist.
	 *
	 * @throws TskCoreException If an error occurs accessing the case database.
	 *
	 */
	private BlackboardAttribute.Type getAttributeType(int typeID) throws TskCoreException {
		if (this.typeIdToAttributeTypeMap.containsKey(typeID)) {
			return this.typeIdToAttributeTypeMap.get(typeID);
		}
		CaseDbConnection connection = connections.getConnection();
		acquireSingleUserCaseReadLock();
		Statement s = null;
		ResultSet rs = null;
		try {
			s = connection.createStatement();
			rs = connection.executeQuery(s, "SELECT attribute_type_id, type_name, display_name, value_type FROM blackboard_attribute_types WHERE attribute_type_id = " + typeID + ""); //NON-NLS
			BlackboardAttribute.Type type = null;
			if (rs.next()) {
				type = new BlackboardAttribute.Type(rs.getInt("attribute_type_id"), rs.getString("type_name"),
						rs.getString("display_name"), TSK_BLACKBOARD_ATTRIBUTE_VALUE_TYPE.fromType(rs.getLong("value_type")));
				this.typeIdToAttributeTypeMap.put(typeID, type);
				this.typeNameToAttributeTypeMap.put(type.getTypeName(), type);
			}
			return type;
		} catch (SQLException ex) {
			throw new TskCoreException("Error getting attribute type id", ex);
		} finally {
			closeResultSet(rs);
			closeStatement(s);
			connection.close();
			releaseSingleUserCaseReadLock();
		}
	}

	/**
	 * Get the artifact type associated with an artifact type name.
	 *
	 * @param artTypeName An artifact type name.
	 *
	 * @return An artifact type or null if the artifact type does not exist.
	 *
	 * @throws TskCoreException If an error occurs accessing the case database.
	 *
	 */
	public BlackboardArtifact.Type getArtifactType(String artTypeName) throws TskCoreException {
		if (this.typeNameToArtifactTypeMap.containsKey(artTypeName)) {
			return this.typeNameToArtifactTypeMap.get(artTypeName);
		}
		CaseDbConnection connection = connections.getConnection();
		acquireSingleUserCaseReadLock();
		Statement s = null;
		ResultSet rs = null;
		try {
			s = connection.createStatement();
			rs = connection.executeQuery(s, "SELECT artifact_type_id, type_name, display_name FROM blackboard_artifact_types WHERE type_name = '" + artTypeName + "'"); //NON-NLS
			BlackboardArtifact.Type type = null;
			if (rs.next()) {
				type = new BlackboardArtifact.Type(rs.getInt("artifact_type_id"),
						rs.getString("type_name"), rs.getString("display_name"));
				this.typeIdToArtifactTypeMap.put(type.getTypeID(), type);
				this.typeNameToArtifactTypeMap.put(artTypeName, type);
			}
			return type;
		} catch (SQLException ex) {
			throw new TskCoreException("Error getting artifact type from the database", ex);
		} finally {
			closeResultSet(rs);
			closeStatement(s);
			connection.close();
			releaseSingleUserCaseReadLock();
		}
	}

	/**
	 * Get the artifact type associated with an artifact type id.
	 *
	 * @param artTypeId An artifact type id.
	 *
	 * @return An artifact type or null if the artifact type does not exist.
	 *
	 * @throws TskCoreException If an error occurs accessing the case database.
	 *
	 */
	BlackboardArtifact.Type getArtifactType(int artTypeId) throws TskCoreException {
		if (this.typeIdToArtifactTypeMap.containsKey(artTypeId)) {
			return typeIdToArtifactTypeMap.get(artTypeId);
		}
		CaseDbConnection connection = connections.getConnection();
		acquireSingleUserCaseReadLock();
		Statement s = null;
		ResultSet rs = null;
		try {
			s = connection.createStatement();
			rs = connection.executeQuery(s, "SELECT artifact_type_id, type_name, display_name FROM blackboard_artifact_types WHERE artifact_type_id = " + artTypeId + ""); //NON-NLS
			BlackboardArtifact.Type type = null;
			if (rs.next()) {
				type = new BlackboardArtifact.Type(rs.getInt("artifact_type_id"),
						rs.getString("type_name"), rs.getString("display_name"));
				this.typeIdToArtifactTypeMap.put(artTypeId, type);
				this.typeNameToArtifactTypeMap.put(type.getTypeName(), type);
			}
			return type;
		} catch (SQLException ex) {
			throw new TskCoreException("Error getting artifact type from the database", ex);
		} finally {
			closeResultSet(rs);
			closeStatement(s);
			connection.close();
			releaseSingleUserCaseReadLock();
		}
	}

	/**
	 * Add an artifact type with the given name. Will return an artifact Type.
	 *
	 * @param artifactTypeName System (unique) name of artifact
	 * @param displayName      Display (non-unique) name of artifact
	 *
	 * @return Type of the artifact added
	 *
	 * @throws TskCoreException exception thrown if a critical error occurs
	 * @throws TskDataException exception thrown if given data is already in db
	 *                          within tsk core
	 */
	public BlackboardArtifact.Type addBlackboardArtifactType(String artifactTypeName, String displayName) throws TskCoreException, TskDataException {
		CaseDbConnection connection = connections.getConnection();
		acquireSingleUserCaseWriteLock();
		Statement s = null;
		ResultSet rs = null;
		try {
			connection.beginTransaction();
			s = connection.createStatement();
			rs = connection.executeQuery(s, "SELECT artifact_type_id FROM blackboard_artifact_types WHERE type_name = '" + artifactTypeName + "'"); //NON-NLS
			if (!rs.next()) {
				rs.close();
				rs = connection.executeQuery(s, "SELECT MAX(artifact_type_id) AS highest_id FROM blackboard_artifact_types");
				int maxID = 0;
				if (rs.next()) {
					maxID = rs.getInt("highest_id");
					if (maxID < MIN_USER_DEFINED_TYPE_ID) {
						maxID = MIN_USER_DEFINED_TYPE_ID;
					} else {
						maxID++;
					}
				}
				connection.executeUpdate(s, "INSERT INTO blackboard_artifact_types (artifact_type_id, type_name, display_name) VALUES ('" + maxID + "', '" + artifactTypeName + "', '" + displayName + "')"); //NON-NLS
				BlackboardArtifact.Type type = new BlackboardArtifact.Type(maxID, artifactTypeName, displayName);
				this.typeIdToArtifactTypeMap.put(type.getTypeID(), type);
				this.typeNameToArtifactTypeMap.put(type.getTypeName(), type);
				connection.commitTransaction();
				return type;
			} else {
				throw new TskDataException("The attribute type that was added was already within the system.");
			}
		} catch (SQLException ex) {
			connection.rollbackTransaction();
			throw new TskCoreException("Error adding artifact type", ex);
		} finally {
			closeResultSet(rs);
			closeStatement(s);
			connection.close();
			releaseSingleUserCaseWriteLock();
		}
	}

	public ArrayList<BlackboardAttribute> getBlackboardAttributes(final BlackboardArtifact artifact) throws TskCoreException {
		CaseDbConnection connection = connections.getConnection();
		acquireSingleUserCaseReadLock();
		ResultSet rs = null;
		try {
			Statement statement = connection.createStatement();
			rs = connection.executeQuery(statement, "SELECT attrs.artifact_id AS artifact_id, "
					+ "attrs.source AS source, attrs.context AS context, attrs.attribute_type_id AS attribute_type_id, "
					+ "attrs.value_type AS value_type, attrs.value_byte AS value_byte, "
					+ "attrs.value_text AS value_text, attrs.value_int32 AS value_int32, "
					+ "attrs.value_int64 AS value_int64, attrs.value_double AS value_double, "
					+ "types.type_name AS type_name, types.display_name AS display_name "
					+ "FROM blackboard_attributes AS attrs, blackboard_attribute_types AS types WHERE attrs.artifact_id = " + artifact.getArtifactID()
					+ " AND attrs.attribute_type_id = types.attribute_type_id");
			ArrayList<BlackboardAttribute> attributes = new ArrayList<BlackboardAttribute>();
			while (rs.next()) {
				int attributeTypeId = rs.getInt("attribute_type_id");
				String attributeTypeName = rs.getString("type_name");
				BlackboardAttribute.Type attributeType;
				if (this.typeIdToAttributeTypeMap.containsKey(attributeTypeId)) {
					attributeType = this.typeIdToAttributeTypeMap.get(attributeTypeId);
				} else {
					attributeType = new BlackboardAttribute.Type(attributeTypeId, attributeTypeName,
							rs.getString("display_name"),
							BlackboardAttribute.TSK_BLACKBOARD_ATTRIBUTE_VALUE_TYPE.fromType(rs.getInt("value_type")));
					this.typeIdToAttributeTypeMap.put(attributeTypeId, attributeType);
					this.typeNameToAttributeTypeMap.put(attributeTypeName, attributeType);
				}

				final BlackboardAttribute attr = new BlackboardAttribute(
						rs.getLong("artifact_id"),
						attributeType,
						rs.getString("source"),
						rs.getString("context"),
						rs.getInt("value_int32"),
						rs.getLong("value_int64"),
						rs.getDouble("value_double"),
						rs.getString("value_text"),
						rs.getBytes("value_byte"), this
				);
				attributes.add(attr);
			}
			return attributes;
		} catch (SQLException ex) {
			throw new TskCoreException("Error getting attributes for artifact, artifact id = " + artifact.getArtifactID(), ex);
		} finally {
			closeResultSet(rs);
			connection.close();
			releaseSingleUserCaseReadLock();
		}
	}

	/**
	 * Get all attributes that match a where clause. The clause should begin
	 * with "WHERE" or "JOIN". To use this method you must know the database
	 * tables
	 *
	 * @param whereClause a sqlite where clause
	 *
	 * @return a list of matching attributes
	 *
	 * @throws TskCoreException exception thrown if a critical error occurs
	 *                          within tsk core \ref query_database_page
	 */
	public ArrayList<BlackboardAttribute> getMatchingAttributes(String whereClause) throws TskCoreException {
		CaseDbConnection connection = connections.getConnection();
		acquireSingleUserCaseReadLock();
		Statement s = null;
		ResultSet rs = null;
		try {
			s = connection.createStatement();
			rs = connection.executeQuery(s, "SELECT blackboard_attributes.artifact_id AS artifact_id, "
					+ "blackboard_attributes.source AS source, blackboard_attributes.context AS context, "
					+ "blackboard_attributes.attribute_type_id AS attribute_type_id, "
					+ "blackboard_attributes.value_type AS value_type, blackboard_attributes.value_byte AS value_byte, "
					+ "blackboard_attributes.value_text AS value_text, blackboard_attributes.value_int32 AS value_int32, "
					+ "blackboard_attributes.value_int64 AS value_int64, blackboard_attributes.value_double AS value_double "
					+ "FROM blackboard_attributes " + whereClause); //NON-NLS
			ArrayList<BlackboardAttribute> matches = new ArrayList<BlackboardAttribute>();
			while (rs.next()) {
				BlackboardAttribute.Type type;
				// attribute type is cached, so this does not necessarily call to the db
				type = this.getAttributeType(rs.getInt("attribute_type_id"));
				BlackboardAttribute attr = new BlackboardAttribute(
						rs.getLong("artifact_id"),
						type,
						rs.getString("source"),
						rs.getString("context"),
						rs.getInt("value_int32"),
						rs.getLong("value_int64"),
						rs.getDouble("value_double"),
						rs.getString("value_text"),
						rs.getBytes("value_byte"), this
				);
				matches.add(attr);
			}
			return matches;
		} catch (SQLException ex) {
			throw new TskCoreException("Error getting attributes using this where clause: " + whereClause, ex);
		} finally {
			closeResultSet(rs);
			closeStatement(s);
			connection.close();
			releaseSingleUserCaseReadLock();
		}
	}

	/**
	 * Get all artifacts that match a where clause. The clause should begin with
	 * "WHERE" or "JOIN". To use this method you must know the database tables
	 *
	 * @param whereClause a sqlite where clause
	 *
	 * @return a list of matching artifacts
	 *
	 * @throws TskCoreException exception thrown if a critical error occurs
	 *                          within tsk core \ref query_database_page
	 */
	public ArrayList<BlackboardArtifact> getMatchingArtifacts(String whereClause) throws TskCoreException {
		CaseDbConnection connection = connections.getConnection();
		acquireSingleUserCaseReadLock();
		ResultSet rs = null;
		Statement s = null;
		try {
			s = connection.createStatement();
			rs = connection.executeQuery(s, "SELECT blackboard_artifacts.artifact_id AS artifact_id, "
					+ "blackboard_artifacts.obj_id AS obj_id, blackboard_artifacts.artifact_obj_id AS artifact_obj_id, blackboard_artifacts.data_source_obj_id AS data_source_obj_id, blackboard_artifacts.artifact_type_id AS artifact_type_id, "
					+ "blackboard_artifacts.review_status_id AS review_status_id  "
					+ "FROM blackboard_artifacts " + whereClause); //NON-NLS
			ArrayList<BlackboardArtifact> matches = new ArrayList<BlackboardArtifact>();
			while (rs.next()) {
				BlackboardArtifact.Type type;
				// artifact type is cached, so this does not necessarily call to the db
				type = this.getArtifactType(rs.getInt("artifact_type_id"));
				BlackboardArtifact artifact = new BlackboardArtifact(this, rs.getLong("artifact_id"), rs.getLong("obj_id"), rs.getLong("artifact_obj_id"), rs.getLong("data_source_obj_id"),
						type.getTypeID(), type.getTypeName(), type.getDisplayName(),
						BlackboardArtifact.ReviewStatus.withID(rs.getInt("review_status_id")));
				matches.add(artifact);
			}
			return matches;
		} catch (SQLException ex) {
			throw new TskCoreException("Error getting attributes using this where clause: " + whereClause, ex);
		} finally {
			closeResultSet(rs);
			closeStatement(s);
			connection.close();
			releaseSingleUserCaseReadLock();
		}
	}

	/**
	 * Add a new blackboard artifact with the given type. If that artifact type
	 * does not exist an error will be thrown. The artifact type name can be
	 * looked up in the returned blackboard artifact.
	 *
	 * @param artifactTypeID the type the given artifact should have
	 * @param obj_id         the content object id associated with this artifact
	 *
	 * @return a new blackboard artifact
	 *
	 * @throws TskCoreException exception thrown if a critical error occurs
	 *                          within tsk core
	 */
	public BlackboardArtifact newBlackboardArtifact(int artifactTypeID, long obj_id) throws TskCoreException {
		BlackboardArtifact.Type type = getArtifactType(artifactTypeID);
		return newBlackboardArtifact(artifactTypeID, obj_id, type.getTypeName(), type.getDisplayName());
	}

	/**
	 * Add a new blackboard artifact with the given type.
	 *
	 * @param artifactType the type the given artifact should have
	 * @param obj_id       the content object id associated with this artifact
	 *
	 * @return a new blackboard artifact
	 *
	 * @throws TskCoreException exception thrown if a critical error occurs
	 *                          within tsk core
	 */
	public BlackboardArtifact newBlackboardArtifact(ARTIFACT_TYPE artifactType, long obj_id) throws TskCoreException {
		return newBlackboardArtifact(artifactType.getTypeID(), obj_id, artifactType.getLabel(), artifactType.getDisplayName());
	}

	private BlackboardArtifact newBlackboardArtifact(int artifact_type_id, long obj_id, String artifactTypeName, String artifactDisplayName) throws TskCoreException {
		CaseDbConnection connection = connections.getConnection();
		acquireSingleUserCaseWriteLock();
		ResultSet resultSet = null;
		try {

			PreparedStatement statement = connection.getPreparedStatement(PREPARED_STATEMENT.INSERT_OBJECT, Statement.RETURN_GENERATED_KEYS);
			statement.clearParameters();
			statement.setLong(1, obj_id);
			statement.setInt(2, TskData.ObjectType.ARTIFACT.getObjectType());
			connection.executeUpdate(statement);
			resultSet = statement.getGeneratedKeys();
			resultSet.next();
			long artifact_obj_id = resultSet.getLong(1); //last_insert_rowid()
			long data_source_obj_id = getDataSourceObjectId(connection, obj_id);

			if (dbType == DbType.POSTGRESQL) {
				statement = connection.getPreparedStatement(PREPARED_STATEMENT.POSTGRESQL_INSERT_ARTIFACT, Statement.RETURN_GENERATED_KEYS);
				statement.clearParameters();
				statement.setLong(1, obj_id);
				statement.setLong(2, artifact_obj_id);
				statement.setLong(3, data_source_obj_id);
				statement.setInt(4, artifact_type_id);

			} else {
				statement = connection.getPreparedStatement(PREPARED_STATEMENT.INSERT_ARTIFACT, Statement.RETURN_GENERATED_KEYS);
				statement.clearParameters();
				this.nextArtifactId++;
				statement.setLong(1, this.nextArtifactId);
				statement.setLong(2, obj_id);
				statement.setLong(3, artifact_obj_id);
				statement.setLong(4, data_source_obj_id);
				statement.setInt(5, artifact_type_id);

			}
			connection.executeUpdate(statement);
			resultSet = statement.getGeneratedKeys();
			resultSet.next();
			return new BlackboardArtifact(this, resultSet.getLong(1), //last_insert_rowid()
					obj_id, artifact_obj_id, data_source_obj_id, artifact_type_id, artifactTypeName, artifactDisplayName, BlackboardArtifact.ReviewStatus.UNDECIDED, true);
		} catch (SQLException ex) {
			throw new TskCoreException("Error creating a blackboard artifact", ex);
		} finally {
			closeResultSet(resultSet);
			connection.close();
			releaseSingleUserCaseWriteLock();
		}
	}

	/**
	 * Checks if the content object has children. Note: this is generally more
	 * efficient then preloading all children and checking if the set is empty,
	 * and facilities lazy loading.
	 *
	 * @param content content object to check for children
	 *
	 * @return true if has children, false otherwise
	 *
	 * @throws TskCoreException exception thrown if a critical error occurs
	 *                          within tsk core
	 */
	boolean getContentHasChildren(Content content) throws TskCoreException {
		CaseDbConnection connection = connections.getConnection();
		acquireSingleUserCaseReadLock();
		ResultSet rs = null;
		try {
			// SELECT COUNT(obj_id) AS count FROM tsk_objects WHERE par_obj_id = ?
			PreparedStatement statement = connection.getPreparedStatement(PREPARED_STATEMENT.COUNT_CHILD_OBJECTS_BY_PARENT);
			statement.clearParameters();
			statement.setLong(1, content.getId());
			rs = connection.executeQuery(statement);
			boolean hasChildren = false;
			if (rs.next()) {
				hasChildren = rs.getInt("count") > 0;
			}
			return hasChildren;
		} catch (SQLException e) {
			throw new TskCoreException("Error checking for children of parent " + content, e);
		} finally {
			closeResultSet(rs);
			connection.close();
			releaseSingleUserCaseReadLock();
		}
	}

	/**
	 * Counts if the content object children. Note: this is generally more
	 * efficient then preloading all children and counting, and facilities lazy
	 * loading.
	 *
	 * @param content content object to check for children count
	 *
	 * @return children count
	 *
	 * @throws TskCoreException exception thrown if a critical error occurs
	 *                          within tsk core
	 */
	int getContentChildrenCount(Content content) throws TskCoreException {
		CaseDbConnection connection = connections.getConnection();
		acquireSingleUserCaseReadLock();
		ResultSet rs = null;
		try {
			// SELECT COUNT(obj_id) AS count FROM tsk_objects WHERE par_obj_id = ?
			PreparedStatement statement = connection.getPreparedStatement(PREPARED_STATEMENT.COUNT_CHILD_OBJECTS_BY_PARENT);
			statement.clearParameters();
			statement.setLong(1, content.getId());
			rs = connection.executeQuery(statement);
			int countChildren = -1;
			if (rs.next()) {
				countChildren = rs.getInt("count");
			}
			return countChildren;
		} catch (SQLException e) {
			throw new TskCoreException("Error checking for children of parent " + content, e);
		} finally {
			closeResultSet(rs);
			connection.close();
			releaseSingleUserCaseReadLock();
		}
	}

	/**
	 * Returns the list of AbstractFile Children of a given type for a given
	 * AbstractFileParent
	 *
	 * @param parent the content parent to get abstract file children for
	 * @param type   children type to look for, defined in
	 *               TSK_DB_FILES_TYPE_ENUM
	 *
	 * @throws TskCoreException exception thrown if a critical error occurs
	 *                          within tsk core
	 */
	List<Content> getAbstractFileChildren(Content parent, TSK_DB_FILES_TYPE_ENUM type) throws TskCoreException {
		CaseDbConnection connection = connections.getConnection();
		acquireSingleUserCaseReadLock();
		ResultSet rs = null;
		try {
			PreparedStatement statement = connection.getPreparedStatement(PREPARED_STATEMENT.SELECT_FILES_BY_PARENT_AND_TYPE);
			statement.clearParameters();
			long parentId = parent.getId();
			statement.setLong(1, parentId);
			statement.setShort(2, type.getFileType());
			rs = connection.executeQuery(statement);
			return fileChildren(rs, connection, parentId);
		} catch (SQLException ex) {
			throw new TskCoreException("Error getting AbstractFile children for Content", ex);
		} finally {
			closeResultSet(rs);
			connection.close();
			releaseSingleUserCaseReadLock();
		}
	}

	/**
	 * Returns the list of all AbstractFile Children for a given
	 * AbstractFileParent
	 *
	 * @param parent the content parent to get abstract file children for
	 *
	 * @throws TskCoreException exception thrown if a critical error occurs
	 *                          within tsk core
	 */
	List<Content> getAbstractFileChildren(Content parent) throws TskCoreException {
		CaseDbConnection connection = connections.getConnection();
		acquireSingleUserCaseReadLock();
		ResultSet rs = null;
		try {
			PreparedStatement statement = connection.getPreparedStatement(PREPARED_STATEMENT.SELECT_FILES_BY_PARENT);
			statement.clearParameters();
			long parentId = parent.getId();
			statement.setLong(1, parentId);
			rs = connection.executeQuery(statement);
			return fileChildren(rs, connection, parentId);
		} catch (SQLException ex) {
			throw new TskCoreException("Error getting AbstractFile children for Content", ex);
		} finally {
			closeResultSet(rs);
			connection.close();
			releaseSingleUserCaseReadLock();
		}
	}

	/**
	 * Get list of IDs for abstract files of a given type that are children of a
	 * given content.
	 *
	 * @param parent Object to find children for
	 * @param type   Type of children to find IDs for
	 *
	 * @return
	 *
	 * @throws TskCoreException
	 */
	List<Long> getAbstractFileChildrenIds(Content parent, TSK_DB_FILES_TYPE_ENUM type) throws TskCoreException {
		CaseDbConnection connection = connections.getConnection();
		acquireSingleUserCaseReadLock();
		ResultSet rs = null;
		try {
			PreparedStatement statement = connection.getPreparedStatement(PREPARED_STATEMENT.SELECT_FILE_IDS_BY_PARENT_AND_TYPE);
			statement.clearParameters();
			statement.setLong(1, parent.getId());
			statement.setShort(2, type.getFileType());
			rs = connection.executeQuery(statement);
			List<Long> children = new ArrayList<Long>();
			while (rs.next()) {
				children.add(rs.getLong("obj_id"));
			}
			return children;
		} catch (SQLException ex) {
			throw new TskCoreException("Error getting AbstractFile children for Content", ex);
		} finally {
			closeResultSet(rs);
			connection.close();
			releaseSingleUserCaseReadLock();
		}
	}

	/**
	 * Get list of IDs for abstract files that are children of a given content.
	 *
	 * @param parent Object to find children for
	 *
	 * @return
	 *
	 * @throws TskCoreException
	 */
	List<Long> getAbstractFileChildrenIds(Content parent) throws TskCoreException {
		CaseDbConnection connection = connections.getConnection();
		acquireSingleUserCaseReadLock();
		ResultSet rs = null;
		try {
			PreparedStatement statement = connection.getPreparedStatement(PREPARED_STATEMENT.SELECT_FILE_IDS_BY_PARENT);
			statement.clearParameters();
			statement.setLong(1, parent.getId());
			rs = connection.executeQuery(statement);
			List<Long> children = new ArrayList<Long>();
			while (rs.next()) {
				children.add(rs.getLong("obj_id"));
			}
			return children;
		} catch (SQLException ex) {
			throw new TskCoreException("Error getting AbstractFile children for Content", ex);
		} finally {
			closeResultSet(rs);
			connection.close();
			releaseSingleUserCaseReadLock();
		}
	}

	/**
	 * Get list of object IDs for artifacts that are children of a given
	 * content.
	 *
	 * @param parent Object to find children for
	 *
	 * @return
	 *
	 * @throws TskCoreException
	 */
	List<Long> getBlackboardArtifactChildrenIds(Content parent) throws TskCoreException {
		CaseDbConnection connection = connections.getConnection();
		acquireSingleUserCaseReadLock();
		ResultSet rs = null;
		try {
			PreparedStatement statement = connection.getPreparedStatement(PREPARED_STATEMENT.SELECT_ARTIFACT_OBJECTIDS_BY_PARENT);
			statement.clearParameters();
			statement.setLong(1, parent.getId());
			rs = connection.executeQuery(statement);
			List<Long> children = new ArrayList<Long>();
			while (rs.next()) {
				children.add(rs.getLong("obj_id"));
			}
			return children;
		} catch (SQLException ex) {
			throw new TskCoreException("Error getting children for BlackboardArtifact", ex);
		} finally {
			closeResultSet(rs);
			connection.close();
			releaseSingleUserCaseReadLock();
		}
	}

	/**
	 * Get list of artifacts that are children of a given content.
	 *
	 * @param parent Object to find children for
	 *
	 * @return
	 *
	 * @throws TskCoreException
	 */
	List<Content> getBlackboardArtifactChildren(Content parent) throws TskCoreException {

		long parentId = parent.getId();
		ArrayList<BlackboardArtifact> artsArray = getArtifactsHelper("blackboard_artifacts.obj_id = " + parentId + ";");

		List<Content> lc = new ArrayList<Content>();
		lc.addAll(artsArray);
		return lc;
	}

	/**
	 * Get info about children of a given Content from the database.
	 *
	 * @param c Parent object to run query against
	 *
	 * @throws TskCoreException exception thrown if a critical error occurs
	 *                          within tsk core
	 */
	Collection<ObjectInfo> getChildrenInfo(Content c) throws TskCoreException {
		CaseDbConnection connection = connections.getConnection();
		acquireSingleUserCaseReadLock();
		Statement s = null;
		ResultSet rs = null;
		try {
			s = connection.createStatement();
			rs = connection.executeQuery(s, "SELECT tsk_objects.obj_id AS obj_id, tsk_objects.type AS type " //NON-NLS
					+ "FROM tsk_objects LEFT JOIN tsk_files " //NON-NLS
					+ "ON tsk_objects.obj_id = tsk_files.obj_id " //NON-NLS
					+ "WHERE tsk_objects.par_obj_id = " + c.getId()
					+ " ORDER BY tsk_objects.obj_id"); //NON-NLS
			Collection<ObjectInfo> infos = new ArrayList<ObjectInfo>();
			while (rs.next()) {
				infos.add(new ObjectInfo(rs.getLong("obj_id"), ObjectType.valueOf(rs.getShort("type")))); //NON-NLS
			}
			return infos;
		} catch (SQLException ex) {
			throw new TskCoreException("Error getting Children Info for Content", ex);
		} finally {
			closeResultSet(rs);
			closeStatement(s);
			connection.close();
			releaseSingleUserCaseReadLock();
		}
	}

	/**
	 * Get parent info for the parent of the content object
	 *
	 * @param c content object to get parent info for
	 *
	 * @return the parent object info with the parent object type and id
	 *
	 * @throws TskCoreException exception thrown if a critical error occurs
	 *                          within tsk core
	 */
	ObjectInfo getParentInfo(Content c) throws TskCoreException {
		// TODO: This should not throw an exception if Content has no parent,
		// return null instead.
		CaseDbConnection connection = connections.getConnection();
		acquireSingleUserCaseReadLock();
		Statement s = null;
		ResultSet rs = null;
		try {
			s = connection.createStatement();
			rs = connection.executeQuery(s, "SELECT parent.obj_id AS obj_id, parent.type AS type " //NON-NLS
					+ "FROM tsk_objects AS parent INNER JOIN tsk_objects AS child " //NON-NLS
					+ "ON child.par_obj_id = parent.obj_id " //NON-NLS
					+ "WHERE child.obj_id = " + c.getId()); //NON-NLS
			if (rs.next()) {
				return new ObjectInfo(rs.getLong("obj_id"), ObjectType.valueOf(rs.getShort("type")));
			} else {
				throw new TskCoreException("Given content (id: " + c.getId() + ") has no parent");
			}
		} catch (SQLException ex) {
			throw new TskCoreException("Error getting Parent Info for Content", ex);
		} finally {
			closeResultSet(rs);
			closeStatement(s);
			connection.close();
			releaseSingleUserCaseReadLock();
		}
	}

	/**
	 * Get parent info for the parent of the content object id
	 *
	 * @param id content object id to get parent info for
	 *
	 * @return the parent object info with the parent object type and id
	 *
	 * @throws TskCoreException exception thrown if a critical error occurs
	 *                          within tsk core
	 */
	ObjectInfo getParentInfo(long contentId) throws TskCoreException {
		// TODO: This should not throw an exception if Content has no parent,
		// return null instead.
		CaseDbConnection connection = connections.getConnection();
		acquireSingleUserCaseReadLock();
		Statement s = null;
		ResultSet rs = null;
		try {
			s = connection.createStatement();
			rs = connection.executeQuery(s, "SELECT parent.obj_id AS obj_id, parent.type AS type " //NON-NLS
					+ "FROM tsk_objects AS parent INNER JOIN tsk_objects AS child " //NON-NLS
					+ "ON child.par_obj_id = parent.obj_id " //NON-NLS
					+ "WHERE child.obj_id = " + contentId); //NON-NLS
			if (rs.next()) {
				return new ObjectInfo(rs.getLong("obj_id"), ObjectType.valueOf(rs.getShort("type")));
			} else {
				throw new TskCoreException("Given content (id: " + contentId + ") has no parent.");
			}
		} catch (SQLException ex) {
			throw new TskCoreException("Error getting Parent Info for Content: " + contentId, ex);
		} finally {
			closeResultSet(rs);
			closeStatement(s);
			connection.close();
			releaseSingleUserCaseReadLock();
		}
	}

	/**
	 * Gets parent directory for FsContent object
	 *
	 * @param fsc FsContent to get parent dir for
	 *
	 * @return the parent Directory
	 *
	 * @throws TskCoreException thrown if critical error occurred within tsk
	 *                          core
	 */
	Directory getParentDirectory(FsContent fsc) throws TskCoreException {
		// TODO: This should not throw an exception if Content has no parent,
		// return null instead.
		if (fsc.isRoot()) {
			throw new TskCoreException("Given FsContent (id: " + fsc.getId() + ") is a root object (can't have parent directory).");
		} else {
			ObjectInfo parentInfo = getParentInfo(fsc);
			Directory parent = null;
			if (parentInfo.type == ObjectType.ABSTRACTFILE) {
				parent = getDirectoryById(parentInfo.id, fsc.getFileSystem());
			} else {
				throw new TskCoreException("Parent of FsContent (id: " + fsc.getId() + ") has wrong type to be directory: " + parentInfo.type);
			}
			return parent;
		}
	}

	/**
	 * Get content object by content id
	 *
	 * @param id to get content object for
	 *
	 * @return instance of a Content object (one of its subclasses), or null if
	 *         not found.
	 *
	 * @throws TskCoreException thrown if critical error occurred within tsk
	 *                          core
	 */
	public Content getContentById(long id) throws TskCoreException {
		CaseDbConnection connection = connections.getConnection();
		acquireSingleUserCaseReadLock();
		Statement s = null;
		ResultSet rs = null;
		try {
			s = connection.createStatement();
			rs = connection.executeQuery(s, "SELECT * FROM tsk_objects WHERE obj_id = " + id + " LIMIT  1"); //NON-NLS
			if (!rs.next()) {
				return null;
			}

			Content content = null;
			long parentId = rs.getLong("par_obj_id"); //NON-NLS
			final TskData.ObjectType type = TskData.ObjectType.valueOf(rs.getShort("type")); //NON-NLS
			switch (type) {
				case IMG:
					content = getImageById(id);
					break;
				case VS:
					content = getVolumeSystemById(id, parentId);
					break;
				case VOL:
					content = getVolumeById(id, parentId);
					break;
				case FS:
					content = getFileSystemById(id, parentId);
					break;
				case ABSTRACTFILE:
					content = getAbstractFileById(id);
					break;
				case ARTIFACT:
					content = getArtifactById(id);
					break;
				default:
					throw new TskCoreException("Could not obtain Content object with ID: " + id);
			}
			return content;
		} catch (SQLException ex) {
			throw new TskCoreException("Error getting Content by ID.", ex);
		} finally {
			closeResultSet(rs);
			closeStatement(s);
			connection.close();
			releaseSingleUserCaseReadLock();
		}
	}

	/**
	 * Get a path of a file in tsk_files_path table or null if there is none
	 *
	 * @param id id of the file to get path for
	 *
	 * @return file path or null
	 */
	String getFilePath(long id) {
		CaseDbConnection connection;
		try {
			connection = connections.getConnection();
		} catch (TskCoreException ex) {
			logger.log(Level.SEVERE, "Error getting file path for file " + id, ex); //NON-NLS
			return null;
		}
		String filePath = null;
		acquireSingleUserCaseReadLock();
		ResultSet rs = null;
		try {
			PreparedStatement statement = connection.getPreparedStatement(PREPARED_STATEMENT.SELECT_LOCAL_PATH_FOR_FILE);
			statement.clearParameters();
			statement.setLong(1, id);
			rs = connection.executeQuery(statement);
			if (rs.next()) {
				filePath = rs.getString("path");
			}
		} catch (SQLException ex) {
			logger.log(Level.SEVERE, "Error getting file path for file " + id, ex); //NON-NLS
		} finally {
			closeResultSet(rs);
			connection.close();
			releaseSingleUserCaseReadLock();
		}
		return filePath;
	}

	/**
	 * Get the encoding type for a file in tsk_files_path table
	 *
	 * @param id id of the file to get path for
	 *
	 * @return Encoding type (NONE if nothing was found)
	 */
	TskData.EncodingType getEncodingType(long id) {
		CaseDbConnection connection;
		try {
			connection = connections.getConnection();
		} catch (TskCoreException ex) {
			logger.log(Level.SEVERE, "Error getting file path for file " + id, ex); //NON-NLS
			return null;
		}
		TskData.EncodingType type = TskData.EncodingType.NONE;
		acquireSingleUserCaseReadLock();
		ResultSet rs = null;
		try {
			PreparedStatement statement = connection.getPreparedStatement(PREPARED_STATEMENT.SELECT_ENCODING_FOR_FILE);
			statement.clearParameters();
			statement.setLong(1, id);
			rs = connection.executeQuery(statement);
			if (rs.next()) {
				type = TskData.EncodingType.valueOf(rs.getInt(1));
			}
		} catch (SQLException ex) {
			logger.log(Level.SEVERE, "Error getting encoding type for file " + id, ex); //NON-NLS
		} finally {
			closeResultSet(rs);
			connection.close();
			releaseSingleUserCaseReadLock();
		}
		return type;
	}

	/**
	 * Gets the parent_path of a file.
	 *
	 * @param objectId   The object id of the file.
	 * @param connection An open database connection.
	 *
	 * @return The path of the file or null.
	 */
	String getFileParentPath(long objectId, CaseDbConnection connection) {
		String parentPath = null;
		acquireSingleUserCaseReadLock();
		ResultSet rs = null;
		try {
			PreparedStatement statement = connection.getPreparedStatement(PREPARED_STATEMENT.SELECT_PATH_FOR_FILE);
			statement.clearParameters();
			statement.setLong(1, objectId);
			rs = connection.executeQuery(statement);
			if (rs.next()) {
				parentPath = rs.getString("parent_path");
			}
		} catch (SQLException ex) {
			logger.log(Level.SEVERE, "Error getting file parent_path for file " + objectId, ex); //NON-NLS
		} finally {
			closeResultSet(rs);
			releaseSingleUserCaseReadLock();
		}
		return parentPath;
	}

	/**
	 * Gets the name of a file.
	 *
	 * @param objectId   The object id of the file.
	 * @param connection An open database connection.
	 *
	 * @return The path of the file or null.
	 */
	String getFileName(long objectId, CaseDbConnection connection) {
		String fileName = null;
		acquireSingleUserCaseReadLock();
		ResultSet rs = null;
		try {
			PreparedStatement statement = connection.getPreparedStatement(PREPARED_STATEMENT.SELECT_FILE_NAME);
			statement.clearParameters();
			statement.setLong(1, objectId);
			rs = connection.executeQuery(statement);
			if (rs.next()) {
				fileName = rs.getString("name");
			}
		} catch (SQLException ex) {
			logger.log(Level.SEVERE, "Error getting file parent_path for file " + objectId, ex); //NON-NLS
		} finally {
			closeResultSet(rs);
			releaseSingleUserCaseReadLock();
		}
		return fileName;
	}

	/**
	 * Get a derived method for a file, or null if none
	 *
	 * @param id id of the derived file
	 *
	 * @return derived method or null if not present
	 *
	 * @throws TskCoreException exception throws if core error occurred and
	 *                          method could not be queried
	 */
	DerivedFile.DerivedMethod getDerivedMethod(long id) throws TskCoreException {
		CaseDbConnection connection = connections.getConnection();
		DerivedFile.DerivedMethod method = null;
		acquireSingleUserCaseReadLock();
		ResultSet rs1 = null;
		ResultSet rs2 = null;
		try {
			PreparedStatement statement = connection.getPreparedStatement(PREPARED_STATEMENT.SELECT_DERIVED_FILE);
			statement.clearParameters();
			statement.setLong(1, id);
			rs1 = connection.executeQuery(statement);
			if (rs1.next()) {
				int method_id = rs1.getInt("derived_id");
				String rederive = rs1.getString("rederive");
				method = new DerivedFile.DerivedMethod(method_id, rederive);
				statement = connection.getPreparedStatement(PREPARED_STATEMENT.SELECT_FILE_DERIVATION_METHOD);
				statement.clearParameters();
				statement.setInt(1, method_id);
				rs2 = connection.executeQuery(statement);
				if (rs2.next()) {
					method.setToolName(rs2.getString("tool_name"));
					method.setToolVersion(rs2.getString("tool_version"));
					method.setOther(rs2.getString("other"));
				}
			}
		} catch (SQLException e) {
			logger.log(Level.SEVERE, "Error getting derived method for file: " + id, e); //NON-NLS
		} finally {
			closeResultSet(rs2);
			closeResultSet(rs1);
			connection.close();
			releaseSingleUserCaseReadLock();
		}
		return method;
	}

	/**
	 * Get abstract file object from tsk_files table by its id
	 *
	 * @param id id of the file object in tsk_files table
	 *
	 * @return AbstractFile object populated, or null if not found.
	 *
	 * @throws TskCoreException thrown if critical error occurred within tsk
	 *                          core and file could not be queried
	 */
	public AbstractFile getAbstractFileById(long id) throws TskCoreException {
		CaseDbConnection connection = connections.getConnection();
		acquireSingleUserCaseReadLock();
		ResultSet rs = null;
		try {
			PreparedStatement statement = connection.getPreparedStatement(PREPARED_STATEMENT.SELECT_FILE_BY_ID);
			statement.clearParameters();
			statement.setLong(1, id);
			rs = connection.executeQuery(statement);
			List<AbstractFile> files = resultSetToAbstractFiles(rs, connection);
			if (files.size() > 0) {
				return files.get(0);
			} else {
				return null;
			}
		} catch (SQLException ex) {
			throw new TskCoreException("Error getting file by id, id = " + id, ex);
		} finally {
			closeResultSet(rs);
			connection.close();
			releaseSingleUserCaseReadLock();
		}
	}

	/**
	 * Get artifact from blackboard_artifacts table by its artifact_obj_id
	 *
	 * @param id id of the artifact object in blackboard_artifacts table
	 *
	 * @return Artifact object populated, or null if not found.
	 *
	 * @throws TskCoreException thrown if critical error occurred within tsk
	 *                          core and file could not be queried
	 */
	public BlackboardArtifact getArtifactById(long id) throws TskCoreException {
		CaseDbConnection connection = connections.getConnection();
		acquireSingleUserCaseReadLock();
		ResultSet rs = null;
		try {
			PreparedStatement statement = connection.getPreparedStatement(PREPARED_STATEMENT.SELECT_ARTIFACT_BY_ARTIFACT_OBJ_ID);
			statement.clearParameters();
			statement.setLong(1, id);
			rs = connection.executeQuery(statement);
			List<BlackboardArtifact> artifacts = resultSetToArtifacts(rs);
			if (artifacts.size() > 0) {
				return artifacts.get(0);
			} else {
				return null;
			}
		} catch (SQLException ex) {
			throw new TskCoreException("Error getting artifacts by id, id = " + id, ex);
		} finally {
			closeResultSet(rs);
			connection.close();
			releaseSingleUserCaseReadLock();
		}
	}

	/**
	 * Get the object ID of the file system that a file is located in.
	 *
	 * Note: for FsContent files, this is the real fs for other non-fs
	 * AbstractFile files, this field is used internally for data source id (the
	 * root content obj)
	 *
	 * @param fileId     object id of the file to get fs column id for
	 * @param connection the database connection to use
	 *
	 * @return fs_id or -1 if not present
	 */
	private long getFileSystemId(long fileId, CaseDbConnection connection) {
		acquireSingleUserCaseReadLock();
		ResultSet rs = null;
		long ret = -1;
		try {
			PreparedStatement statement = connection.getPreparedStatement(PREPARED_STATEMENT.SELECT_FILE_SYSTEM_BY_OBJECT);
			statement.clearParameters();
			statement.setLong(1, fileId);
			rs = connection.executeQuery(statement);
			if (rs.next()) {
				ret = rs.getLong("fs_obj_id");
				if (ret == 0) {
					ret = -1;
				}
			}
		} catch (SQLException e) {
			logger.log(Level.SEVERE, "Error checking file system id of a file, id = " + fileId, e); //NON-NLS
		} finally {
			closeResultSet(rs);
			releaseSingleUserCaseReadLock();
		}
		return ret;
	}

	/**
	 * Checks if the file is a (sub)child of the data source (parentless Content
	 * object such as Image or VirtualDirectory representing filesets)
	 *
	 * @param dataSource dataSource to check
	 * @param fileId     id of file to check
	 *
	 * @return true if the file is in the dataSource hierarchy
	 *
	 * @throws TskCoreException thrown if check failed
	 */
	public boolean isFileFromSource(Content dataSource, long fileId) throws TskCoreException {
		String query = String.format("SELECT COUNT(*) AS count FROM tsk_files WHERE obj_id = %d AND data_source_obj_id = %d", fileId, dataSource.getId()); //NON-NLS
		CaseDbConnection connection = connections.getConnection();
		acquireSingleUserCaseReadLock();
		Statement statement = null;
		ResultSet resultSet = null;
		try {
			statement = connection.createStatement();
			resultSet = connection.executeQuery(statement, query);
			resultSet.next();
			return (resultSet.getLong("count") > 0L);
		} catch (SQLException ex) {
			throw new TskCoreException(String.format("Error executing query %s", query), ex);
		} finally {
			closeResultSet(resultSet);
			closeStatement(statement);
			connection.close();
			releaseSingleUserCaseReadLock();
		}
	}

	/**
	 * @param dataSource the dataSource (Image, parent-less VirtualDirectory) to
	 *                   search for the given file name
	 * @param fileName   Pattern of the name of the file or directory to match
	 *                   (case insensitive, used in LIKE SQL statement).
	 *
	 * @return a list of AbstractFile for files/directories whose name matches
	 *         the given fileName
	 *
	 * @throws TskCoreException thrown if check failed
	 */
	public List<AbstractFile> findFiles(Content dataSource, String fileName) throws TskCoreException {
		List<AbstractFile> files = new ArrayList<AbstractFile>();
		CaseDbConnection connection = connections.getConnection();
		acquireSingleUserCaseReadLock();
		ResultSet resultSet = null;
		try {
			PreparedStatement statement = connection.getPreparedStatement(PREPARED_STATEMENT.SELECT_FILES_BY_DATA_SOURCE_AND_NAME);
			statement.clearParameters();
			statement.setString(1, fileName.toLowerCase());
			statement.setLong(2, dataSource.getId());
			resultSet = connection.executeQuery(statement);
			files.addAll(resultSetToAbstractFiles(resultSet, connection));
		} catch (SQLException e) {
			throw new TskCoreException(bundle.getString("SleuthkitCase.findFiles.exception.msg3.text"), e);
		} finally {
			closeResultSet(resultSet);
			connection.close();
			releaseSingleUserCaseReadLock();
		}
		return files;
	}

	/**
	 * @param dataSource the dataSource (Image, parent-less VirtualDirectory) to
	 *                   search for the given file name
	 * @param fileName   Pattern of the name of the file or directory to match
	 *                   (case insensitive, used in LIKE SQL statement).
	 * @param dirName    Pattern of the name of a parent directory of fileName
	 *                   (case insensitive, used in LIKE SQL statement)
	 *
	 * @return a list of AbstractFile for files/directories whose name matches
	 *         fileName and whose parent directory contains dirName.
	 *
	 * @throws org.sleuthkit.datamodel.TskCoreException
	 */
	public List<AbstractFile> findFiles(Content dataSource, String fileName, String dirName) throws TskCoreException {
		List<AbstractFile> files = new ArrayList<AbstractFile>();
		CaseDbConnection connection = connections.getConnection();
		acquireSingleUserCaseReadLock();
		ResultSet resultSet = null;
		try {
			PreparedStatement statement = connection.getPreparedStatement(PREPARED_STATEMENT.SELECT_FILES_BY_DATA_SOURCE_AND_PARENT_PATH_AND_NAME);
			statement.clearParameters();
			statement.setString(1, fileName.toLowerCase());
			statement.setString(2, "%" + dirName.toLowerCase() + "%"); //NON-NLS
			statement.setLong(3, dataSource.getId());
			resultSet = connection.executeQuery(statement);
			files.addAll(resultSetToAbstractFiles(resultSet, connection));
		} catch (SQLException e) {
			throw new TskCoreException(bundle.getString("SleuthkitCase.findFiles3.exception.msg3.text"), e);
		} finally {
			closeResultSet(resultSet);
			connection.close();
			releaseSingleUserCaseReadLock();
		}
		return files;
	}

	/**
	 * Adds a virtual directory to the database and returns a VirtualDirectory
	 * object representing it.
	 *
	 * @param parentId      the ID of the parent, or 0 if NULL
	 * @param directoryName the name of the virtual directory to create
	 *
	 * @return
	 *
	 * @throws TskCoreException
	 */
	public VirtualDirectory addVirtualDirectory(long parentId, String directoryName) throws TskCoreException {
		acquireSingleUserCaseWriteLock();
		CaseDbTransaction localTrans = beginTransaction();
		try {
			VirtualDirectory newVD = addVirtualDirectory(parentId, directoryName, localTrans);
			localTrans.commit();
			return newVD;
		} catch (TskCoreException ex) {
			try {
				localTrans.rollback();
			} catch (TskCoreException ex2) {
				logger.log(Level.SEVERE, String.format("Failed to rollback transaction after exception: %s", ex.getMessage()), ex2);
			}
			throw ex;
		} finally {
			releaseSingleUserCaseWriteLock();
		}
	}

	/**
	 * Adds a virtual directory to the database and returns a VirtualDirectory
	 * object representing it.
	 *
	 * Make sure the connection in transaction is used for all database
	 * interactions called by this method
	 *
	 * @param parentId      the ID of the parent, or 0 if NULL
	 * @param directoryName the name of the virtual directory to create
	 * @param transaction   the transaction in the scope of which the operation
	 *                      is to be performed, managed by the caller
	 *
	 * @return a VirtualDirectory object representing the one added to the
	 *         database.
	 *
	 * @throws TskCoreException
	 */
	public VirtualDirectory addVirtualDirectory(long parentId, String directoryName, CaseDbTransaction transaction) throws TskCoreException {
		if (transaction == null) {
			throw new TskCoreException("Passed null CaseDbTransaction");
		}

		acquireSingleUserCaseWriteLock();
		ResultSet resultSet = null;
		try {
			// Get the parent path.
			CaseDbConnection connection = transaction.getConnection();
			String parentPath = getFileParentPath(parentId, connection);
			if (parentPath == null) {
				parentPath = "/"; //NON-NLS
			}
			String parentName = getFileName(parentId, connection);
			if (parentName != null && !parentName.isEmpty()) {
				parentPath = parentPath + parentName + "/"; //NON-NLS
			}

			// Insert a row for the virtual directory into the tsk_objects table.
			// INSERT INTO tsk_objects (par_obj_id, type) VALUES (?, ?)
			PreparedStatement statement = connection.getPreparedStatement(PREPARED_STATEMENT.INSERT_OBJECT, Statement.RETURN_GENERATED_KEYS);
			statement.clearParameters();
			if (parentId != 0) {
				statement.setLong(1, parentId);
			} else {
				statement.setNull(1, java.sql.Types.BIGINT);
			}
			statement.setInt(2, TskData.ObjectType.ABSTRACTFILE.getObjectType());
			connection.executeUpdate(statement);
			resultSet = statement.getGeneratedKeys();
			resultSet.next();
			long newObjId = resultSet.getLong(1); //last_insert_rowid()

			// Insert a row for the virtual directory into the tsk_files table.
			// INSERT INTO tsk_files (obj_id, fs_obj_id, name, type, has_path, dir_type, meta_type,
			// dir_flags, meta_flags, size, ctime, crtime, atime, mtime, parent_path, data_source_obj_id,extension)
			// VALUES (?, ?, ?, ?, ?, ?, ?, ?, ?, ?, ?, ?, ?, ?, ?, ?,?)
			statement = connection.getPreparedStatement(PREPARED_STATEMENT.INSERT_FILE);
			statement.clearParameters();
			statement.setLong(1, newObjId);

			// If the parent is part of a file system, grab its file system ID
			if (0 != parentId) {
				long parentFs = this.getFileSystemId(parentId, connection);
				if (parentFs != -1) {
					statement.setLong(2, parentFs);
				} else {
					statement.setNull(2, java.sql.Types.BIGINT);
				}
			} else {
				statement.setNull(2, java.sql.Types.BIGINT);
			}

			// name
			statement.setString(3, directoryName);

			//type
			statement.setShort(4, TskData.TSK_DB_FILES_TYPE_ENUM.VIRTUAL_DIR.getFileType());
			statement.setShort(5, (short) 1);

			//flags
			final TSK_FS_NAME_TYPE_ENUM dirType = TSK_FS_NAME_TYPE_ENUM.DIR;
			statement.setShort(6, dirType.getValue());
			final TSK_FS_META_TYPE_ENUM metaType = TSK_FS_META_TYPE_ENUM.TSK_FS_META_TYPE_DIR;
			statement.setShort(7, metaType.getValue());

			//allocated
			final TSK_FS_NAME_FLAG_ENUM dirFlag = TSK_FS_NAME_FLAG_ENUM.ALLOC;
			statement.setShort(8, dirFlag.getValue());
			final short metaFlags = (short) (TSK_FS_META_FLAG_ENUM.ALLOC.getValue()
					| TSK_FS_META_FLAG_ENUM.USED.getValue());
			statement.setShort(9, metaFlags);

			//size
			statement.setLong(10, 0);

			//  nulls for params 11-14
			statement.setNull(11, java.sql.Types.BIGINT);
			statement.setNull(12, java.sql.Types.BIGINT);
			statement.setNull(13, java.sql.Types.BIGINT);
			statement.setNull(14, java.sql.Types.BIGINT);

			// parent path
			statement.setString(15, parentPath);

			// data source object id (same as object id if this is a data source)
			long dataSourceObjectId;
			if (0 == parentId) {
				dataSourceObjectId = newObjId;
			} else {
				dataSourceObjectId = getDataSourceObjectId(connection, parentId);
			}
			statement.setLong(16, dataSourceObjectId);

			//extension, since this is not really file we just set it to null
			statement.setString(17, null);
			connection.executeUpdate(statement);

			return new VirtualDirectory(this, newObjId, dataSourceObjectId, directoryName, dirType,
					metaType, dirFlag, metaFlags, null, FileKnown.UNKNOWN,
					parentPath);
		} catch (SQLException e) {
			throw new TskCoreException("Error creating virtual directory '" + directoryName + "'", e);
		} finally {
			closeResultSet(resultSet);
			releaseSingleUserCaseWriteLock();
		}
	}

	/**
	 * Adds a local directory to the database and returns a LocalDirectory
	 * object representing it.
	 *
	 * @param parentId      the ID of the parent, or 0 if NULL
	 * @param directoryName the name of the local directory to create
	 *
	 * @return a LocalDirectory object representing the one added to the
	 *         database.
	 *
	 * @throws TskCoreException
	 */
	public LocalDirectory addLocalDirectory(long parentId, String directoryName) throws TskCoreException {
		acquireSingleUserCaseWriteLock();
		CaseDbTransaction localTrans = beginTransaction();
		try {
			LocalDirectory newLD = addLocalDirectory(parentId, directoryName, localTrans);
			localTrans.commit();
			return newLD;
		} catch (TskCoreException ex) {
			try {
				localTrans.rollback();
			} catch (TskCoreException ex2) {
				logger.log(Level.SEVERE, String.format("Failed to rollback transaction after exception: %s", ex.getMessage()), ex2);
			}
			throw ex;
		} finally {
			releaseSingleUserCaseWriteLock();
		}
	}

	/**
	 * Adds a local directory to the database and returns a LocalDirectory
	 * object representing it.
	 *
	 * Make sure the connection in transaction is used for all database
	 * interactions called by this method
	 *
	 * @param parentId      the ID of the parent, or 0 if NULL
	 * @param directoryName the name of the local directory to create
	 * @param transaction   the transaction in the scope of which the operation
	 *                      is to be performed, managed by the caller
	 *
	 * @return a LocalDirectory object representing the one added to the
	 *         database.
	 *
	 * @throws TskCoreException
	 */
	public LocalDirectory addLocalDirectory(long parentId, String directoryName, CaseDbTransaction transaction) throws TskCoreException {
		if (transaction == null) {
			throw new TskCoreException("Passed null CaseDbTransaction");
		}

		acquireSingleUserCaseWriteLock();
		ResultSet resultSet = null;
		try {
			// Get the parent path.
			CaseDbConnection connection = transaction.getConnection();
			String parentPath = getFileParentPath(parentId, connection);
			if (parentPath == null) {
				parentPath = "/"; //NON-NLS
			}
			String parentName = getFileName(parentId, connection);
			if (parentName != null && !parentName.isEmpty()) {
				parentPath = parentPath + parentName + "/"; //NON-NLS
			}

			// Insert a row for the local directory into the tsk_objects table.
			// INSERT INTO tsk_objects (par_obj_id, type) VALUES (?, ?)
			PreparedStatement statement = connection.getPreparedStatement(PREPARED_STATEMENT.INSERT_OBJECT, Statement.RETURN_GENERATED_KEYS);
			statement.clearParameters();
			if (parentId != 0) {
				statement.setLong(1, parentId);
			} else {
				statement.setNull(1, java.sql.Types.BIGINT);
			}
			statement.setInt(2, TskData.ObjectType.ABSTRACTFILE.getObjectType());
			connection.executeUpdate(statement);
			resultSet = statement.getGeneratedKeys();
			resultSet.next();
			long newObjId = resultSet.getLong(1); //last_insert_rowid()

			// Insert a row for the local directory into the tsk_files table.
			// INSERT INTO tsk_files (obj_id, fs_obj_id, name, type, has_path, dir_type, meta_type,
			// dir_flags, meta_flags, size, ctime, crtime, atime, mtime, parent_path, data_source_obj_id)
			// VALUES (?, ?, ?, ?, ?, ?, ?, ?, ?, ?, ?, ?, ?, ?, ?, ?)
			statement = connection.getPreparedStatement(PREPARED_STATEMENT.INSERT_FILE);
			statement.clearParameters();
			statement.setLong(1, newObjId);

			// The parent of a local directory will never be a file system
			statement.setNull(2, java.sql.Types.BIGINT);

			// name
			statement.setString(3, directoryName);

			//type
			statement.setShort(4, TskData.TSK_DB_FILES_TYPE_ENUM.LOCAL_DIR.getFileType());
			statement.setShort(5, (short) 1);

			//flags
			final TSK_FS_NAME_TYPE_ENUM dirType = TSK_FS_NAME_TYPE_ENUM.DIR;
			statement.setShort(6, dirType.getValue());
			final TSK_FS_META_TYPE_ENUM metaType = TSK_FS_META_TYPE_ENUM.TSK_FS_META_TYPE_DIR;
			statement.setShort(7, metaType.getValue());

			//allocated
			final TSK_FS_NAME_FLAG_ENUM dirFlag = TSK_FS_NAME_FLAG_ENUM.ALLOC;
			statement.setShort(8, dirFlag.getValue());
			final short metaFlags = (short) (TSK_FS_META_FLAG_ENUM.ALLOC.getValue()
					| TSK_FS_META_FLAG_ENUM.USED.getValue());
			statement.setShort(9, metaFlags);

			//size
			statement.setLong(10, 0);

			//  nulls for params 11-14
			statement.setNull(11, java.sql.Types.BIGINT);
			statement.setNull(12, java.sql.Types.BIGINT);
			statement.setNull(13, java.sql.Types.BIGINT);
			statement.setNull(14, java.sql.Types.BIGINT);

			// parent path
			statement.setString(15, parentPath);

			// data source object id
			long dataSourceObjectId = getDataSourceObjectId(connection, parentId);
			statement.setLong(16, dataSourceObjectId);

			//extension, since this is a directory we just set it to null
			statement.setString(17, null);

			connection.executeUpdate(statement);

			return new LocalDirectory(this, newObjId, dataSourceObjectId, directoryName, dirType,
					metaType, dirFlag, metaFlags, null, FileKnown.UNKNOWN,
					parentPath);
		} catch (SQLException e) {
			throw new TskCoreException("Error creating local directory '" + directoryName + "'", e);
		} finally {
			closeResultSet(resultSet);
			releaseSingleUserCaseWriteLock();
		}
	}

	/**
	 * Adds a local/logical files and/or directories data source.
	 *
	 * @param deviceId          An ASCII-printable identifier for the device
	 *                          associated with the data source that is intended
	 *                          to be unique across multiple cases (e.g., a
	 *                          UUID).
	 * @param rootDirectoryName The name for the root virtual directory for the
	 *                          data source.
	 * @param timeZone          The time zone used to process the data source,
	 *                          may be the empty string.
	 * @param transaction       A transaction in the scope of which the
	 *                          operation is to be performed, managed by the
	 *                          caller.
	 *
	 * @return The new local files data source.
	 *
	 * @throws TskCoreException if there is an error adding the data source.
	 */
	public LocalFilesDataSource addLocalFilesDataSource(String deviceId, String rootDirectoryName, String timeZone, CaseDbTransaction transaction) throws TskCoreException {
		acquireSingleUserCaseWriteLock();
		Statement statement = null;
		ResultSet resultSet = null;
		try {
			// Insert a row for the root virtual directory of the data source
			// into the tsk_objects table.
			// INSERT INTO tsk_objects (par_obj_id, type) VALUES (?, ?)
			CaseDbConnection connection = transaction.getConnection();
			PreparedStatement preparedStatement = connection.getPreparedStatement(PREPARED_STATEMENT.INSERT_OBJECT, Statement.RETURN_GENERATED_KEYS);
			preparedStatement.clearParameters();
			preparedStatement.setNull(1, java.sql.Types.BIGINT);
			preparedStatement.setInt(2, TskData.ObjectType.ABSTRACTFILE.getObjectType());
			connection.executeUpdate(preparedStatement);
			resultSet = preparedStatement.getGeneratedKeys();
			resultSet.next();
			long newObjId = resultSet.getLong(1); //last_insert_rowid()
			resultSet.close();
			resultSet = null;

			// Insert a row for the virtual directory of the data source into
			// the data_source_info table.
			statement = connection.createStatement();
			statement.executeUpdate("INSERT INTO data_source_info (obj_id, device_id, time_zone) "
					+ "VALUES(" + newObjId + ", '" + deviceId + "', '" + timeZone + "');");

			// Insert a row for the root virtual directory of the data source
			// into the tsk_files table. Note that its data source object id is
			// its own object id.
			// INSERT INTO tsk_files (obj_id, fs_obj_id, name, type, has_path,
			// dir_type, meta_type, dir_flags, meta_flags, size, ctime, crtime,
			// atime, mtime, parent_path, data_source_obj_id, extension)
			// VALUES (?, ?, ?, ?, ?, ?, ?, ?, ?, ?, ?, ?, ?, ?, ?, ?,?)
			preparedStatement = connection.getPreparedStatement(PREPARED_STATEMENT.INSERT_FILE);
			preparedStatement.clearParameters();
			preparedStatement.setLong(1, newObjId);
			preparedStatement.setNull(2, java.sql.Types.BIGINT);
			preparedStatement.setString(3, rootDirectoryName);
			preparedStatement.setShort(4, TskData.TSK_DB_FILES_TYPE_ENUM.VIRTUAL_DIR.getFileType());
			preparedStatement.setShort(5, (short) 1);
			TSK_FS_NAME_TYPE_ENUM dirType = TSK_FS_NAME_TYPE_ENUM.DIR;
			preparedStatement.setShort(6, TSK_FS_NAME_TYPE_ENUM.DIR.getValue());
			TSK_FS_META_TYPE_ENUM metaType = TSK_FS_META_TYPE_ENUM.TSK_FS_META_TYPE_DIR;
			preparedStatement.setShort(7, metaType.getValue());
			TSK_FS_NAME_FLAG_ENUM dirFlag = TSK_FS_NAME_FLAG_ENUM.ALLOC;
			preparedStatement.setShort(8, dirFlag.getValue());
			final short metaFlags = (short) (TSK_FS_META_FLAG_ENUM.ALLOC.getValue()
					| TSK_FS_META_FLAG_ENUM.USED.getValue());
			preparedStatement.setShort(9, metaFlags);
			preparedStatement.setLong(10, 0);
			preparedStatement.setNull(11, java.sql.Types.BIGINT);
			preparedStatement.setNull(12, java.sql.Types.BIGINT);
			preparedStatement.setNull(13, java.sql.Types.BIGINT);
			preparedStatement.setNull(14, java.sql.Types.BIGINT);
			String parentPath = "/"; //NON-NLS
			preparedStatement.setString(15, parentPath);
			preparedStatement.setLong(16, newObjId);
			preparedStatement.setString(17, null); //extension, just set it to null
			connection.executeUpdate(preparedStatement);

			return new LocalFilesDataSource(this, newObjId, newObjId, deviceId, rootDirectoryName, dirType, metaType, dirFlag, metaFlags, timeZone, null, FileKnown.UNKNOWN, parentPath);

		} catch (SQLException ex) {
			throw new TskCoreException(String.format("Error creating local files data source with device id %s and directory name %s", deviceId, rootDirectoryName), ex);
		} finally {
			closeResultSet(resultSet);
			closeStatement(statement);
			releaseSingleUserCaseWriteLock();
		}
	}

	/**
	 * Get IDs of the virtual folder roots (at the same level as image), used
	 * for containers such as for local files.
	 *
	 * @return IDs of virtual directory root objects.
	 *
	 * @throws org.sleuthkit.datamodel.TskCoreException
	 */
	public List<VirtualDirectory> getVirtualDirectoryRoots() throws TskCoreException {
		CaseDbConnection connection = connections.getConnection();
		acquireSingleUserCaseReadLock();
		Statement s = null;
		ResultSet rs = null;
		try {
			s = connection.createStatement();
			rs = connection.executeQuery(s, "SELECT * FROM tsk_files WHERE" //NON-NLS
					+ " type = " + TskData.TSK_DB_FILES_TYPE_ENUM.VIRTUAL_DIR.getFileType()
					+ " AND obj_id = data_source_obj_id"
					+ " ORDER BY dir_type, LOWER(name)"); //NON-NLS
			List<VirtualDirectory> virtDirRootIds = new ArrayList<VirtualDirectory>();
			while (rs.next()) {
				virtDirRootIds.add(virtualDirectory(rs));
			}
			return virtDirRootIds;
		} catch (SQLException ex) {
			throw new TskCoreException("Error getting local files virtual folder id", ex);
		} finally {
			closeResultSet(rs);
			closeStatement(s);
			connection.close();
			releaseSingleUserCaseReadLock();
		}
	}

	/**
	 * Adds one or more layout files for a parent Content object to the case
	 * database.
	 *
	 * @param parent     The parent Content.
	 * @param fileRanges File range objects for the file(s).
	 *
	 * @return A list of LayoutFile objects.
	 *
	 * @throws TskCoreException If there is a problem completing a case database
	 *                          operation.
	 */
	public final List<LayoutFile> addLayoutFiles(Content parent, List<TskFileRange> fileRanges) throws TskCoreException {
		assert (null != fileRanges);
		if (null == fileRanges) {
			throw new TskCoreException("TskFileRange object is null");
		}

		assert (null != parent);
		if (null == parent) {
			throw new TskCoreException("Conent is null");
		}

		CaseDbTransaction transaction = null;
		Statement statement = null;
		ResultSet resultSet = null;
		acquireSingleUserCaseWriteLock();

		try {
			transaction = beginTransaction();
			CaseDbConnection connection = transaction.getConnection();

			List<LayoutFile> fileRangeLayoutFiles = new ArrayList<LayoutFile>();
			for (TskFileRange fileRange : fileRanges) {
				/*
				 * Insert a row for the Tsk file range into the tsk_objects
				 * table: INSERT INTO tsk_objects (par_obj_id, type) VALUES (?,
				 * ?)
				 */
				PreparedStatement prepStmt = connection.getPreparedStatement(PREPARED_STATEMENT.INSERT_OBJECT, Statement.RETURN_GENERATED_KEYS);
				prepStmt.clearParameters();
				prepStmt.setLong(1, parent.getId()); // par_obj_id
				prepStmt.setLong(2, TskData.ObjectType.ABSTRACTFILE.getObjectType()); // type
				connection.executeUpdate(prepStmt);
				resultSet = prepStmt.getGeneratedKeys();
				resultSet.next();
				long fileRangeId = resultSet.getLong(1); //last_insert_rowid()
				long end_byte_in_parent = fileRange.getByteStart() + fileRange.getByteLen() - 1;
				/*
				 * Insert a row for the Tsk file range into the tsk_files table:
				 * INSERT INTO tsk_files (obj_id, fs_obj_id, name, type,
				 * has_path, dir_type, meta_type, dir_flags, meta_flags, size,
				 * ctime, crtime, atime, mtime, parent_path,
				 * data_source_obj_id,extension) VALUES (?, ?, ?, ?, ?, ?, ?, ?,
				 * ?, ?, ?, ?, ?, ?, ?, ?,?)
				 */
				prepStmt = connection.getPreparedStatement(PREPARED_STATEMENT.INSERT_FILE);
				prepStmt.clearParameters();
				prepStmt.setLong(1, fileRangeId); // obj_id	from tsk_objects			
				prepStmt.setNull(2, java.sql.Types.BIGINT); // fs_obj_id				
				prepStmt.setString(3, "Unalloc_" + parent.getId() + "_" + fileRange.getByteStart() + "_" + end_byte_in_parent); // name of form Unalloc_[image obj_id]_[start byte in parent]_[end byte in parent]
				prepStmt.setShort(4, TSK_DB_FILES_TYPE_ENUM.UNALLOC_BLOCKS.getFileType()); // type
				prepStmt.setNull(5, java.sql.Types.BIGINT); // has_path
				prepStmt.setShort(6, TSK_FS_NAME_TYPE_ENUM.REG.getValue()); // dir_type
				prepStmt.setShort(7, TSK_FS_META_TYPE_ENUM.TSK_FS_META_TYPE_REG.getValue()); // meta_type
				prepStmt.setShort(8, TSK_FS_NAME_FLAG_ENUM.UNALLOC.getValue()); // dir_flags
				prepStmt.setShort(9, TSK_FS_META_FLAG_ENUM.UNALLOC.getValue()); // nmeta_flags
				prepStmt.setLong(10, fileRange.getByteLen()); // size 
				prepStmt.setNull(11, java.sql.Types.BIGINT); // ctime
				prepStmt.setNull(12, java.sql.Types.BIGINT); // crtime
				prepStmt.setNull(13, java.sql.Types.BIGINT); // atime
				prepStmt.setNull(14, java.sql.Types.BIGINT); // mtime
				prepStmt.setNull(15, java.sql.Types.VARCHAR); // parent path
				prepStmt.setLong(16, parent.getId()); // data_source_obj_id

				//extension, since this is not a FS file we just set it to null
				prepStmt.setString(17, null);
				connection.executeUpdate(prepStmt);

				/*
				 * Insert a row in the tsk_layout_file table for each chunk of
				 * the carved file. INSERT INTO tsk_file_layout (obj_id,
				 * byte_start, byte_len, sequence) VALUES (?, ?, ?, ?)
				 */
				prepStmt = connection.getPreparedStatement(PREPARED_STATEMENT.INSERT_LAYOUT_FILE);
				prepStmt.clearParameters();
				prepStmt.setLong(1, fileRangeId); // obj_id
				prepStmt.setLong(2, fileRange.getByteStart()); // byte_start
				prepStmt.setLong(3, fileRange.getByteLen()); // byte_len
				prepStmt.setLong(4, fileRange.getSequence()); // sequence
				connection.executeUpdate(prepStmt);

				/*
				 * Create a layout file representation of the carved file.
				 */
				fileRangeLayoutFiles.add(new LayoutFile(this,
						fileRangeId,
						parent.getId(),
						Long.toString(fileRange.getSequence()),
						TSK_DB_FILES_TYPE_ENUM.UNALLOC_BLOCKS,
						TSK_FS_NAME_TYPE_ENUM.REG,
						TSK_FS_META_TYPE_ENUM.TSK_FS_META_TYPE_REG,
						TSK_FS_NAME_FLAG_ENUM.UNALLOC,
						TSK_FS_META_FLAG_ENUM.UNALLOC.getValue(),
						fileRange.getByteLen(),
						null,
						FileKnown.UNKNOWN,
						parent.getUniquePath(),
						null));
			}

			transaction.commit();
			return fileRangeLayoutFiles;

		} catch (SQLException ex) {
			if (null != transaction) {
				try {
					transaction.rollback();
				} catch (TskCoreException ex2) {
					logger.log(Level.SEVERE, String.format("Failed to rollback transaction after exception: %s", ex.getMessage()), ex2);
				}
			}
			throw new TskCoreException("Failed to add layout files to case database", ex);

		} catch (TskCoreException ex) {
			if (null != transaction) {
				try {
					transaction.rollback();
				} catch (TskCoreException ex2) {
					logger.log(Level.SEVERE, String.format("Failed to rollback transaction after exception: %s", ex.getMessage()), ex2);
				}
			}
			throw ex;

		} finally {
			closeResultSet(resultSet);
			closeStatement(statement);
			releaseSingleUserCaseWriteLock();
		}
	}

	/**
	 * Adds a carving result to the case database.
	 *
	 * @param carvingResult The carving result (a set of carved files and their
	 *                      parent) to be added.
	 *
	 * @return A list of LayoutFile representations of the carved files.
	 *
	 * @throws TskCoreException If there is a problem completing a case database
	 *                          operation.
	 */
	public final List<LayoutFile> addCarvedFiles(CarvingResult carvingResult) throws TskCoreException {
		assert (null != carvingResult);
		if (null == carvingResult) {
			throw new TskCoreException("Carving is null");
		}
		assert (null != carvingResult.getParent());
		if (null == carvingResult.getParent()) {
			throw new TskCoreException("Carving result has null parent");
		}
		assert (null != carvingResult.getCarvedFiles());
		if (null == carvingResult.getCarvedFiles()) {
			throw new TskCoreException("Carving result has null carved files");
		}
		CaseDbTransaction transaction = null;
		Statement statement = null;
		ResultSet resultSet = null;
		acquireSingleUserCaseWriteLock();
		long newCacheKey = 0; // Used to roll back cache if transaction is rolled back.
		try {
			transaction = beginTransaction();
			CaseDbConnection connection = transaction.getConnection();

			/*
			 * Carved files are "re-parented" as children of the $CarvedFiles
			 * virtual directory of the root file system, volume, or image
			 * ancestor of the carved files parent, but if no such ancestor is
			 * found, then the parent specified in the carving result is used.
			 */
			Content root = carvingResult.getParent();
			while (null != root) {
				if (root instanceof FileSystem || root instanceof Volume || root instanceof Image) {
					break;
				}
				root = root.getParent();
			}
			if (null == root) {
				root = carvingResult.getParent();
			}

			/*
			 * Get or create the $CarvedFiles virtual directory for the root
			 * ancestor.
			 */
			VirtualDirectory carvedFilesDir = rootIdsToCarvedFileDirs.get(root.getId());
			if (null == carvedFilesDir) {
				List<Content> rootChildren;
				if (root instanceof FileSystem) {
					rootChildren = ((FileSystem) root).getRootDirectory().getChildren();
				} else {
					rootChildren = root.getChildren();
				}
				for (Content child : rootChildren) {
					if (child instanceof VirtualDirectory && child.getName().equals(VirtualDirectory.NAME_CARVED)) {
						carvedFilesDir = (VirtualDirectory) child;
						break;
					}
				}
				if (null == carvedFilesDir) {
					long parId = root.getId();
					// $CarvedFiles should be a child of the root directory, not the file system
					if (root instanceof FileSystem) {
						Content rootDir = ((FileSystem) root).getRootDirectory();
						parId = rootDir.getId();
					}
					carvedFilesDir = addVirtualDirectory(parId, VirtualDirectory.NAME_CARVED, transaction);
				}
				newCacheKey = root.getId();
				rootIdsToCarvedFileDirs.put(newCacheKey, carvedFilesDir);
			}

			/*
			 * Add the carved files to the database as children of the
			 * $CarvedFile directory of the root ancestor.
			 */
			String parentPath = getFileParentPath(carvedFilesDir.getId(), connection) + carvedFilesDir.getName() + "/";
			List<LayoutFile> carvedFiles = new ArrayList<LayoutFile>();
			for (CarvingResult.CarvedFile carvedFile : carvingResult.getCarvedFiles()) {
				/*
				 * Insert a row for the carved file into the tsk_objects table:
				 * INSERT INTO tsk_objects (par_obj_id, type) VALUES (?, ?)
				 */
				PreparedStatement prepStmt = connection.getPreparedStatement(PREPARED_STATEMENT.INSERT_OBJECT, Statement.RETURN_GENERATED_KEYS);
				prepStmt.clearParameters();
				prepStmt.setLong(1, carvedFilesDir.getId()); // par_obj_id
				prepStmt.setLong(2, TskData.ObjectType.ABSTRACTFILE.getObjectType()); // type
				connection.executeUpdate(prepStmt);
				resultSet = prepStmt.getGeneratedKeys();
				resultSet.next();
				long carvedFileId = resultSet.getLong(1); //last_insert_rowid()

				/*
				 * Insert a row for the carved file into the tsk_files table:
				 * INSERT INTO tsk_files (obj_id, fs_obj_id, name, type,
				 * has_path, dir_type, meta_type, dir_flags, meta_flags, size,
				 * ctime, crtime, atime, mtime, parent_path,
				 * data_source_obj_id,extenion) VALUES (?, ?, ?, ?, ?, ?, ?, ?,
				 * ?, ?, ?, ?, ?, ?, ?, ?,?)
				 */
				prepStmt = connection.getPreparedStatement(PREPARED_STATEMENT.INSERT_FILE);
				prepStmt.clearParameters();
				prepStmt.setLong(1, carvedFileId); // obj_id
				if (root instanceof FileSystem) {
					prepStmt.setLong(2, root.getId()); // fs_obj_id
				} else {
					prepStmt.setNull(2, java.sql.Types.BIGINT); // fs_obj_id
				}
				prepStmt.setString(3, carvedFile.getName()); // name
				prepStmt.setShort(4, TSK_DB_FILES_TYPE_ENUM.CARVED.getFileType()); // type
				prepStmt.setShort(5, (short) 1); // has_path
				prepStmt.setShort(6, TSK_FS_NAME_TYPE_ENUM.REG.getValue()); // dir_type
				prepStmt.setShort(7, TSK_FS_META_TYPE_ENUM.TSK_FS_META_TYPE_REG.getValue()); // meta_type
				prepStmt.setShort(8, TSK_FS_NAME_FLAG_ENUM.UNALLOC.getValue()); // dir_flags
				prepStmt.setShort(9, TSK_FS_META_FLAG_ENUM.UNALLOC.getValue()); // nmeta_flags
				prepStmt.setLong(10, carvedFile.getSizeInBytes()); // size
				prepStmt.setNull(11, java.sql.Types.BIGINT); // ctime
				prepStmt.setNull(12, java.sql.Types.BIGINT); // crtime
				prepStmt.setNull(13, java.sql.Types.BIGINT); // atime
				prepStmt.setNull(14, java.sql.Types.BIGINT); // mtime
				prepStmt.setString(15, parentPath); // parent path
				prepStmt.setLong(16, carvedFilesDir.getDataSourceObjectId()); // data_source_obj_id

				prepStmt.setString(17, extractExtension(carvedFile.getName())); 				//extension
				connection.executeUpdate(prepStmt);

				/*
				 * Insert a row in the tsk_layout_file table for each chunk of
				 * the carved file. INSERT INTO tsk_file_layout (obj_id,
				 * byte_start, byte_len, sequence) VALUES (?, ?, ?, ?)
				 */
				prepStmt = connection.getPreparedStatement(PREPARED_STATEMENT.INSERT_LAYOUT_FILE);
				for (TskFileRange tskFileRange : carvedFile.getLayoutInParent()) {
					prepStmt.clearParameters();
					prepStmt.setLong(1, carvedFileId); // obj_id
					prepStmt.setLong(2, tskFileRange.getByteStart()); // byte_start
					prepStmt.setLong(3, tskFileRange.getByteLen()); // byte_len
					prepStmt.setLong(4, tskFileRange.getSequence()); // sequence
					connection.executeUpdate(prepStmt);
				}

				/*
				 * Create a layout file representation of the carved file.
				 */
				carvedFiles.add(new LayoutFile(this,
						carvedFileId,
						carvedFilesDir.getDataSourceObjectId(),
						carvedFile.getName(),
						TSK_DB_FILES_TYPE_ENUM.CARVED,
						TSK_FS_NAME_TYPE_ENUM.REG,
						TSK_FS_META_TYPE_ENUM.TSK_FS_META_TYPE_REG,
						TSK_FS_NAME_FLAG_ENUM.UNALLOC,
						TSK_FS_META_FLAG_ENUM.UNALLOC.getValue(),
						carvedFile.getSizeInBytes(),
						null,
						FileKnown.UNKNOWN,
						parentPath,
						null));
			}

			transaction.commit();
			return carvedFiles;

		} catch (SQLException ex) {
			if (null != transaction) {
				try {
					transaction.rollback();
				} catch (TskCoreException ex2) {
					logger.log(Level.SEVERE, String.format("Failed to rollback transaction after exception: %s", ex.getMessage()), ex2);
				}
				if (0 != newCacheKey) {
					rootIdsToCarvedFileDirs.remove(newCacheKey);
				}
			}
			throw new TskCoreException("Failed to add carved files to case database", ex);

		} catch (TskCoreException ex) {
			if (null != transaction) {
				try {
					transaction.rollback();
				} catch (TskCoreException ex2) {
					logger.log(Level.SEVERE, String.format("Failed to rollback transaction after exception: %s", ex.getMessage()), ex2);
				}
				if (0 != newCacheKey) {
					rootIdsToCarvedFileDirs.remove(newCacheKey);
				}
			}
			throw ex;

		} finally {
			closeResultSet(resultSet);
			closeStatement(statement);
			releaseSingleUserCaseWriteLock();
		}
	}

	/**
	 * Creates a new derived file object, adds it to database and returns it.
	 *
	 * TODO add support for adding derived method
	 *
	 * @param fileName        file name the derived file
	 * @param localPath       local path of the derived file, including the file
	 *                        name. The path is relative to the database path.
	 * @param size            size of the derived file in bytes
	 * @param ctime
	 * @param crtime
	 * @param atime
	 * @param mtime
	 * @param isFile          whether a file or directory, true if a file
	 * @param parentObj		     parent content object
	 * @param rederiveDetails details needed to re-derive file (will be specific
	 *                        to the derivation method), currently unused
	 * @param toolName        name of derivation method/tool, currently unused
	 * @param toolVersion     version of derivation method/tool, currently
	 *                        unused
	 * @param otherDetails    details of derivation method/tool, currently
	 *                        unused
	 * @param encodingType    Type of encoding used on the file (or NONE if no
	 *                        encoding)
	 *
	 * @return newly created derived file object
	 *
	 * @throws TskCoreException exception thrown if the object creation failed
	 *                          due to a critical system error
	 */
	public DerivedFile addDerivedFile(String fileName, String localPath,
			long size, long ctime, long crtime, long atime, long mtime,
			boolean isFile, Content parentObj,
			String rederiveDetails, String toolName, String toolVersion,
			String otherDetails, TskData.EncodingType encodingType) throws TskCoreException {
		CaseDbConnection connection = connections.getConnection();
		acquireSingleUserCaseWriteLock();
		ResultSet rs = null;
		try {
			connection.beginTransaction();

			final long parentId = parentObj.getId();
			String parentPath = "";
			if (parentObj instanceof BlackboardArtifact) {
				parentPath = parentObj.getUniquePath() + '/' + parentObj.getName() + '/';
			} else if (parentObj instanceof AbstractFile) {
				parentPath = ((AbstractFile) parentObj).getParentPath() + parentObj.getName() + '/'; //NON-NLS
			}

			// Insert a row for the derived file into the tsk_objects table.
			// INSERT INTO tsk_objects (par_obj_id, type) VALUES (?, ?)
			PreparedStatement statement = connection.getPreparedStatement(PREPARED_STATEMENT.INSERT_OBJECT, Statement.RETURN_GENERATED_KEYS);
			statement.clearParameters();
			statement.setLong(1, parentId);
			statement.setLong(2, TskData.ObjectType.ABSTRACTFILE.getObjectType());
			connection.executeUpdate(statement);
			rs = statement.getGeneratedKeys();
			rs.next();
			long newObjId = rs.getLong(1); //last_insert_rowid()
			rs.close();
			rs = null;

			// Insert a row for the virtual directory into the tsk_files table.
			// INSERT INTO tsk_files (obj_id, fs_obj_id, name, type, has_path, dir_type, meta_type,
			// dir_flags, meta_flags, size, ctime, crtime, atime, mtime, parent_path, data_source_obj_id, extension)
			// VALUES (?, ?, ?, ?, ?, ?, ?, ?, ?, ?, ?, ?, ?, ?, ?, ?,?)
			statement = connection.getPreparedStatement(PREPARED_STATEMENT.INSERT_FILE);
			statement.clearParameters();
			statement.setLong(1, newObjId);

			// If the parentFile is part of a file system, use its file system object ID.
			long fsObjId = this.getFileSystemId(parentId, connection);
			if (fsObjId != -1) {
				statement.setLong(2, fsObjId);
			} else {
				statement.setNull(2, java.sql.Types.BIGINT);
			}
			statement.setString(3, fileName);

			//type, has_path
			statement.setShort(4, TskData.TSK_DB_FILES_TYPE_ENUM.DERIVED.getFileType());
			statement.setShort(5, (short) 1);

			//flags
			final TSK_FS_NAME_TYPE_ENUM dirType = isFile ? TSK_FS_NAME_TYPE_ENUM.REG : TSK_FS_NAME_TYPE_ENUM.DIR;
			statement.setShort(6, dirType.getValue());
			final TSK_FS_META_TYPE_ENUM metaType = isFile ? TSK_FS_META_TYPE_ENUM.TSK_FS_META_TYPE_REG : TSK_FS_META_TYPE_ENUM.TSK_FS_META_TYPE_DIR;
			statement.setShort(7, metaType.getValue());

			//note: using alloc under assumption that derived files derive from alloc files
			final TSK_FS_NAME_FLAG_ENUM dirFlag = TSK_FS_NAME_FLAG_ENUM.ALLOC;
			statement.setShort(8, dirFlag.getValue());
			final short metaFlags = (short) (TSK_FS_META_FLAG_ENUM.ALLOC.getValue()
					| TSK_FS_META_FLAG_ENUM.USED.getValue());
			statement.setShort(9, metaFlags);

			//size
			statement.setLong(10, size);

			//mactimes
			//long ctime, long crtime, long atime, long mtime,
			statement.setLong(11, ctime);
			statement.setLong(12, crtime);
			statement.setLong(13, atime);
			statement.setLong(14, mtime);

			//parent path
			statement.setString(15, parentPath);

			// root data source object id
			long dataSourceObjId = getDataSourceObjectId(connection, parentId);
			statement.setLong(16, dataSourceObjId);
			final String extension = extractExtension(fileName);
			//extension
			statement.setString(17, extension);

			connection.executeUpdate(statement);

			//add localPath
			addFilePath(connection, newObjId, localPath, encodingType);

			connection.commitTransaction();

			//TODO add derived method to tsk_files_derived and tsk_files_derived_method
			return new DerivedFile(this, newObjId, dataSourceObjId, fileName, dirType, metaType, dirFlag, metaFlags,
					size, ctime, crtime, atime, mtime, null, null, parentPath, localPath, parentId, null, encodingType, extension);
		} catch (SQLException ex) {
			connection.rollbackTransaction();
			throw new TskCoreException("Failed to add derived file to case database", ex);
		} finally {
			closeResultSet(rs);
			connection.close();
			releaseSingleUserCaseWriteLock();
		}
	}

	/**
	 * Wraps the version of addLocalFile that takes a Transaction in a
	 * transaction local to this method.
	 *
	 * @param fileName
	 * @param localPath
	 * @param size
	 * @param ctime
	 * @param crtime
	 * @param atime
	 * @param mtime
	 * @param isFile
	 * @param encodingType
	 * @param parent
	 *
	 * @return
	 *
	 * @throws TskCoreException
	 */
	public LocalFile addLocalFile(String fileName, String localPath,
			long size, long ctime, long crtime, long atime, long mtime,
			boolean isFile, TskData.EncodingType encodingType,
			AbstractFile parent) throws TskCoreException {
		acquireSingleUserCaseWriteLock();
		CaseDbTransaction localTrans = beginTransaction();
		try {
			LocalFile created = addLocalFile(fileName, localPath, size, ctime, crtime, atime, mtime, isFile, encodingType, parent, localTrans);
			localTrans.commit();
			return created;
		} catch (TskCoreException ex) {
			try {
				localTrans.rollback();
			} catch (TskCoreException ex2) {
				logger.log(Level.SEVERE, String.format("Failed to rollback transaction after exception: %s", ex.getMessage()), ex2);
			}
			throw ex;
		} finally {
			releaseSingleUserCaseWriteLock();
		}
	}

	/**
	 * Adds a local/logical file to the case database. The database operations
	 * are done within a caller-managed transaction; the caller is responsible
	 * for committing or rolling back the transaction.
	 *
	 * @param fileName     The name of the file.
	 * @param localPath    The absolute path (including the file name) of the
	 *                     local/logical in secondary storage.
	 * @param size         The size of the file in bytes.
	 * @param ctime        The changed time of the file.
	 * @param crtime       The creation time of the file.
	 * @param atime        The accessed time of the file
	 * @param mtime        The modified time of the file.
	 * @param isFile       True, unless the file is a directory.
	 * @param encodingType Type of encoding used on the file
	 * @param parent       The parent of the file (e.g., a virtual directory)
	 * @param transaction  A caller-managed transaction within which the add
	 *                     file operations are performed.
	 *
	 * @return An object representing the local/logical file.
	 *
	 * @throws TskCoreException if there is an error completing a case database
	 *                          operation.
	 */
	public LocalFile addLocalFile(String fileName, String localPath,
			long size, long ctime, long crtime, long atime, long mtime,
			boolean isFile, TskData.EncodingType encodingType,
			AbstractFile parent, CaseDbTransaction transaction) throws TskCoreException {

		CaseDbConnection connection = transaction.getConnection();
		acquireSingleUserCaseWriteLock();
		Statement queryStatement = null;
		ResultSet resultSet = null;
		try {

			// Insert a row for the local/logical file into the tsk_objects table.
			// INSERT INTO tsk_objects (par_obj_id, type) VALUES (?, ?)
			PreparedStatement statement = connection.getPreparedStatement(PREPARED_STATEMENT.INSERT_OBJECT, Statement.RETURN_GENERATED_KEYS);
			statement.clearParameters();
			statement.setLong(1, parent.getId());
			statement.setLong(2, TskData.ObjectType.ABSTRACTFILE.getObjectType());
			connection.executeUpdate(statement);
			resultSet = statement.getGeneratedKeys();
			if (!resultSet.next()) {
				throw new TskCoreException(String.format("Failed to INSERT local file %s (%s) with parent id %d in tsk_objects table", fileName, localPath, parent.getId()));
			}
			long objectId = resultSet.getLong(1); //last_insert_rowid()
			resultSet.close();
			resultSet = null;

			// Insert a row for the local/logical file into the tsk_files table.
			// INSERT INTO tsk_files (obj_id, fs_obj_id, name, type, has_path, dir_type, meta_type,
			// dir_flags, meta_flags, size, ctime, crtime, atime, mtime, parent_path, data_source_obj_id,extension)
			// VALUES (?, ?, ?, ?, ?, ?, ?, ?, ?, ?, ?, ?, ?, ?, ?, ?,?)
			statement = connection.getPreparedStatement(PREPARED_STATEMENT.INSERT_FILE);
			statement.clearParameters();
			statement.setLong(1, objectId);
			statement.setNull(2, java.sql.Types.BIGINT); // Not part of a file system
			statement.setString(3, fileName);
			statement.setShort(4, TskData.TSK_DB_FILES_TYPE_ENUM.LOCAL.getFileType());
			statement.setShort(5, (short) 1);
			TSK_FS_NAME_TYPE_ENUM dirType = isFile ? TSK_FS_NAME_TYPE_ENUM.REG : TSK_FS_NAME_TYPE_ENUM.DIR;
			statement.setShort(6, dirType.getValue());
			TSK_FS_META_TYPE_ENUM metaType = isFile ? TSK_FS_META_TYPE_ENUM.TSK_FS_META_TYPE_REG : TSK_FS_META_TYPE_ENUM.TSK_FS_META_TYPE_DIR;
			statement.setShort(7, metaType.getValue());
			TSK_FS_NAME_FLAG_ENUM dirFlag = TSK_FS_NAME_FLAG_ENUM.ALLOC;
			statement.setShort(8, dirFlag.getValue());
			short metaFlags = (short) (TSK_FS_META_FLAG_ENUM.ALLOC.getValue() | TSK_FS_META_FLAG_ENUM.USED.getValue());
			statement.setShort(9, metaFlags);
			statement.setLong(10, size);
			statement.setLong(11, ctime);
			statement.setLong(12, crtime);
			statement.setLong(13, atime);
			statement.setLong(14, mtime);
			String parentPath = parent.getParentPath() + parent.getName() + "/"; //NON-NLS
			statement.setString(15, parentPath);
			long dataSourceObjId = getDataSourceObjectId(connection, parent.getId());
			statement.setLong(16, dataSourceObjId);
			final String extension = extractExtension(fileName);
			statement.setString(17, extension);

			connection.executeUpdate(statement);
			addFilePath(connection, objectId, localPath, encodingType);
			return new LocalFile(this,
					objectId,
					fileName,
					TSK_DB_FILES_TYPE_ENUM.LOCAL,
					dirType,
					metaType,
					dirFlag,
					metaFlags,
					size,
					ctime, crtime, atime, mtime,
					null, null, null,
					parent.getId(), parentPath,
					dataSourceObjId,
					localPath,
					encodingType, extension);

		} catch (SQLException ex) {
			throw new TskCoreException(String.format("Failed to INSERT local file %s (%s) with parent id %d in tsk_files table", fileName, localPath, parent.getId()), ex);
		} finally {
			closeResultSet(resultSet);
			closeStatement(queryStatement);
			releaseSingleUserCaseWriteLock();
		}
	}

	/**
	 * Given an object id, works up the tree of ancestors to the data source for
	 * the object and gets the object id of the data source. The trivial case
	 * where the input object id is for a source is handled.
	 *
	 * @param connection A case database connection.
	 * @param objectId   An object id.
	 *
	 * @return A data source object id.
	 *
	 * @throws TskCoreException if there is an error querying the case database.
	 */
	private long getDataSourceObjectId(CaseDbConnection connection, long objectId) throws TskCoreException {
		acquireSingleUserCaseReadLock();
		Statement statement = null;
		ResultSet resultSet = null;
		try {
			statement = connection.createStatement();
			long dataSourceObjId;
			long ancestorId = objectId;
			do {
				dataSourceObjId = ancestorId;
				String query = String.format("SELECT par_obj_id FROM tsk_objects WHERE obj_id = %s;", ancestorId);
				resultSet = statement.executeQuery(query);
				if (resultSet.next()) {
					ancestorId = resultSet.getLong("par_obj_id");
				} else {
					throw new TskCoreException(String.format("tsk_objects table is corrupt, SQL query returned no result: %s", query));
				}
				resultSet.close();
				resultSet = null;
			} while (0 != ancestorId); // Not NULL
			return dataSourceObjId;
		} catch (SQLException ex) {
			throw new TskCoreException(String.format("Error finding root data source for object (obj_id = %d)", objectId), ex);
		} finally {
			closeResultSet(resultSet);
			closeStatement(statement);
			releaseSingleUserCaseReadLock();
		}
	}

	/**
	 * Add a path (such as a local path) for a content object to tsk_file_paths
	 *
	 * @param connection A case database connection.
	 * @param objId      The object id of the file for which to add the path.
	 * @param path       The path to add.
	 * @param type       The TSK encoding type of the file.
	 *
	 * @throws SQLException Thrown if database error occurred and path was not
	 *                      added.
	 */
	private void addFilePath(CaseDbConnection connection, long objId, String path, TskData.EncodingType type) throws SQLException {
		PreparedStatement statement = connection.getPreparedStatement(PREPARED_STATEMENT.INSERT_LOCAL_PATH);
		statement.clearParameters();
		statement.setLong(1, objId);
		statement.setString(2, path);
		statement.setInt(3, type.getType());
		connection.executeUpdate(statement);
	}

	/**
	 * Find all files in the data source, by name and parent
	 *
	 * @param dataSource the dataSource (Image, parent-less VirtualDirectory) to
	 *                   search for the given file name
	 * @param fileName   Pattern of the name of the file or directory to match
	 *                   (case insensitive, used in LIKE SQL statement).
	 * @param parentFile Object for parent file/directory to find children in
	 *
	 * @return a list of AbstractFile for files/directories whose name matches
	 *         fileName and that were inside a directory described by
	 *         parentFile.
	 *
	 * @throws org.sleuthkit.datamodel.TskCoreException
	 */
	public List<AbstractFile> findFiles(Content dataSource, String fileName, AbstractFile parentFile) throws TskCoreException {
		return findFiles(dataSource, fileName, parentFile.getName());
	}

	/**
	 * Count files matching the specific Where clause
	 *
	 * @param sqlWhereClause a SQL where clause appropriate for the desired
	 *                       files (do not begin the WHERE clause with the word
	 *                       WHERE!)
	 *
	 * @return count of files each of which satisfy the given WHERE clause
	 *
	 * @throws TskCoreException \ref query_database_page
	 */
	public long countFilesWhere(String sqlWhereClause) throws TskCoreException {
		CaseDbConnection connection = connections.getConnection();
		acquireSingleUserCaseReadLock();
		Statement s = null;
		ResultSet rs = null;
		try {
			s = connection.createStatement();
			rs = connection.executeQuery(s, "SELECT COUNT(*) AS count FROM tsk_files WHERE " + sqlWhereClause); //NON-NLS
			rs.next();
			return rs.getLong("count");
		} catch (SQLException e) {
			throw new TskCoreException("SQLException thrown when calling 'SleuthkitCase.countFilesWhere().", e);
		} finally {
			closeResultSet(rs);
			closeStatement(s);
			connection.close();
			releaseSingleUserCaseReadLock();
		}
	}

	/**
	 * Find and return list of all (abstract) files matching the specific Where
	 * clause. You need to know the database schema to use this, which is
	 * outlined on the
	 * <a href="http://wiki.sleuthkit.org/index.php?title=SQLite_Database_v3_Schema">wiki</a>.
	 * You should use enums from org.sleuthkit.datamodel.TskData to make the
	 * queries easier to maintain and understand.
	 *
	 * @param sqlWhereClause a SQL where clause appropriate for the desired
	 *                       files (do not begin the WHERE clause with the word
	 *                       WHERE!)
	 *
	 * @return a list of AbstractFile each of which satisfy the given WHERE
	 *         clause
	 *
	 * @throws TskCoreException \ref query_database_page
	 */
	public List<AbstractFile> findAllFilesWhere(String sqlWhereClause) throws TskCoreException {
		CaseDbConnection connection = connections.getConnection();
		acquireSingleUserCaseReadLock();
		Statement s = null;
		ResultSet rs = null;
		try {
			s = connection.createStatement();
			rs = connection.executeQuery(s, "SELECT * FROM tsk_files WHERE " + sqlWhereClause); //NON-NLS
			return resultSetToAbstractFiles(rs, connection);
		} catch (SQLException e) {
			throw new TskCoreException("SQLException thrown when calling 'SleuthkitCase.findAllFilesWhere(): " + sqlWhereClause, e);
		} finally {
			closeResultSet(rs);
			closeStatement(s);
			connection.close();
			releaseSingleUserCaseReadLock();
		}
	}

	/**
	 * Find and return list of all (abstract) ids of files matching the specific
	 * Where clause
	 *
	 * @param sqlWhereClause a SQL where clause appropriate for the desired
	 *                       files (do not begin the WHERE clause with the word
	 *                       WHERE!)
	 *
	 * @return a list of file ids each of which satisfy the given WHERE clause
	 *
	 * @throws TskCoreException \ref query_database_page
	 */
	public List<Long> findAllFileIdsWhere(String sqlWhereClause) throws TskCoreException {
		CaseDbConnection connection = connections.getConnection();
		acquireSingleUserCaseReadLock();
		Statement s = null;
		ResultSet rs = null;
		try {
			s = connection.createStatement();
			rs = connection.executeQuery(s, "SELECT obj_id FROM tsk_files WHERE " + sqlWhereClause); //NON-NLS
			List<Long> ret = new ArrayList<Long>();
			while (rs.next()) {
				ret.add(rs.getLong("obj_id"));
			}
			return ret;
		} catch (SQLException e) {
			throw new TskCoreException("SQLException thrown when calling 'SleuthkitCase.findAllFileIdsWhere(): " + sqlWhereClause, e);
		} finally {
			closeResultSet(rs);
			closeStatement(s);
			connection.close();
			releaseSingleUserCaseReadLock();
		}
	}

	/**
	 * @param dataSource the data source (Image, VirtualDirectory for file-sets,
	 *                   etc) to search for the given file name
	 * @param filePath   The full path to the file(statement) of interest. This
	 *                   can optionally include the image and volume names.
	 *                   Treated in a case- insensitive manner.
	 *
	 * @return a list of AbstractFile that have the given file path.
	 *
	 * @throws org.sleuthkit.datamodel.TskCoreException
	 */
	public List<AbstractFile> openFiles(Content dataSource, String filePath) throws TskCoreException {

		// get the non-unique path (strip of image and volume path segments, if
		// the exist.
		String path = AbstractFile.createNonUniquePath(filePath).toLowerCase();

		// split the file name from the parent path
		int lastSlash = path.lastIndexOf('/'); //NON-NLS

		// if the last slash is at the end, strip it off
		if (lastSlash == path.length()) {
			path = path.substring(0, lastSlash - 1);
			lastSlash = path.lastIndexOf('/'); //NON-NLS
		}

		String parentPath = path.substring(0, lastSlash);
		String fileName = path.substring(lastSlash);

		return findFiles(dataSource, fileName, parentPath);
	}

	/**
	 * Get file layout ranges from tsk_file_layout, for a file with specified id
	 *
	 * @param id of the file to get file layout ranges for
	 *
	 * @return list of populated file ranges
	 *
	 * @throws TskCoreException thrown if a critical error occurred within tsk
	 *                          core
	 */
	public List<TskFileRange> getFileRanges(long id) throws TskCoreException {
		CaseDbConnection connection = connections.getConnection();
		acquireSingleUserCaseReadLock();
		Statement s = null;
		ResultSet rs = null;
		try {
			s = connection.createStatement();
			rs = connection.executeQuery(s, "SELECT * FROM tsk_file_layout WHERE obj_id = " + id + " ORDER BY sequence");
			List<TskFileRange> ranges = new ArrayList<TskFileRange>();
			while (rs.next()) {
				TskFileRange range = new TskFileRange(rs.getLong("byte_start"), //NON-NLS
						rs.getLong("byte_len"), rs.getLong("sequence")); //NON-NLS
				ranges.add(range);
			}
			return ranges;
		} catch (SQLException ex) {
			throw new TskCoreException("Error getting TskFileLayoutRanges by id, id = " + id, ex);
		} finally {
			closeResultSet(rs);
			closeStatement(s);
			connection.close();
			releaseSingleUserCaseReadLock();
		}
	}

	/**
	 * Get am image by the image object id
	 *
	 * @param id of the image object
	 *
	 * @return Image object populated
	 *
	 * @throws TskCoreException thrown if a critical error occurred within tsk
	 *                          core
	 */
	public Image getImageById(long id) throws TskCoreException {
		CaseDbConnection connection = connections.getConnection();
		acquireSingleUserCaseReadLock();
		Statement s1 = null;
		ResultSet rs1 = null;
		Statement s2 = null;
		ResultSet rs2 = null;
		try {
			s1 = connection.createStatement();
			rs1 = connection.executeQuery(s1, "SELECT tsk_image_info.type, tsk_image_info.ssize, tsk_image_info.tzone, tsk_image_info.size, tsk_image_info.md5, tsk_image_info.display_name, data_source_info.device_id "
					+ "FROM tsk_image_info "
					+ "INNER JOIN data_source_info ON tsk_image_info.obj_id = data_source_info.obj_id "
					+ "WHERE tsk_image_info.obj_id = " + id); //NON-NLS
			if (rs1.next()) {
				s2 = connection.createStatement();
				rs2 = connection.executeQuery(s2, "SELECT name FROM tsk_image_names WHERE tsk_image_names.obj_id = " + id); //NON-NLS
				List<String> imagePaths = new ArrayList<String>();
				while (rs2.next()) {
					imagePaths.add(rs2.getString("name"));
				}
				long type = rs1.getLong("type"); //NON-NLS
				long ssize = rs1.getLong("ssize"); //NON-NLS
				String tzone = rs1.getString("tzone"); //NON-NLS
				long size = rs1.getLong("size"); //NON-NLS
				String md5 = rs1.getString("md5"); //NON-NLS
				String name = rs1.getString("display_name");
				if (name == null) {
					if (imagePaths.size() > 0) {
						String path = imagePaths.get(0);
						name = (new java.io.File(path)).getName();
					} else {
						name = "";
					}
				}
				String device_id = rs1.getString("device_id");

				return new Image(this, id, type, device_id, ssize, name,
						imagePaths.toArray(new String[imagePaths.size()]), tzone, md5, size);
			} else {
				throw new TskCoreException("No image found for id: " + id);
			}
		} catch (SQLException ex) {
			throw new TskCoreException("Error getting Image by id, id = " + id, ex);
		} finally {
			closeResultSet(rs2);
			closeStatement(s2);
			closeResultSet(rs1);
			closeStatement(s1);
			connection.close();
			releaseSingleUserCaseReadLock();
		}
	}

	/**
	 * Get a volume system by the volume system object id
	 *
	 * @param id     id of the volume system
	 * @param parent image containing the volume system
	 *
	 * @return populated VolumeSystem object
	 *
	 * @throws TskCoreException thrown if a critical error occurred within tsk
	 *                          core
	 */
	VolumeSystem getVolumeSystemById(long id, Image parent) throws TskCoreException {
		CaseDbConnection connection = connections.getConnection();
		acquireSingleUserCaseReadLock();
		Statement s = null;
		ResultSet rs = null;
		try {
			s = connection.createStatement();
			rs = connection.executeQuery(s, "SELECT * FROM tsk_vs_info " //NON-NLS
					+ "where obj_id = " + id); //NON-NLS
			if (rs.next()) {
				long type = rs.getLong("vs_type"); //NON-NLS
				long imgOffset = rs.getLong("img_offset"); //NON-NLS
				long blockSize = rs.getLong("block_size"); //NON-NLS
				VolumeSystem vs = new VolumeSystem(this, id, "", type, imgOffset, blockSize);
				vs.setParent(parent);
				return vs;
			} else {
				throw new TskCoreException("No volume system found for id:" + id);
			}
		} catch (SQLException ex) {
			throw new TskCoreException("Error getting Volume System by ID.", ex);
		} finally {
			closeResultSet(rs);
			closeStatement(s);
			connection.close();
			releaseSingleUserCaseReadLock();
		}
	}

	/**
	 * @param id       ID of the desired VolumeSystem
	 * @param parentId ID of the VolumeSystem'statement parent
	 *
	 * @return the VolumeSystem with the given ID
	 *
	 * @throws TskCoreException
	 */
	VolumeSystem getVolumeSystemById(long id, long parentId) throws TskCoreException {
		VolumeSystem vs = getVolumeSystemById(id, null);
		vs.setParentId(parentId);
		return vs;
	}

	/**
	 * Get a file system by the object id
	 *
	 * @param id     of the filesystem
	 * @param parent parent Image of the file system
	 *
	 * @return populated FileSystem object
	 *
	 * @throws TskCoreException thrown if a critical error occurred within tsk
	 *                          core
	 */
	FileSystem getFileSystemById(long id, Image parent) throws TskCoreException {
		return getFileSystemByIdHelper(id, parent);
	}

	/**
	 * @param id       ID of the desired FileSystem
	 * @param parentId ID of the FileSystem'statement parent
	 *
	 * @return the desired FileSystem
	 *
	 * @throws TskCoreException
	 */
	FileSystem getFileSystemById(long id, long parentId) throws TskCoreException {
		Volume vol = null;
		FileSystem fs = getFileSystemById(id, vol);
		fs.setParentId(parentId);
		return fs;
	}

	/**
	 * Get a file system by the object id
	 *
	 * @param id     of the filesystem
	 * @param parent parent Volume of the file system
	 *
	 * @return populated FileSystem object
	 *
	 * @throws TskCoreException thrown if a critical error occurred within tsk
	 *                          core
	 */
	FileSystem getFileSystemById(long id, Volume parent) throws TskCoreException {
		return getFileSystemByIdHelper(id, parent);
	}

	/**
	 * Get file system by id and Content parent
	 *
	 * @param id     of the filesystem to get
	 * @param parent a direct parent Content object
	 *
	 * @return populated FileSystem object
	 *
	 * @throws TskCoreException thrown if a critical error occurred within tsk
	 *                          core
	 */
	private FileSystem getFileSystemByIdHelper(long id, Content parent) throws TskCoreException {
		// see if we already have it
		// @@@ NOTE: this is currently kind of bad in that we are ignoring the parent value,
		// but it should be the same...
		synchronized (fileSystemIdMap) {
			if (fileSystemIdMap.containsKey(id)) {
				return fileSystemIdMap.get(id);
			}
		}
		CaseDbConnection connection = connections.getConnection();
		acquireSingleUserCaseReadLock();
		Statement s = null;
		ResultSet rs = null;
		try {
			s = connection.createStatement();
			rs = connection.executeQuery(s, "SELECT * FROM tsk_fs_info " //NON-NLS
					+ "where obj_id = " + id); //NON-NLS
			if (rs.next()) {
				TskData.TSK_FS_TYPE_ENUM fsType = TskData.TSK_FS_TYPE_ENUM.valueOf(rs.getInt("fs_type")); //NON-NLS
				FileSystem fs = new FileSystem(this, rs.getLong("obj_id"), "", rs.getLong("img_offset"), //NON-NLS
						fsType, rs.getLong("block_size"), rs.getLong("block_count"), //NON-NLS
						rs.getLong("root_inum"), rs.getLong("first_inum"), rs.getLong("last_inum")); //NON-NLS
				fs.setParent(parent);
				// save it for the next call
				synchronized (fileSystemIdMap) {
					fileSystemIdMap.put(id, fs);
				}
				return fs;
			} else {
				throw new TskCoreException("No file system found for id:" + id);
			}
		} catch (SQLException ex) {
			throw new TskCoreException("Error getting File System by ID", ex);
		} finally {
			closeResultSet(rs);
			closeStatement(s);
			connection.close();
			releaseSingleUserCaseReadLock();
		}
	}

	/**
	 * Get volume by id
	 *
	 * @param id
	 * @param parent volume system
	 *
	 * @return populated Volume object
	 *
	 * @throws TskCoreException thrown if a critical error occurred within tsk
	 *                          core
	 */
	Volume getVolumeById(long id, VolumeSystem parent) throws TskCoreException {
		CaseDbConnection connection = connections.getConnection();
		acquireSingleUserCaseReadLock();
		Statement s = null;
		ResultSet rs = null;
		try {
			s = connection.createStatement();
			rs = connection.executeQuery(s, "SELECT * FROM tsk_vs_parts " //NON-NLS
					+ "where obj_id = " + id); //NON-NLS
			if (rs.next()) {
				/**
				 * TODO!! LANDMINE!! This allows the two types of databases to
				 * have slightly different schemas. SQLite uses desc as the
				 * column name in tsk_vs_parts and Postgres uses descr, as desc
				 * is a reserved keyword in Postgres. When we have to make a
				 * schema change, be sure to change this over to just one name.
				 */
				String description;
				try {
					description = rs.getString("desc");
				} catch (Exception ex) {
					description = rs.getString("descr");
				}
				Volume vol = new Volume(this, rs.getLong("obj_id"), rs.getLong("addr"), //NON-NLS
						rs.getLong("start"), rs.getLong("length"), rs.getLong("flags"), //NON-NLS
						description);
				vol.setParent(parent);
				return vol;
			} else {
				throw new TskCoreException("No volume found for id:" + id);
			}
		} catch (SQLException ex) {
			throw new TskCoreException("Error getting Volume by ID", ex);
		} finally {
			closeResultSet(rs);
			closeStatement(s);
			connection.close();
			releaseSingleUserCaseReadLock();
		}
	}

	/**
	 * @param id       ID of the desired Volume
	 * @param parentId ID of the Volume'statement parent
	 *
	 * @return the desired Volume
	 *
	 * @throws TskCoreException
	 */
	Volume getVolumeById(long id, long parentId) throws TskCoreException {
		Volume vol = getVolumeById(id, null);
		vol.setParentId(parentId);
		return vol;
	}

	/**
	 * Get a directory by id
	 *
	 * @param id       of the directory object
	 * @param parentFs parent file system
	 *
	 * @return populated Directory object
	 *
	 * @throws TskCoreException thrown if a critical error occurred within tsk
	 *                          core
	 */
	Directory getDirectoryById(long id, FileSystem parentFs) throws TskCoreException {
		CaseDbConnection connection = connections.getConnection();
		acquireSingleUserCaseReadLock();
		Statement s = null;
		ResultSet rs = null;
		try {
			s = connection.createStatement();
			rs = connection.executeQuery(s, "SELECT * FROM tsk_files " //NON-NLS
					+ "WHERE obj_id = " + id);
			Directory temp = null; //NON-NLS
			if (rs.next()) {
				final short type = rs.getShort("type"); //NON-NLS
				if (type == TSK_DB_FILES_TYPE_ENUM.FS.getFileType()) {
					if (rs.getShort("meta_type") == TSK_FS_META_TYPE_ENUM.TSK_FS_META_TYPE_DIR.getValue()
							|| rs.getShort("meta_type") == TSK_FS_META_TYPE_ENUM.TSK_FS_META_TYPE_VIRT_DIR.getValue()) { //NON-NLS
						temp = directory(rs, parentFs);
					}
				} else if (type == TSK_DB_FILES_TYPE_ENUM.VIRTUAL_DIR.getFileType()) {
					throw new TskCoreException("Expecting an FS-type directory, got virtual, id: " + id);
				}
			} else {
				throw new TskCoreException("No Directory found for id:" + id);
			}
			return temp;
		} catch (SQLException ex) {
			throw new TskCoreException("Error getting Directory by ID", ex);
		} finally {
			closeResultSet(rs);
			closeStatement(s);
			connection.close();
			releaseSingleUserCaseReadLock();
		}
	}

	/**
	 * Helper to return FileSystems in an Image
	 *
	 * @param image Image to lookup FileSystem for
	 *
	 * @return Collection of FileSystems in the image
	 */
	public Collection<FileSystem> getFileSystems(Image image) {
		List<FileSystem> fileSystems = new ArrayList<FileSystem>();
		CaseDbConnection connection;
		try {
			connection = connections.getConnection();
		} catch (TskCoreException ex) {
			logger.log(Level.SEVERE, "Error getting file systems for image " + image.getId(), ex); //NON-NLS
			return fileSystems;
		}
		acquireSingleUserCaseReadLock();
		Statement s = null;
		ResultSet rs = null;
		try {
			s = connection.createStatement();

			// Get all the file systems.
			List<FileSystem> allFileSystems = new ArrayList<FileSystem>();
			try {
				rs = connection.executeQuery(s, "SELECT * FROM tsk_fs_info"); //NON-NLS
				while (rs.next()) {
					TskData.TSK_FS_TYPE_ENUM fsType = TskData.TSK_FS_TYPE_ENUM.valueOf(rs.getInt("fs_type")); //NON-NLS
					FileSystem fs = new FileSystem(this, rs.getLong("obj_id"), "", rs.getLong("img_offset"), //NON-NLS
							fsType, rs.getLong("block_size"), rs.getLong("block_count"), //NON-NLS
							rs.getLong("root_inum"), rs.getLong("first_inum"), rs.getLong("last_inum")); //NON-NLS
					fs.setParent(null);
					allFileSystems.add(fs);
				}
			} catch (SQLException ex) {
				logger.log(Level.SEVERE, "There was a problem while trying to obtain all file systems", ex); //NON-NLS
			} finally {
				closeResultSet(rs);
				rs = null;
			}

			// For each file system, find the image to which it belongs by iteratively
			// climbing the tsk_ojbects hierarchy only taking those file systems
			// that belong to this image.
			for (FileSystem fs : allFileSystems) {
				Long imageID = null;
				Long currentObjID = fs.getId();
				while (imageID == null) {
					try {
						rs = connection.executeQuery(s, "SELECT * FROM tsk_objects WHERE tsk_objects.obj_id = " + currentObjID); //NON-NLS
						rs.next();
						currentObjID = rs.getLong("par_obj_id"); //NON-NLS
						if (rs.getInt("type") == TskData.ObjectType.IMG.getObjectType()) { //NON-NLS
							imageID = rs.getLong("obj_id"); //NON-NLS
						}
					} catch (SQLException ex) {
						logger.log(Level.SEVERE, "There was a problem while trying to obtain this image's file systems", ex); //NON-NLS
					} finally {
						closeResultSet(rs);
						rs = null;
					}
				}

				// see if imageID is this image'statement ID
				if (imageID == image.getId()) {
					fileSystems.add(fs);
				}
			}
		} catch (SQLException ex) {
			logger.log(Level.SEVERE, "Error getting case database connection", ex); //NON-NLS
		} finally {
			closeResultSet(rs);
			closeStatement(s);
			connection.close();
			releaseSingleUserCaseReadLock();
		}
		return fileSystems;
	}

	/**
	 * Returns the list of direct children for a given Image
	 *
	 * @param img image to get children for
	 *
	 * @return list of Contents (direct image children)
	 *
	 * @throws TskCoreException thrown if a critical error occurred within tsk
	 *                          core
	 */
	List<Content> getImageChildren(Image img) throws TskCoreException {
		Collection<ObjectInfo> childInfos = getChildrenInfo(img);
		List<Content> children = new ArrayList<Content>();
		for (ObjectInfo info : childInfos) {
			if (null != info.type) {
				switch (info.type) {
					case VS:
						children.add(getVolumeSystemById(info.id, img));
						break;
					case FS:
						children.add(getFileSystemById(info.id, img));
						break;
					case ABSTRACTFILE:
						AbstractFile f = getAbstractFileById(info.id);
						if (f != null) {
							children.add(f);
						}
						break;
					case ARTIFACT:
						BlackboardArtifact art = getArtifactById(info.id);
						if (art != null) {
							children.add(art);
						}
						break;
					default:
						throw new TskCoreException("Image has child of invalid type: " + info.type);
				}
			}
		}
		return children;
	}

	/**
	 * Returns the list of direct children IDs for a given Image
	 *
	 * @param img image to get children for
	 *
	 * @return list of IDs (direct image children)
	 *
	 * @throws TskCoreException thrown if a critical error occurred within tsk
	 *                          core
	 */
	List<Long> getImageChildrenIds(Image img) throws TskCoreException {
		Collection<ObjectInfo> childInfos = getChildrenInfo(img);
		List<Long> children = new ArrayList<Long>();
		for (ObjectInfo info : childInfos) {
			if (info.type == ObjectType.VS
					|| info.type == ObjectType.FS
					|| info.type == ObjectType.ABSTRACTFILE
					|| info.type == ObjectType.ARTIFACT) {
				children.add(info.id);
			} else {
				throw new TskCoreException("Image has child of invalid type: " + info.type);
			}
		}
		return children;
	}

	/**
	 * Returns the list of direct children for a given VolumeSystem
	 *
	 * @param vs volume system to get children for
	 *
	 * @return list of volume system children objects
	 *
	 * @throws TskCoreException thrown if a critical error occurred within tsk
	 *                          core
	 */
	List<Content> getVolumeSystemChildren(VolumeSystem vs) throws TskCoreException {
		Collection<ObjectInfo> childInfos = getChildrenInfo(vs);
		List<Content> children = new ArrayList<Content>();
		for (ObjectInfo info : childInfos) {
			if (null != info.type) {
				switch (info.type) {
					case VOL:
						children.add(getVolumeById(info.id, vs));
						break;
					case ABSTRACTFILE:
						AbstractFile f = getAbstractFileById(info.id);
						if (f != null) {
							children.add(f);
						}
						break;
					case ARTIFACT:
						BlackboardArtifact art = getArtifactById(info.id);
						if (art != null) {
							children.add(art);
						}
						break;
					default:
						throw new TskCoreException("VolumeSystem has child of invalid type: " + info.type);
				}
			}
		}
		return children;
	}

	/**
	 * Returns the list of direct children IDs for a given VolumeSystem
	 *
	 * @param vs volume system to get children for
	 *
	 * @return list of volume system children IDs
	 *
	 * @throws TskCoreException thrown if a critical error occurred within tsk
	 *                          core
	 */
	List<Long> getVolumeSystemChildrenIds(VolumeSystem vs) throws TskCoreException {
		Collection<ObjectInfo> childInfos = getChildrenInfo(vs);
		List<Long> children = new ArrayList<Long>();
		for (ObjectInfo info : childInfos) {
			if (info.type == ObjectType.VOL || info.type == ObjectType.ABSTRACTFILE || info.type == ObjectType.ARTIFACT) {
				children.add(info.id);
			} else {
				throw new TskCoreException("VolumeSystem has child of invalid type: " + info.type);
			}
		}
		return children;
	}

	/**
	 * Returns a list of direct children for a given Volume
	 *
	 * @param vol volume to get children of
	 *
	 * @return list of Volume children
	 *
	 * @throws TskCoreException thrown if a critical error occurred within tsk
	 *                          core
	 */
	List<Content> getVolumeChildren(Volume vol) throws TskCoreException {
		Collection<ObjectInfo> childInfos = getChildrenInfo(vol);
		List<Content> children = new ArrayList<Content>();
		for (ObjectInfo info : childInfos) {
			if (null != info.type) {
				switch (info.type) {
					case FS:
						children.add(getFileSystemById(info.id, vol));
						break;
					case ABSTRACTFILE:
						AbstractFile f = getAbstractFileById(info.id);
						if (f != null) {
							children.add(f);
						}
						break;
					case ARTIFACT:
						BlackboardArtifact art = getArtifactById(info.id);
						if (art != null) {
							children.add(art);
						}
						break;
					default:
						throw new TskCoreException("Volume has child of invalid type: " + info.type);
				}
			}
		}
		return children;
	}

	/**
	 * Returns a list of direct children IDs for a given Volume
	 *
	 * @param vol volume to get children of
	 *
	 * @return list of Volume children IDs
	 *
	 * @throws TskCoreException thrown if a critical error occurred within tsk
	 *                          core
	 */
	List<Long> getVolumeChildrenIds(Volume vol) throws TskCoreException {
		final Collection<ObjectInfo> childInfos = getChildrenInfo(vol);
		final List<Long> children = new ArrayList<Long>();
		for (ObjectInfo info : childInfos) {
			if (info.type == ObjectType.FS || info.type == ObjectType.ABSTRACTFILE || info.type == ObjectType.ARTIFACT) {
				children.add(info.id);
			} else {
				throw new TskCoreException("Volume has child of invalid type: " + info.type);
			}
		}
		return children;
	}

	/**
	 * Adds an image to the case database.
	 *
	 * @param deviceObjId    The object id of the device associated with the
	 *                       image.
	 * @param imageFilePaths The image file paths.
	 * @param timeZone       The time zone for the image.
	 *
	 * @return An Image object.
	 *
	 * @throws TskCoreException if there is an error adding the image to case
	 *                          database.
	 */
	public Image addImageInfo(long deviceObjId, List<String> imageFilePaths, String timeZone) throws TskCoreException {
		long imageId = this.caseHandle.addImageInfo(deviceObjId, imageFilePaths, timeZone);
		return getImageById(imageId);
	}

	/**
	 * Returns a map of image object IDs to a list of fully qualified file paths
	 * for that image
	 *
	 * @return map of image object IDs to file paths
	 *
	 * @throws TskCoreException thrown if a critical error occurred within tsk
	 *                          core
	 */
	public Map<Long, List<String>> getImagePaths() throws TskCoreException {
		CaseDbConnection connection = connections.getConnection();
		acquireSingleUserCaseReadLock();
		Statement s1 = null;
		Statement s2 = null;
		ResultSet rs1 = null;
		ResultSet rs2 = null;
		try {
			s1 = connection.createStatement();
			rs1 = connection.executeQuery(s1, "SELECT obj_id FROM tsk_image_info"); //NON-NLS
			s2 = connection.createStatement();
			Map<Long, List<String>> imgPaths = new LinkedHashMap<Long, List<String>>();
			while (rs1.next()) {
				long obj_id = rs1.getLong("obj_id"); //NON-NLS
				rs2 = connection.executeQuery(s2, "SELECT * FROM tsk_image_names WHERE obj_id = " + obj_id); //NON-NLS
				List<String> paths = new ArrayList<String>();
				while (rs2.next()) {
					paths.add(rs2.getString("name"));
				}
				rs2.close();
				rs2 = null;
				imgPaths.put(obj_id, paths);
			}
			return imgPaths;
		} catch (SQLException ex) {
			throw new TskCoreException("Error getting image paths.", ex);
		} finally {
			closeResultSet(rs2);
			closeStatement(s2);
			closeResultSet(rs1);
			closeStatement(s1);
			connection.close();
			releaseSingleUserCaseReadLock();
		}
	}

	/**
	 * @return a collection of Images associated with this instance of
	 *         SleuthkitCase
	 *
	 * @throws TskCoreException
	 */
	public List<Image> getImages() throws TskCoreException {
		CaseDbConnection connection = connections.getConnection();
		acquireSingleUserCaseReadLock();
		Statement s = null;
		ResultSet rs = null;
		try {
			s = connection.createStatement();
			rs = connection.executeQuery(s, "SELECT obj_id FROM tsk_image_info"); //NON-NLS
			Collection<Long> imageIDs = new ArrayList<Long>();
			while (rs.next()) {
				imageIDs.add(rs.getLong("obj_id")); //NON-NLS
			}
			List<Image> images = new ArrayList<Image>();
			for (long id : imageIDs) {
				images.add(getImageById(id));
			}
			return images;
		} catch (SQLException ex) {
			throw new TskCoreException("Error retrieving images.", ex);
		} finally {
			closeResultSet(rs);
			closeStatement(s);
			connection.close();
			releaseSingleUserCaseReadLock();
		}
	}

	/**
	 * Set the file paths for the image given by obj_id
	 *
	 * @param obj_id the ID of the image to update
	 * @param paths  the fully qualified path to the files that make up the
	 *               image
	 *
	 * @throws TskCoreException exception thrown when critical error occurs
	 *                          within tsk core and the update fails
	 */
	public void setImagePaths(long obj_id, List<String> paths) throws TskCoreException {
		CaseDbConnection connection = connections.getConnection();
		acquireSingleUserCaseWriteLock();
		Statement statement = null;
		try {
			connection.beginTransaction();
			statement = connection.createStatement();
			connection.executeUpdate(statement, "DELETE FROM tsk_image_names WHERE obj_id = " + obj_id); //NON-NLS
			for (int i = 0; i < paths.size(); i++) {
				connection.executeUpdate(statement, "INSERT INTO tsk_image_names VALUES (" + obj_id + ", '" + paths.get(i) + "', " + i + ")"); //NON-NLS
			}
			connection.commitTransaction();
		} catch (SQLException ex) {
			connection.rollbackTransaction();
			throw new TskCoreException("Error updating image paths.", ex);
		} finally {
			closeStatement(statement);
			connection.close();
			releaseSingleUserCaseWriteLock();
		}
	}

	/**
	 * Creates file object from a SQL query result set of rows from the
	 * tsk_files table. Assumes that the query was of the form "SELECT * FROM
	 * tsk_files WHERE XYZ".
	 *
	 * @param rs ResultSet to get content from. Caller is responsible for
	 *           closing it.
	 *
	 * @return list of file objects from tsk_files table containing the files
	 *
	 * @throws SQLException if the query fails
	 */
	/**
	 * Creates AbstractFile objects for the result set of a tsk_files table
	 * query of the form "SELECT * FROM tsk_files WHERE XYZ".
	 *
	 * @param rs         A result set from a query of the tsk_files table of the
	 *                   form "SELECT * FROM tsk_files WHERE XYZ".
	 * @param connection A case database connection.
	 *
	 * @return A list of AbstractFile objects.
	 *
	 * @throws SQLException Thrown if there is a problem iterating through the
	 *                      record set.
	 */
	private List<AbstractFile> resultSetToAbstractFiles(ResultSet rs, CaseDbConnection connection) throws SQLException {
		ArrayList<AbstractFile> results = new ArrayList<AbstractFile>();
		try {
			while (rs.next()) {
				final short type = rs.getShort("type"); //NON-NLS
				if (type == TSK_DB_FILES_TYPE_ENUM.FS.getFileType()
						&& (rs.getShort("meta_type") != TSK_FS_META_TYPE_ENUM.TSK_FS_META_TYPE_VIRT_DIR.getValue())) {
					FsContent result;
					if (rs.getShort("meta_type") == TSK_FS_META_TYPE_ENUM.TSK_FS_META_TYPE_DIR.getValue()) { //NON-NLS
						result = directory(rs, null);
					} else {
						result = file(rs, null);
					}
					results.add(result);
				} else if (type == TSK_DB_FILES_TYPE_ENUM.VIRTUAL_DIR.getFileType()
						|| (rs.getShort("meta_type") == TSK_FS_META_TYPE_ENUM.TSK_FS_META_TYPE_VIRT_DIR.getValue())) { //NON-NLS
					final VirtualDirectory virtDir = virtualDirectory(rs);
					results.add(virtDir);
				} else if (type == TSK_DB_FILES_TYPE_ENUM.LOCAL_DIR.getFileType()) {
					final LocalDirectory localDir = localDirectory(rs);
					results.add(localDir);
				} else if (type == TSK_DB_FILES_TYPE_ENUM.UNALLOC_BLOCKS.getFileType()
						|| type == TSK_DB_FILES_TYPE_ENUM.UNUSED_BLOCKS.getFileType()
						|| type == TSK_DB_FILES_TYPE_ENUM.CARVED.getFileType()) {
					TSK_DB_FILES_TYPE_ENUM atype = TSK_DB_FILES_TYPE_ENUM.valueOf(type);
					String parentPath = rs.getString("parent_path"); //NON-NLS
					if (parentPath == null) {
						parentPath = "/"; //NON-NLS
					}
					LayoutFile lf = new LayoutFile(this,
							rs.getLong("obj_id"), //NON-NLS
							rs.getLong("data_source_obj_id"),
							rs.getString("name"), //NON-NLS
							atype,
							TSK_FS_NAME_TYPE_ENUM.valueOf(rs.getShort("dir_type")), TSK_FS_META_TYPE_ENUM.valueOf(rs.getShort("meta_type")), //NON-NLS
							TSK_FS_NAME_FLAG_ENUM.valueOf(rs.getShort("dir_flags")), rs.getShort("meta_flags"), //NON-NLS
							rs.getLong("size"), //NON-NLS
							rs.getString("md5"), FileKnown.valueOf(rs.getByte("known")), parentPath, rs.getString("mime_type")); //NON-NLS
					results.add(lf);
				} else if (type == TSK_DB_FILES_TYPE_ENUM.DERIVED.getFileType()) {
					final DerivedFile df;
					df = derivedFile(rs, connection, AbstractContent.UNKNOWN_ID);
					results.add(df);
				} else if (type == TSK_DB_FILES_TYPE_ENUM.LOCAL.getFileType()) {
					final LocalFile lf;
					lf = localFile(rs, connection, AbstractContent.UNKNOWN_ID);
					results.add(lf);
				} else if (type == TSK_DB_FILES_TYPE_ENUM.SLACK.getFileType()) {
					final SlackFile sf = slackFile(rs, null);
					results.add(sf);
				}
			} //end for each resultSet
		} catch (SQLException e) {
			logger.log(Level.SEVERE, "Error getting abstract files from result set", e); //NON-NLS
		}

		return results;
	}

	// This following methods generate AbstractFile objects from a ResultSet
	/**
	 * Create a File object from the result set containing query results on
	 * tsk_files table
	 *
	 * @param rs the result set
	 * @param fs parent file system
	 *
	 * @return a newly create File
	 *
	 * @throws SQLException
	 */
	org.sleuthkit.datamodel.File file(ResultSet rs, FileSystem fs) throws SQLException {
		org.sleuthkit.datamodel.File f = new org.sleuthkit.datamodel.File(this, rs.getLong("obj_id"), //NON-NLS
				rs.getLong("data_source_obj_id"), rs.getLong("fs_obj_id"), //NON-NLS
				TskData.TSK_FS_ATTR_TYPE_ENUM.valueOf(rs.getShort("attr_type")), //NON-NLS
				rs.getInt("attr_id"), rs.getString("name"), rs.getLong("meta_addr"), rs.getInt("meta_seq"), //NON-NLS
				TSK_FS_NAME_TYPE_ENUM.valueOf(rs.getShort("dir_type")), //NON-NLS
				TSK_FS_META_TYPE_ENUM.valueOf(rs.getShort("meta_type")), //NON-NLS
				TSK_FS_NAME_FLAG_ENUM.valueOf(rs.getShort("dir_flags")), //NON-NLS
				rs.getShort("meta_flags"), rs.getLong("size"), //NON-NLS
				rs.getLong("ctime"), rs.getLong("crtime"), rs.getLong("atime"), rs.getLong("mtime"), //NON-NLS
				(short) rs.getInt("mode"), rs.getInt("uid"), rs.getInt("gid"), //NON-NLS
				rs.getString("md5"), FileKnown.valueOf(rs.getByte("known")), //NON-NLS
				rs.getString("parent_path"), rs.getString("mime_type"), rs.getString("extension")); //NON-NLS
		f.setFileSystem(fs);
		return f;
	}

	/**
	 * Create a Directory object from the result set containing query results on
	 * tsk_files table
	 *
	 * @param rs the result set
	 * @param fs parent file system
	 *
	 * @return a newly created Directory object
	 *
	 * @throws SQLException thrown if SQL error occurred
	 */
	Directory directory(ResultSet rs, FileSystem fs) throws SQLException {
		Directory dir = new Directory(this, rs.getLong("obj_id"), rs.getLong("data_source_obj_id"), rs.getLong("fs_obj_id"), //NON-NLS
				TskData.TSK_FS_ATTR_TYPE_ENUM.valueOf(rs.getShort("attr_type")), //NON-NLS
				rs.getInt("attr_id"), rs.getString("name"), rs.getLong("meta_addr"), rs.getInt("meta_seq"), //NON-NLS
				TSK_FS_NAME_TYPE_ENUM.valueOf(rs.getShort("dir_type")), //NON-NLS
				TSK_FS_META_TYPE_ENUM.valueOf(rs.getShort("meta_type")), //NON-NLS
				TSK_FS_NAME_FLAG_ENUM.valueOf(rs.getShort("dir_flags")), //NON-NLS
				rs.getShort("meta_flags"), rs.getLong("size"), //NON-NLS
				rs.getLong("ctime"), rs.getLong("crtime"), rs.getLong("atime"), rs.getLong("mtime"), //NON-NLS
				rs.getShort("mode"), rs.getInt("uid"), rs.getInt("gid"), //NON-NLS
				rs.getString("md5"), FileKnown.valueOf(rs.getByte("known")), //NON-NLS
				rs.getString("parent_path")); //NON-NLS
		dir.setFileSystem(fs);
		return dir;
	}

	/**
	 * Create a virtual directory object from a result set
	 *
	 * @param rs the result set
	 *
	 * @return newly created VirtualDirectory object
	 *
	 * @throws SQLException
	 */
	VirtualDirectory virtualDirectory(ResultSet rs) throws SQLException {
		String parentPath = rs.getString("parent_path"); //NON-NLS
		if (parentPath == null) {
			parentPath = "";
		}
		final VirtualDirectory vd = new VirtualDirectory(this, rs.getLong("obj_id"), //NON-NLS
				rs.getLong("data_source_obj_id"), rs.getString("name"), //NON-NLS
				TSK_FS_NAME_TYPE_ENUM.valueOf(rs.getShort("dir_type")), //NON-NLS
				TSK_FS_META_TYPE_ENUM.valueOf(rs.getShort("meta_type")), //NON-NLS
				TSK_FS_NAME_FLAG_ENUM.valueOf(rs.getShort("dir_flags")), //NON-NLS
				rs.getShort("meta_flags"), rs.getString("md5"), //NON-NLS
				FileKnown.valueOf(rs.getByte("known")), parentPath); //NON-NLS
		return vd;
	}

	/**
	 * Create a virtual directory object from a result set
	 *
	 * @param rs the result set
	 *
	 * @return newly created VirtualDirectory object
	 *
	 * @throws SQLException
	 */
	LocalDirectory localDirectory(ResultSet rs) throws SQLException {
		String parentPath = rs.getString("parent_path"); //NON-NLS
		if (parentPath == null) {
			parentPath = "";
		}
		final LocalDirectory ld = new LocalDirectory(this, rs.getLong("obj_id"), //NON-NLS
				rs.getLong("data_source_obj_id"), rs.getString("name"), //NON-NLS
				TSK_FS_NAME_TYPE_ENUM.valueOf(rs.getShort("dir_type")), //NON-NLS
				TSK_FS_META_TYPE_ENUM.valueOf(rs.getShort("meta_type")), //NON-NLS
				TSK_FS_NAME_FLAG_ENUM.valueOf(rs.getShort("dir_flags")), //NON-NLS
				rs.getShort("meta_flags"), rs.getString("md5"), //NON-NLS
				FileKnown.valueOf(rs.getByte("known")), parentPath); //NON-NLS
		return ld;
	}

	/**
	 * Creates a DerivedFile object using the values of a given result set.
	 *
	 * @param rs         The result set.
	 * @param connection The case database connection.
	 * @param parentId   The parent id for the derived file or
	 *                   AbstractContent.UNKNOWN_ID.
	 *
	 * @return The DerivedFile object.
	 *
	 * @throws SQLException if there is an error reading from the result set or
	 *                      doing additional queries.
	 */
	private DerivedFile derivedFile(ResultSet rs, CaseDbConnection connection, long parentId) throws SQLException {
		boolean hasLocalPath = rs.getBoolean("has_path"); //NON-NLS
		long objId = rs.getLong("obj_id"); //NON-NLS
		String localPath = null;
		TskData.EncodingType encodingType = TskData.EncodingType.NONE;
		if (hasLocalPath) {
			ResultSet rsFilePath = null;
			try {
				PreparedStatement statement = connection.getPreparedStatement(PREPARED_STATEMENT.SELECT_LOCAL_PATH_AND_ENCODING_FOR_FILE);
				statement.clearParameters();
				statement.setLong(1, objId);
				rsFilePath = connection.executeQuery(statement);
				if (rsFilePath.next()) {
					localPath = rsFilePath.getString("path");
					encodingType = TskData.EncodingType.valueOf(rsFilePath.getInt("encoding_type"));
				}
			} catch (SQLException ex) {
				logger.log(Level.SEVERE, "Error getting encoding type for file " + objId, ex); //NON-NLS
			} finally {
				closeResultSet(rsFilePath);
			}
		}
		String parentPath = rs.getString("parent_path"); //NON-NLS
		if (parentPath == null) {
			parentPath = "";
		}
		final DerivedFile df = new DerivedFile(this, objId, rs.getLong("data_source_obj_id"),
				rs.getString("name"), //NON-NLS
				TSK_FS_NAME_TYPE_ENUM.valueOf(rs.getShort("dir_type")), //NON-NLS
				TSK_FS_META_TYPE_ENUM.valueOf(rs.getShort("meta_type")), //NON-NLS
				TSK_FS_NAME_FLAG_ENUM.valueOf(rs.getShort("dir_flags")), rs.getShort("meta_flags"), //NON-NLS
				rs.getLong("size"), //NON-NLS
				rs.getLong("ctime"), rs.getLong("crtime"), rs.getLong("atime"), rs.getLong("mtime"), //NON-NLS
				rs.getString("md5"), FileKnown.valueOf(rs.getByte("known")), //NON-NLS
				parentPath, localPath, parentId, rs.getString("mime_type"),
				encodingType, rs.getString("extension"));
		return df;
	}

	/**
	 * Creates a LocalFile object using the data from a given result set.
	 *
	 * @param rs         The result set.
	 * @param connection The case database connection.
	 * @param parentId   The parent id for the derived file or
	 *                   AbstractContent.UNKNOWN_ID.
	 *
	 * @return The LocalFile object.
	 *
	 * @throws SQLException if there is an error reading from the result set or
	 *                      doing additional queries.
	 */
	private LocalFile localFile(ResultSet rs, CaseDbConnection connection, long parentId) throws SQLException {
		long objId = rs.getLong("obj_id"); //NON-NLS
		String localPath = null;
		TskData.EncodingType encodingType = TskData.EncodingType.NONE;
		if (rs.getBoolean("has_path")) {
			ResultSet rsFilePath = null;
			try {
				PreparedStatement statement = connection.getPreparedStatement(PREPARED_STATEMENT.SELECT_LOCAL_PATH_AND_ENCODING_FOR_FILE);
				statement.clearParameters();
				statement.setLong(1, objId);
				rsFilePath = connection.executeQuery(statement);
				if (rsFilePath.next()) {
					localPath = rsFilePath.getString("path");
					encodingType = TskData.EncodingType.valueOf(rsFilePath.getInt("encoding_type"));
				}
			} catch (SQLException ex) {
				logger.log(Level.SEVERE, "Error getting encoding type for file " + objId, ex); //NON-NLS
			} finally {
				closeResultSet(rsFilePath);
			}
		}
		String parentPath = rs.getString("parent_path"); //NON-NLS
		if (null == parentPath) {
			parentPath = "";
		}
		LocalFile file = new LocalFile(this, objId, rs.getString("name"), //NON-NLS
				TSK_DB_FILES_TYPE_ENUM.valueOf(rs.getShort("type")), //NON-NLS
				TSK_FS_NAME_TYPE_ENUM.valueOf(rs.getShort("dir_type")), //NON-NLS
				TSK_FS_META_TYPE_ENUM.valueOf(rs.getShort("meta_type")), //NON-NLS
				TSK_FS_NAME_FLAG_ENUM.valueOf(rs.getShort("dir_flags")), rs.getShort("meta_flags"), //NON-NLS
				rs.getLong("size"), //NON-NLS
				rs.getLong("ctime"), rs.getLong("crtime"), rs.getLong("atime"), rs.getLong("mtime"), //NON-NLS
				rs.getString("mime_type"), rs.getString("md5"), FileKnown.valueOf(rs.getByte("known")), //NON-NLS
				parentId, parentPath, rs.getLong("data_source_obj_id"),
				localPath, encodingType, rs.getString("extension"));
		return file;
	}

	/**
	 * Create a Slack File object from the result set containing query results
	 * on tsk_files table
	 *
	 * @param rs the result set
	 * @param fs parent file system
	 *
	 * @return a newly created Slack File
	 *
	 * @throws SQLException
	 */
	org.sleuthkit.datamodel.SlackFile slackFile(ResultSet rs, FileSystem fs) throws SQLException {
		org.sleuthkit.datamodel.SlackFile f = new org.sleuthkit.datamodel.SlackFile(this, rs.getLong("obj_id"), //NON-NLS
				rs.getLong("data_source_obj_id"), rs.getLong("fs_obj_id"), //NON-NLS
				TskData.TSK_FS_ATTR_TYPE_ENUM.valueOf(rs.getShort("attr_type")), //NON-NLS
				rs.getInt("attr_id"), rs.getString("name"), rs.getLong("meta_addr"), rs.getInt("meta_seq"), //NON-NLS
				TSK_FS_NAME_TYPE_ENUM.valueOf(rs.getShort("dir_type")), //NON-NLS
				TSK_FS_META_TYPE_ENUM.valueOf(rs.getShort("meta_type")), //NON-NLS
				TSK_FS_NAME_FLAG_ENUM.valueOf(rs.getShort("dir_flags")), //NON-NLS
				rs.getShort("meta_flags"), rs.getLong("size"), //NON-NLS
				rs.getLong("ctime"), rs.getLong("crtime"), rs.getLong("atime"), rs.getLong("mtime"), //NON-NLS
				(short) rs.getInt("mode"), rs.getInt("uid"), rs.getInt("gid"), //NON-NLS
				rs.getString("md5"), FileKnown.valueOf(rs.getByte("known")), //NON-NLS
				rs.getString("parent_path"), rs.getString("mime_type"), rs.getString("extension")); //NON-NLS
		f.setFileSystem(fs);
		return f;
	}

	/**
	 * Returns the list of abstractFile objects from a result of selecting many
	 * files that meet a certain criteria.
	 *
	 * @param rs
	 * @param parentId
	 *
	 * @return
	 *
	 * @throws SQLException
	 */
	List<Content> fileChildren(ResultSet rs, CaseDbConnection connection, long parentId) throws SQLException {
		List<Content> children = new ArrayList<Content>();

		while (rs.next()) {
			TskData.TSK_DB_FILES_TYPE_ENUM type = TskData.TSK_DB_FILES_TYPE_ENUM.valueOf(rs.getShort("type"));

			if (null != type) {
				switch (type) {
					case FS:
						if (rs.getShort("meta_type") != TSK_FS_META_TYPE_ENUM.TSK_FS_META_TYPE_VIRT_DIR.getValue()) {
							FsContent result;
							if (rs.getShort("meta_type") == TSK_FS_META_TYPE_ENUM.TSK_FS_META_TYPE_DIR.getValue()) {
								result = directory(rs, null);
							} else {
								result = file(rs, null);
							}
							children.add(result);
						} else {
							VirtualDirectory virtDir = virtualDirectory(rs);
							children.add(virtDir);
						}
						break;
					case VIRTUAL_DIR:
						VirtualDirectory virtDir = virtualDirectory(rs);
						children.add(virtDir);
						break;
					case LOCAL_DIR:
						LocalDirectory localDir = localDirectory(rs);
						children.add(localDir);
						break;
					case UNALLOC_BLOCKS:
					case UNUSED_BLOCKS:
					case CARVED: {
						String parentPath = rs.getString("parent_path");
						if (parentPath == null) {
							parentPath = "";
						}
						final LayoutFile lf = new LayoutFile(this, rs.getLong("obj_id"),
								rs.getLong("data_source_obj_id"), rs.getString("name"), type,
								TSK_FS_NAME_TYPE_ENUM.valueOf(rs.getShort("dir_type")),
								TSK_FS_META_TYPE_ENUM.valueOf(rs.getShort("meta_type")),
								TSK_FS_NAME_FLAG_ENUM.valueOf(rs.getShort("dir_flags")), rs.getShort("meta_flags"),
								rs.getLong("size"), rs.getString("md5"),
								FileKnown.valueOf(rs.getByte("known")), parentPath, rs.getString("mime_type"));
						children.add(lf);
						break;
					}
					case DERIVED:
						final DerivedFile df = derivedFile(rs, connection, parentId);
						children.add(df);
						break;
					case LOCAL: {
						final LocalFile lf = localFile(rs, connection, parentId);
						children.add(lf);
						break;
					}
					case SLACK: {
						final SlackFile sf = slackFile(rs, null);
						children.add(sf);
						break;
					}
					default:
						break;
				}
			}
		}
		return children;
	}

	/**
	 * Creates BlackboardArtifact objects for the result set of a
	 * blackboard_artifacts table query of the form "SELECT * FROM
	 * blackboard_artifacts WHERE XYZ".
	 *
	 * @param rs A result set from a query of the blackboard_artifacts table of
	 *           the form "SELECT * FROM blackboard_artifacts WHERE XYZ".
	 *
	 * @return A list of AbstractFile objects.
	 *
	 * @throws SQLException Thrown if there is a problem iterating through the
	 *                      record set.
	 */
	private List<BlackboardArtifact> resultSetToArtifacts(ResultSet rs) throws SQLException {
		ArrayList<BlackboardArtifact> artifacts = new ArrayList<BlackboardArtifact>();
		try {
			while (rs.next()) {
				artifacts.add(new BlackboardArtifact(this, rs.getLong("artifact_id"), rs.getLong("obj_id"), rs.getLong("artifact_obj_id"), rs.getLong("data_source_obj_id"),
						rs.getInt("artifact_type_id"), BlackboardArtifact.ARTIFACT_TYPE.fromID(rs.getInt("artifact_type_id")).getLabel(), BlackboardArtifact.ARTIFACT_TYPE.fromID(rs.getInt("artifact_type_id")).getDisplayName(),
						BlackboardArtifact.ReviewStatus.withID(rs.getInt("review_status_id"))));
			} //end for each resultSet
		} catch (SQLException e) {
			logger.log(Level.SEVERE, "Error getting artifacts from result set", e); //NON-NLS
		}

		return artifacts;
	}

	/**
	 * This method allows developers to run arbitrary SQL "SELECT" queries. The
	 * CaseDbQuery object will take care of acquiring the necessary database
	 * lock and when used in a try-with-resources block will automatically take
	 * care of releasing the lock. If you do not use a try-with-resources block
	 * you must call CaseDbQuery.close() once you are done processing the files
	 * of the query.
	 *
	 * Also note that if you use it within a transaction to insert something
	 * into the database, and then within that same transaction query the
	 * inserted item from the database, you will likely not see your inserted
	 * item, as the method uses new connections for each execution. With this
	 * method, you must close your transaction before successfully querying for
	 * newly-inserted items.
	 *
	 * @param query The query string to execute.
	 *
	 * @return A CaseDbQuery instance.
	 *
	 * @throws TskCoreException
	 */
	public CaseDbQuery executeQuery(String query) throws TskCoreException {
		return new CaseDbQuery(query);
	}

	/**
<<<<<<< HEAD
	 * This method allows developers to run arbitrary SQL queries, including
	 * INSERT and UPDATE. The CaseDbQuery object will take care of acquiring the
	 * necessary database lock and when used in a try-with-resources block will
	 * automatically take care of releasing the lock. If you do not use a
	 * try-with-resources block you must call CaseDbQuery.close() once you are
	 * done processing the files of the query.
	 *
	 * Also note that if you use it within a transaction to insert something
	 * into the database, and then within that same transaction query the
	 * inserted item from the database, you will likely not see your inserted
	 * item, as the method uses new connections for each execution. With this
	 * method, you must close your transaction before successfully querying for
	 * newly-inserted items.
	 *
	 * @param query The query string to execute.
	 *
	 * @return A CaseDbQuery instance.
	 *
	 * @throws TskCoreException
	 */
	public CaseDbQuery executeInsertOrUpdate(String query) throws TskCoreException {
		return new CaseDbQuery(query, true);
=======
	 * Get a case database connection.
	 *
	 * @return The case database connection.
	 *
	 * @throws TskCoreException
	 */
	CaseDbConnection getConnection() throws TskCoreException {
		return connections.getConnection();
>>>>>>> ec9a1a2e
	}

	@Override
	protected void finalize() throws Throwable {
		try {
			close();
		} finally {
			super.finalize();
		}
	}

	/**
	 * Call to free resources when done with instance.
	 */
	public synchronized void close() {
		acquireSingleUserCaseWriteLock();

		try {
			connections.close();
		} catch (TskCoreException ex) {
			logger.log(Level.SEVERE, "Error closing database connection pool.", ex); //NON-NLS
		}

		fileSystemIdMap.clear();

		try {
			if (this.caseHandle != null) {
				this.caseHandle.free();
				this.caseHandle = null;
			}
		} catch (TskCoreException ex) {
			logger.log(Level.SEVERE, "Error freeing case handle.", ex); //NON-NLS
		} finally {
			releaseSingleUserCaseWriteLock();
		}
	}

	/**
	 * Store the known status for the FsContent in the database Note: will not
	 * update status if content is already 'Known Bad'
	 *
	 * @param	file	     The AbstractFile object
	 * @param	fileKnown	The object'statement known status
	 *
	 * @return	true if the known status was updated, false otherwise
	 *
	 * @throws TskCoreException thrown if a critical error occurred within tsk
	 *                          core
	 */
	public boolean setKnown(AbstractFile file, FileKnown fileKnown) throws TskCoreException {
		long id = file.getId();
		FileKnown currentKnown = file.getKnown();
		if (currentKnown.compareTo(fileKnown) > 0) {
			return false;
		}
		CaseDbConnection connection = connections.getConnection();
		acquireSingleUserCaseWriteLock();
		Statement statement = null;
		try {
			statement = connection.createStatement();
			connection.executeUpdate(statement, "UPDATE tsk_files " //NON-NLS
					+ "SET known='" + fileKnown.getFileKnownValue() + "' " //NON-NLS
					+ "WHERE obj_id=" + id); //NON-NLS
			file.setKnown(fileKnown);
		} catch (SQLException ex) {
			throw new TskCoreException("Error setting Known status.", ex);
		} finally {
			closeStatement(statement);
			connection.close();
			releaseSingleUserCaseWriteLock();
		}
		return true;
	}

	/**
	 * Stores the MIME type of a file in the case database and updates the MIME
	 * type of the given file object.
	 *
	 * @param file     A file.
	 * @param mimeType The MIME type.
	 *
	 * @throws TskCoreException If there is an error updating the case database.
	 */
	public void setFileMIMEType(AbstractFile file, String mimeType) throws TskCoreException {
		CaseDbConnection connection = connections.getConnection();
		Statement statement = null;
		ResultSet rs = null;
		acquireSingleUserCaseWriteLock();
		try {
			statement = connection.createStatement();
			connection.executeUpdate(statement, String.format("UPDATE tsk_files SET mime_type = '%s' WHERE obj_id = %d", mimeType, file.getId()));
			file.setMIMEType(mimeType);
		} catch (SQLException ex) {
			throw new TskCoreException(String.format("Error setting MIME type for file (obj_id = %s)", file.getId()), ex);
		} finally {
			closeResultSet(rs);
			closeStatement(statement);
			connection.close();
			releaseSingleUserCaseWriteLock();
		}
	}

	/**
	 * Store the md5Hash for the file in the database
	 *
	 * @param	file	   The file object
	 * @param	md5Hash	The object'statement md5Hash
	 *
	 * @throws TskCoreException thrown if a critical error occurred within tsk
	 *                          core
	 */
	void setMd5Hash(AbstractFile file, String md5Hash) throws TskCoreException {
		if (md5Hash == null) {
			return;
		}
		long id = file.getId();
		CaseDbConnection connection = connections.getConnection();
		acquireSingleUserCaseWriteLock();
		try {
			PreparedStatement statement = connection.getPreparedStatement(PREPARED_STATEMENT.UPDATE_FILE_MD5);
			statement.clearParameters();
			statement.setString(1, md5Hash.toLowerCase());
			statement.setLong(2, id);
			connection.executeUpdate(statement);
			file.setMd5Hash(md5Hash.toLowerCase());
		} catch (SQLException ex) {
			throw new TskCoreException("Error setting MD5 hash", ex);
		} finally {
			connection.close();
			releaseSingleUserCaseWriteLock();
		}
	}

	/**
	 * Set the review status of the given artifact to newStatus
	 *
	 * @param artifact  The artifact whose review status is being set.
	 * @param newStatus The new review status for the given artifact. Must not
	 *                  be null.
	 *
	 * @throws TskCoreException thrown if a critical error occurred within tsk
	 *                          core
	 */
	public void setReviewStatus(BlackboardArtifact artifact, BlackboardArtifact.ReviewStatus newStatus) throws TskCoreException {
		if (newStatus == null) {
			return;
		}
		CaseDbConnection connection = connections.getConnection();
		acquireSingleUserCaseWriteLock();
		Statement statement = null;
		try {
			statement = connection.createStatement();
			connection.executeUpdate(statement, "UPDATE blackboard_artifacts "
					+ " SET review_status_id=" + newStatus.getID()
					+ " WHERE blackboard_artifacts.artifact_id = " + artifact.getArtifactID());
		} catch (SQLException ex) {
			throw new TskCoreException("Error setting review status", ex);
		} finally {
			closeStatement(statement);
			connection.close();
			releaseSingleUserCaseWriteLock();
		}
	}

	/**
	 * Return the number of objects in the database of a given file type.
	 *
	 * @param contentType Type of file to count
	 *
	 * @return Number of objects with that type.
	 *
	 * @throws TskCoreException thrown if a critical error occurred within tsk
	 *                          core
	 */
	public int countFsContentType(TskData.TSK_FS_META_TYPE_ENUM contentType) throws TskCoreException {
		CaseDbConnection connection = connections.getConnection();
		acquireSingleUserCaseReadLock();
		Statement s = null;
		ResultSet rs = null;
		try {
			s = connection.createStatement();
			Short contentShort = contentType.getValue();
			rs = connection.executeQuery(s, "SELECT COUNT(*) AS count FROM tsk_files WHERE meta_type = '" + contentShort.toString() + "'"); //NON-NLS
			int count = 0;
			if (rs.next()) {
				count = rs.getInt("count");
			}
			return count;
		} catch (SQLException ex) {
			throw new TskCoreException("Error getting number of objects.", ex);
		} finally {
			closeResultSet(rs);
			closeStatement(s);
			connection.close();
			releaseSingleUserCaseReadLock();
		}
	}

	/**
	 * Escape the single quotes in the given string so they can be added to the
	 * SQL caseDbConnection
	 *
	 * @param text
	 *
	 * @return text the escaped version
	 */
	public static String escapeSingleQuotes(String text) {
		String escapedText = null;
		if (text != null) {
			escapedText = text.replaceAll("'", "''");
		}
		return escapedText;
	}

	/**
	 * Find all the files with the given MD5 hash.
	 *
	 * @param md5Hash hash value to match files with
	 *
	 * @return List of AbstractFile with the given hash
	 */
	public List<AbstractFile> findFilesByMd5(String md5Hash) {
		if (md5Hash == null) {
			return Collections.<AbstractFile>emptyList();
		}
		CaseDbConnection connection;
		try {
			connection = connections.getConnection();
		} catch (TskCoreException ex) {
			logger.log(Level.SEVERE, "Error finding files by md5 hash " + md5Hash, ex); //NON-NLS
			return Collections.<AbstractFile>emptyList();
		}
		acquireSingleUserCaseReadLock();
		Statement s = null;
		ResultSet rs = null;
		try {
			s = connection.createStatement();
			rs = connection.executeQuery(s, "SELECT * FROM tsk_files WHERE " //NON-NLS
					+ " md5 = '" + md5Hash.toLowerCase() + "' " //NON-NLS
					+ "AND size > 0"); //NON-NLS
			return resultSetToAbstractFiles(rs, connection);
		} catch (SQLException ex) {
			logger.log(Level.WARNING, "Error querying database.", ex); //NON-NLS
			return Collections.<AbstractFile>emptyList();
		} finally {
			closeResultSet(rs);
			closeStatement(s);
			connection.close();
			releaseSingleUserCaseReadLock();
		}
	}

	/**
	 * Query all the files to verify if they have an MD5 hash associated with
	 * them.
	 *
	 * @return true if all files have an MD5 hash
	 */
	public boolean allFilesMd5Hashed() {
		CaseDbConnection connection;
		try {
			connection = connections.getConnection();
		} catch (TskCoreException ex) {
			logger.log(Level.SEVERE, "Error checking md5 hashing status", ex); //NON-NLS
			return false;
		}
		boolean allFilesAreHashed = false;
		acquireSingleUserCaseReadLock();
		Statement s = null;
		ResultSet rs = null;
		try {
			s = connection.createStatement();
			rs = connection.executeQuery(s, "SELECT COUNT(*) AS count FROM tsk_files " //NON-NLS
					+ "WHERE dir_type = '" + TskData.TSK_FS_NAME_TYPE_ENUM.REG.getValue() + "' " //NON-NLS
					+ "AND md5 IS NULL " //NON-NLS
					+ "AND size > '0'"); //NON-NLS
			if (rs.next() && rs.getInt("count") == 0) {
				allFilesAreHashed = true;
			}
		} catch (SQLException ex) {
			logger.log(Level.WARNING, "Failed to query whether all files have MD5 hashes", ex); //NON-NLS
		} finally {
			closeResultSet(rs);
			closeStatement(s);
			connection.close();
			releaseSingleUserCaseReadLock();
		}
		return allFilesAreHashed;
	}

	/**
	 * Query all the files and counts how many have an MD5 hash.
	 *
	 * @return the number of files with an MD5 hash
	 */
	public int countFilesMd5Hashed() {
		CaseDbConnection connection;
		try {
			connection = connections.getConnection();
		} catch (TskCoreException ex) {
			logger.log(Level.SEVERE, "Error getting database connection for hashed files count", ex); //NON-NLS
			return 0;
		}
		int count = 0;
		acquireSingleUserCaseReadLock();
		Statement s = null;
		ResultSet rs = null;
		try {
			s = connection.createStatement();
			rs = connection.executeQuery(s, "SELECT COUNT(*) AS count FROM tsk_files " //NON-NLS
					+ "WHERE md5 IS NOT NULL " //NON-NLS
					+ "AND size > '0'"); //NON-NLS
			if (rs.next()) {
				count = rs.getInt("count");
			}
		} catch (SQLException ex) {
			logger.log(Level.WARNING, "Failed to query for all the files.", ex); //NON-NLS
		} finally {
			closeResultSet(rs);
			closeStatement(s);
			connection.close();
			releaseSingleUserCaseReadLock();
		}
		return count;

	}

	/**
	 * Selects all of the rows from the tag_names table in the case database.
	 *
	 * @return A list, possibly empty, of TagName data transfer objects (DTOs)
	 *         for the rows.
	 *
	 * @throws TskCoreException
	 */
	public List<TagName> getAllTagNames() throws TskCoreException {
		CaseDbConnection connection = connections.getConnection();
		acquireSingleUserCaseReadLock();
		ResultSet resultSet = null;
		try {
			// SELECT * FROM tag_names
			PreparedStatement statement = connection.getPreparedStatement(PREPARED_STATEMENT.SELECT_TAG_NAMES);
			resultSet = connection.executeQuery(statement);
			ArrayList<TagName> tagNames = new ArrayList<TagName>();
			while (resultSet.next()) {
				tagNames.add(new TagName(resultSet.getLong("tag_name_id"), resultSet.getString("display_name"),
						resultSet.getString("description"), TagName.HTML_COLOR.getColorByName(resultSet.getString("color")),
						TskData.FileKnown.valueOf(resultSet.getByte("knownStatus")))); //NON-NLS
			}
			return tagNames;
		} catch (SQLException ex) {
			throw new TskCoreException("Error selecting rows from tag_names table", ex);
		} finally {
			closeResultSet(resultSet);
			connection.close();
			releaseSingleUserCaseReadLock();
		}
	}

	/**
	 * Selects all of the rows from the tag_names table in the case database for
	 * which there is at least one matching row in the content_tags or
	 * blackboard_artifact_tags tables.
	 *
	 * @return A list, possibly empty, of TagName data transfer objects (DTOs)
	 *         for the rows.
	 *
	 * @throws TskCoreException
	 */
	public List<TagName> getTagNamesInUse() throws TskCoreException {
		CaseDbConnection connection = connections.getConnection();
		acquireSingleUserCaseReadLock();
		ResultSet resultSet = null;
		try {
			// SELECT * FROM tag_names WHERE tag_name_id IN (SELECT tag_name_id from content_tags UNION SELECT tag_name_id FROM blackboard_artifact_tags)
			PreparedStatement statement = connection.getPreparedStatement(PREPARED_STATEMENT.SELECT_TAG_NAMES_IN_USE);
			resultSet = connection.executeQuery(statement);
			ArrayList<TagName> tagNames = new ArrayList<TagName>();
			while (resultSet.next()) {
				tagNames.add(new TagName(resultSet.getLong("tag_name_id"), resultSet.getString("display_name"),
						resultSet.getString("description"), TagName.HTML_COLOR.getColorByName(resultSet.getString("color")),
						TskData.FileKnown.valueOf(resultSet.getByte("knownStatus")))); //NON-NLS
			}
			return tagNames;
		} catch (SQLException ex) {
			throw new TskCoreException("Error selecting rows from tag_names table", ex);
		} finally {
			closeResultSet(resultSet);
			connection.close();
			releaseSingleUserCaseReadLock();
		}
	}

	/**
	 * Inserts row into the tags_names table in the case database.
	 *
	 * @param displayName The display name for the new tag name.
	 * @param description The description for the new tag name.
	 * @param color       The HTML color to associate with the new tag name.
	 *
	 * @return A TagName data transfer object (DTO) for the new row.
	 *
	 * @throws TskCoreException
	 * @Deprecated addOrUpdateTagName should be used this method calls
	 * addOrUpdateTagName with a default knownStatus value
	 */
	@Deprecated
	public TagName addTagName(String displayName, String description, TagName.HTML_COLOR color) throws TskCoreException {
		return addOrUpdateTagName(displayName, description, color, TskData.FileKnown.UNKNOWN);
	}

	/**
	 * Inserts row into the tags_names table, or updates the existing row if the
	 * displayName already exists in the tag_names table in the case database.
	 *
	 * @param displayName The display name for the new tag name.
	 * @param description The description for the new tag name.
	 * @param color       The HTML color to associate with the new tag name.
	 * @param knownStatus The TskData.FileKnown value to associate with the new
	 *                    tag name.
	 *
	 * @return A TagName data transfer object (DTO) for the new row.
	 *
	 * @throws TskCoreException
	 */
	public TagName addOrUpdateTagName(String displayName, String description, TagName.HTML_COLOR color, TskData.FileKnown knownStatus) throws TskCoreException {
		CaseDbConnection connection = connections.getConnection();
		acquireSingleUserCaseWriteLock();
		ResultSet resultSet = null;
		try {
			PreparedStatement statement;
			if (dbType == DbType.POSTGRESQL) {
				// INSERT INTO tag_names (display_name, description, color, knownStatus) VALUES (?, ?, ?, ?) ON CONFLICT (display_name) DO UPDATE SET description = ?, color = ?, knownStatus = ?
				statement = connection.getPreparedStatement(PREPARED_STATEMENT.INSERT_OR_UPDATE_TAG_NAME_POSTGRES, Statement.RETURN_GENERATED_KEYS);
				statement.clearParameters();
				statement.setString(5, description);
				statement.setString(6, color.getName());
				statement.setByte(7, knownStatus.getFileKnownValue());
			} else {
				// WITH new (display_name, description, color, knownStatus) 
				// AS ( VALUES(?, ?, ?, ?)) INSERT OR REPLACE INTO tag_names 
				// (tag_name_id, display_name, description, color, knownStatus) 
				// SELECT old.tag_name_id, new.display_name, new.description, new.color, new.knownStatus 
				// FROM new LEFT JOIN tag_names AS old ON new.display_name = old.display_name
				statement = connection.getPreparedStatement(PREPARED_STATEMENT.INSERT_OR_UPDATE_TAG_NAME_SQLITE, Statement.RETURN_GENERATED_KEYS);
				statement.clearParameters();
			}
			statement.setString(1, displayName);
			statement.setString(2, description);
			statement.setString(3, color.getName());
			statement.setByte(4, knownStatus.getFileKnownValue());
			connection.executeUpdate(statement);
			resultSet = statement.getGeneratedKeys();
			resultSet.next();
			return new TagName(resultSet.getLong(1), //last_insert_rowid()
					displayName, description, color, knownStatus);
		} catch (SQLException ex) {
			throw new TskCoreException("Error adding row for " + displayName + " tag name to tag_names table", ex);
		} finally {
			closeResultSet(resultSet);
			connection.close();
			releaseSingleUserCaseWriteLock();
		}
	}

	/**
	 * Inserts a row into the content_tags table in the case database.
	 *
	 * @param content         The content to tag.
	 * @param tagName         The name to use for the tag.
	 * @param comment         A comment to store with the tag.
	 * @param beginByteOffset Designates the beginning of a tagged section.
	 * @param endByteOffset   Designates the end of a tagged section.
	 *
	 * @return A ContentTag data transfer object (DTO) for the new row.
	 *
	 * @throws TskCoreException
	 */
	public ContentTag addContentTag(Content content, TagName tagName, String comment, long beginByteOffset, long endByteOffset) throws TskCoreException {
		CaseDbConnection connection = connections.getConnection();
		acquireSingleUserCaseWriteLock();
		ResultSet resultSet = null;
		try {
			// INSERT INTO content_tags (obj_id, tag_name_id, comment, begin_byte_offset, end_byte_offset) VALUES (?, ?, ?, ?, ?)
			PreparedStatement statement = connection.getPreparedStatement(PREPARED_STATEMENT.INSERT_CONTENT_TAG, Statement.RETURN_GENERATED_KEYS);
			statement.clearParameters();
			statement.setLong(1, content.getId());
			statement.setLong(2, tagName.getId());
			statement.setString(3, comment);
			statement.setLong(4, beginByteOffset);
			statement.setLong(5, endByteOffset);
			connection.executeUpdate(statement);
			resultSet = statement.getGeneratedKeys();
			resultSet.next();
			return new ContentTag(resultSet.getLong(1), //last_insert_rowid()
					content, tagName, comment, beginByteOffset, endByteOffset);
		} catch (SQLException ex) {
			throw new TskCoreException("Error adding row to content_tags table (obj_id = " + content.getId() + ", tag_name_id = " + tagName.getId() + ")", ex);
		} finally {
			closeResultSet(resultSet);
			connection.close();
			releaseSingleUserCaseWriteLock();
		}
	}

	/*
	 * Deletes a row from the content_tags table in the case database. @param
	 * tag A ContentTag data transfer object (DTO) for the row to delete.
	 * @throws TskCoreException
	 */
	public void deleteContentTag(ContentTag tag) throws TskCoreException {
		CaseDbConnection connection = connections.getConnection();
		acquireSingleUserCaseWriteLock();
		try {
			// DELETE FROM content_tags WHERE tag_id = ?
			PreparedStatement statement = connection.getPreparedStatement(PREPARED_STATEMENT.DELETE_CONTENT_TAG);
			statement.clearParameters();
			statement.setLong(1, tag.getId());
			connection.executeUpdate(statement);
		} catch (SQLException ex) {
			throw new TskCoreException("Error deleting row from content_tags table (id = " + tag.getId() + ")", ex);
		} finally {
			connection.close();
			releaseSingleUserCaseWriteLock();
		}
	}

	/**
	 * Selects all of the rows from the content_tags table in the case database.
	 *
	 * @return A list, possibly empty, of ContentTag data transfer objects
	 *         (DTOs) for the rows.
	 *
	 * @throws TskCoreException
	 */
	public List<ContentTag> getAllContentTags() throws TskCoreException {
		CaseDbConnection connection = connections.getConnection();
		acquireSingleUserCaseReadLock();
		ResultSet resultSet = null;
		try {
			// SELECT * FROM content_tags INNER JOIN tag_names ON content_tags.tag_name_id = tag_names.tag_name_id
			PreparedStatement statement = connection.getPreparedStatement(PREPARED_STATEMENT.SELECT_CONTENT_TAGS);
			resultSet = connection.executeQuery(statement);
			ArrayList<ContentTag> tags = new ArrayList<ContentTag>();
			while (resultSet.next()) {
				TagName tagName = new TagName(resultSet.getLong("tag_name_id"), resultSet.getString("display_name"),
						resultSet.getString("description"), TagName.HTML_COLOR.getColorByName(resultSet.getString("color")),
						TskData.FileKnown.valueOf(resultSet.getByte("knownStatus")));  //NON-NLS
				Content content = getContentById(resultSet.getLong("obj_id")); //NON-NLS
				tags.add(new ContentTag(resultSet.getLong("tag_id"), content, tagName, resultSet.getString("comment"),
						resultSet.getLong("begin_byte_offset"), resultSet.getLong("end_byte_offset")));  //NON-NLS
			}
			return tags;
		} catch (SQLException ex) {
			throw new TskCoreException("Error selecting rows from content_tags table", ex);
		} finally {
			closeResultSet(resultSet);
			connection.close();
			releaseSingleUserCaseReadLock();
		}
	}

	/**
	 * Gets a count of the rows in the content_tags table in the case database
	 * with a specified foreign key into the tag_names table.
	 *
	 * @param tagName A data transfer object (DTO) for the tag name to match.
	 *
	 * @return The count, possibly zero.
	 *
	 * @throws TskCoreException
	 */
	public long getContentTagsCountByTagName(TagName tagName) throws TskCoreException {
		if (tagName.getId() == Tag.ID_NOT_SET) {
			throw new TskCoreException("TagName object is invalid, id not set");
		}
		CaseDbConnection connection = connections.getConnection();
		acquireSingleUserCaseReadLock();
		ResultSet resultSet = null;
		try {
			// SELECT COUNT(*) AS count FROM content_tags WHERE tag_name_id = ?
			PreparedStatement statement = connection.getPreparedStatement(PREPARED_STATEMENT.COUNT_CONTENT_TAGS_BY_TAG_NAME);
			statement.clearParameters();
			statement.setLong(1, tagName.getId());
			resultSet = connection.executeQuery(statement);
			if (resultSet.next()) {
				return resultSet.getLong("count");
			} else {
				throw new TskCoreException("Error getting content_tags row count for tag name (tag_name_id = " + tagName.getId() + ")");
			}
		} catch (SQLException ex) {
			throw new TskCoreException("Error getting content_tags row count for tag name (tag_name_id = " + tagName.getId() + ")", ex);
		} finally {
			closeResultSet(resultSet);
			connection.close();
			releaseSingleUserCaseReadLock();
		}
	}

	/**
	 * Selects the rows in the content_tags table in the case database with a
	 * specified tag id.
	 *
	 * @param contentTagID the tag id of the ContentTag to retrieve.
	 *
	 * @return The content tag.
	 *
	 * @throws TskCoreException
	 */
	public ContentTag getContentTagByID(long contentTagID) throws TskCoreException {

		CaseDbConnection connection = connections.getConnection();
		acquireSingleUserCaseReadLock();
		ResultSet resultSet = null;
		ContentTag tag = null;
		try {
			// SELECT * FROM content_tags INNER JOIN tag_names ON content_tags.tag_name_id = tag_names.tag_name_id WHERE tag_id = ?
			PreparedStatement statement = connection.getPreparedStatement(PREPARED_STATEMENT.SELECT_CONTENT_TAG_BY_ID);
			statement.clearParameters();
			statement.setLong(1, contentTagID);
			resultSet = connection.executeQuery(statement);

			while (resultSet.next()) {
				TagName tagName = new TagName(resultSet.getLong("tag_name_id"), resultSet.getString("display_name"),
						resultSet.getString("description"), TagName.HTML_COLOR.getColorByName(resultSet.getString("color")),
						TskData.FileKnown.valueOf(resultSet.getByte("knownStatus")));
				tag = new ContentTag(resultSet.getLong("tag_id"), getContentById(resultSet.getLong("obj_id")), tagName,
						resultSet.getString("comment"), resultSet.getLong("begin_byte_offset"), resultSet.getLong("end_byte_offset"));
			}
			resultSet.close();

		} catch (SQLException ex) {
			throw new TskCoreException("Error getting content tag with id = " + contentTagID, ex);
		} finally {
			closeResultSet(resultSet);
			connection.close();
			releaseSingleUserCaseReadLock();
		}
		return tag;
	}

	/**
	 * Selects the rows in the content_tags table in the case database with a
	 * specified foreign key into the tag_names table.
	 *
	 * @param tagName A data transfer object (DTO) for the tag name to match.
	 *
	 * @return A list, possibly empty, of ContentTag data transfer objects
	 *         (DTOs) for the rows.
	 *
	 * @throws TskCoreException
	 */
	public List<ContentTag> getContentTagsByTagName(TagName tagName) throws TskCoreException {
		if (tagName.getId() == Tag.ID_NOT_SET) {
			throw new TskCoreException("TagName object is invalid, id not set");
		}
		CaseDbConnection connection = connections.getConnection();
		acquireSingleUserCaseReadLock();
		ResultSet resultSet = null;
		try {
			// SELECT * FROM content_tags WHERE tag_name_id = ?
			PreparedStatement statement = connection.getPreparedStatement(PREPARED_STATEMENT.SELECT_CONTENT_TAGS_BY_TAG_NAME);
			statement.clearParameters();
			statement.setLong(1, tagName.getId());
			resultSet = connection.executeQuery(statement);
			ArrayList<ContentTag> tags = new ArrayList<ContentTag>();
			while (resultSet.next()) {
				ContentTag tag = new ContentTag(resultSet.getLong("tag_id"), getContentById(resultSet.getLong("obj_id")),
						tagName, resultSet.getString("comment"), resultSet.getLong("begin_byte_offset"), resultSet.getLong("end_byte_offset"));  //NON-NLS
				tags.add(tag);
			}
			resultSet.close();
			return tags;
		} catch (SQLException ex) {
			throw new TskCoreException("Error getting content_tags rows (tag_name_id = " + tagName.getId() + ")", ex);
		} finally {
			closeResultSet(resultSet);
			connection.close();
			releaseSingleUserCaseReadLock();
		}
	}

	/**
	 * Selects the rows in the content_tags table in the case database with a
	 * specified foreign key into the tsk_objects table.
	 *
	 * @param content A data transfer object (DTO) for the content to match.
	 *
	 * @return A list, possibly empty, of ContentTag data transfer objects
	 *         (DTOs) for the rows.
	 *
	 * @throws TskCoreException
	 */
	public List<ContentTag> getContentTagsByContent(Content content) throws TskCoreException {
		CaseDbConnection connection = connections.getConnection();
		acquireSingleUserCaseReadLock();
		ResultSet resultSet = null;
		try {
			// SELECT * FROM content_tags INNER JOIN tag_names ON content_tags.tag_name_id = tag_names.tag_name_id WHERE content_tags.obj_id = ?
			PreparedStatement statement = connection.getPreparedStatement(PREPARED_STATEMENT.SELECT_CONTENT_TAGS_BY_CONTENT);
			statement.clearParameters();
			statement.setLong(1, content.getId());
			resultSet = connection.executeQuery(statement);
			ArrayList<ContentTag> tags = new ArrayList<ContentTag>();
			while (resultSet.next()) {
				TagName tagName = new TagName(resultSet.getLong("tag_name_id"), resultSet.getString("display_name"),
						resultSet.getString("description"), TagName.HTML_COLOR.getColorByName(resultSet.getString("color")),
						TskData.FileKnown.valueOf(resultSet.getByte("knownStatus")));  //NON-NLS
				ContentTag tag = new ContentTag(resultSet.getLong("tag_id"), content, tagName,
						resultSet.getString("comment"), resultSet.getLong("begin_byte_offset"), resultSet.getLong("end_byte_offset"));  //NON-NLS
				tags.add(tag);
			}
			return tags;
		} catch (SQLException ex) {
			throw new TskCoreException("Error getting content tags data for content (obj_id = " + content.getId() + ")", ex);
		} finally {
			closeResultSet(resultSet);
			connection.close();
			releaseSingleUserCaseReadLock();
		}
	}

	/**
	 * Inserts a row into the blackboard_artifact_tags table in the case
	 * database.
	 *
	 * @param artifact The blackboard artifact to tag.
	 * @param tagName  The name to use for the tag.
	 * @param comment  A comment to store with the tag.
	 *
	 * @return A BlackboardArtifactTag data transfer object (DTO) for the new
	 *         row.
	 *
	 * @throws TskCoreException
	 */
	public BlackboardArtifactTag addBlackboardArtifactTag(BlackboardArtifact artifact, TagName tagName, String comment) throws TskCoreException {
		CaseDbConnection connection = connections.getConnection();
		acquireSingleUserCaseWriteLock();
		ResultSet resultSet = null;
		try {
			// INSERT INTO blackboard_artifact_tags (artifact_id, tag_name_id, comment, begin_byte_offset, end_byte_offset) VALUES (?, ?, ?, ?, ?)
			PreparedStatement statement = connection.getPreparedStatement(PREPARED_STATEMENT.INSERT_ARTIFACT_TAG, Statement.RETURN_GENERATED_KEYS);
			statement.clearParameters();
			statement.setLong(1, artifact.getArtifactID());
			statement.setLong(2, tagName.getId());
			statement.setString(3, comment);
			connection.executeUpdate(statement);
			resultSet = statement.getGeneratedKeys();
			resultSet.next();
			return new BlackboardArtifactTag(resultSet.getLong(1), //last_insert_rowid()
					artifact, getContentById(artifact.getObjectID()), tagName, comment);
		} catch (SQLException ex) {
			throw new TskCoreException("Error adding row to blackboard_artifact_tags table (obj_id = " + artifact.getArtifactID() + ", tag_name_id = " + tagName.getId() + ")", ex);
		} finally {
			closeResultSet(resultSet);
			connection.close();
			releaseSingleUserCaseWriteLock();
		}
	}

	/*
	 * Deletes a row from the blackboard_artifact_tags table in the case
	 * database. @param tag A BlackboardArtifactTag data transfer object (DTO)
	 * representing the row to delete. @throws TskCoreException
	 */
	public void deleteBlackboardArtifactTag(BlackboardArtifactTag tag) throws TskCoreException {
		CaseDbConnection connection = connections.getConnection();
		acquireSingleUserCaseWriteLock();
		try {
			// DELETE FROM blackboard_artifact_tags WHERE tag_id = ?
			PreparedStatement statement = connection.getPreparedStatement(PREPARED_STATEMENT.DELETE_ARTIFACT_TAG);
			statement.clearParameters();
			statement.setLong(1, tag.getId());
			connection.executeUpdate(statement);
		} catch (SQLException ex) {
			throw new TskCoreException("Error deleting row from blackboard_artifact_tags table (id = " + tag.getId() + ")", ex);
		} finally {
			connection.close();
			releaseSingleUserCaseWriteLock();
		}
	}

	/**
	 * Selects all of the rows from the blackboard_artifacts_tags table in the
	 * case database.
	 *
	 * @return A list, possibly empty, of BlackboardArtifactTag data transfer
	 *         objects (DTOs) for the rows.
	 *
	 * @throws TskCoreException
	 */
	public List<BlackboardArtifactTag> getAllBlackboardArtifactTags() throws TskCoreException {
		CaseDbConnection connection = connections.getConnection();
		acquireSingleUserCaseReadLock();
		ResultSet resultSet = null;
		try {
			// SELECT * FROM blackboard_artifact_tags INNER JOIN tag_names ON blackboard_artifact_tags.tag_name_id = tag_names.tag_name_id
			PreparedStatement statement = connection.getPreparedStatement(PREPARED_STATEMENT.SELECT_ARTIFACT_TAGS);
			resultSet = connection.executeQuery(statement);
			ArrayList<BlackboardArtifactTag> tags = new ArrayList<BlackboardArtifactTag>();
			while (resultSet.next()) {
				TagName tagName = new TagName(resultSet.getLong("tag_name_id"), resultSet.getString("display_name"),
						resultSet.getString("description"), TagName.HTML_COLOR.getColorByName(resultSet.getString("color")),
						TskData.FileKnown.valueOf(resultSet.getByte("knownStatus")));  //NON-NLS
				BlackboardArtifact artifact = getBlackboardArtifact(resultSet.getLong("artifact_id")); //NON-NLS
				Content content = getContentById(artifact.getObjectID());
				BlackboardArtifactTag tag = new BlackboardArtifactTag(resultSet.getLong("tag_id"),
						artifact, content, tagName, resultSet.getString("comment"));  //NON-NLS
				tags.add(tag);
			}
			return tags;
		} catch (SQLException ex) {
			throw new TskCoreException("Error selecting rows from blackboard_artifact_tags table", ex);
		} finally {
			closeResultSet(resultSet);
			connection.close();
			releaseSingleUserCaseReadLock();
		}
	}

	/**
	 * Gets a count of the rows in the blackboard_artifact_tags table in the
	 * case database with a specified foreign key into the tag_names table.
	 *
	 * @param tagName A data transfer object (DTO) for the tag name to match.
	 *
	 * @return The count, possibly zero.
	 *
	 * @throws TskCoreException
	 */
	public long getBlackboardArtifactTagsCountByTagName(TagName tagName) throws TskCoreException {
		if (tagName.getId() == Tag.ID_NOT_SET) {
			throw new TskCoreException("TagName object is invalid, id not set");
		}
		CaseDbConnection connection = connections.getConnection();
		acquireSingleUserCaseReadLock();
		ResultSet resultSet = null;
		try {
			// SELECT COUNT(*) AS count FROM blackboard_artifact_tags WHERE tag_name_id = ?
			PreparedStatement statement = connection.getPreparedStatement(PREPARED_STATEMENT.COUNT_ARTIFACTS_BY_TAG_NAME);
			statement.clearParameters();
			statement.setLong(1, tagName.getId());
			resultSet = connection.executeQuery(statement);
			if (resultSet.next()) {
				return resultSet.getLong("count");
			} else {
				throw new TskCoreException("Error getting blackboard_artifact_tags row count for tag name (tag_name_id = " + tagName.getId() + ")");
			}
		} catch (SQLException ex) {
			throw new TskCoreException("Error getting blackboard artifact_content_tags row count for tag name (tag_name_id = " + tagName.getId() + ")", ex);
		} finally {
			closeResultSet(resultSet);
			connection.close();
			releaseSingleUserCaseReadLock();
		}
	}

	/**
	 * Selects the rows in the blackboard_artifacts_tags table in the case
	 * database with a specified foreign key into the tag_names table.
	 *
	 * @param tagName A data transfer object (DTO) for the tag name to match.
	 *
	 * @return A list, possibly empty, of BlackboardArtifactTag data transfer
	 *         objects (DTOs) for the rows.
	 *
	 * @throws TskCoreException
	 */
	public List<BlackboardArtifactTag> getBlackboardArtifactTagsByTagName(TagName tagName) throws TskCoreException {
		if (tagName.getId() == Tag.ID_NOT_SET) {
			throw new TskCoreException("TagName object is invalid, id not set");
		}
		CaseDbConnection connection = connections.getConnection();
		acquireSingleUserCaseReadLock();
		ResultSet resultSet = null;
		try {
			// SELECT * FROM blackboard_artifact_tags WHERE tag_name_id = ?
			PreparedStatement statement = connection.getPreparedStatement(PREPARED_STATEMENT.SELECT_ARTIFACT_TAGS_BY_TAG_NAME);
			statement.clearParameters();
			statement.setLong(1, tagName.getId());
			resultSet = connection.executeQuery(statement);
			ArrayList<BlackboardArtifactTag> tags = new ArrayList<BlackboardArtifactTag>();
			while (resultSet.next()) {
				BlackboardArtifact artifact = getBlackboardArtifact(resultSet.getLong("artifact_id")); //NON-NLS
				Content content = getContentById(artifact.getObjectID());
				BlackboardArtifactTag tag = new BlackboardArtifactTag(resultSet.getLong("tag_id"),
						artifact, content, tagName, resultSet.getString("comment"));  //NON-NLS
				tags.add(tag);
			}
			return tags;
		} catch (SQLException ex) {
			throw new TskCoreException("Error getting blackboard artifact tags data (tag_name_id = " + tagName.getId() + ")", ex);
		} finally {
			closeResultSet(resultSet);
			connection.close();
			releaseSingleUserCaseReadLock();
		}
	}

	/**
	 * Selects the row in the blackboard artifact tags table in the case
	 * database with a specified tag id.
	 *
	 * @param artifactTagID the tag id of the BlackboardArtifactTag to retrieve.
	 *
	 * @return the BlackBoardArtifact Tag with the given tag id, or null if no
	 *         such tag could be found
	 *
	 * @throws TskCoreException
	 */
	public BlackboardArtifactTag getBlackboardArtifactTagByID(long artifactTagID) throws TskCoreException {

		CaseDbConnection connection = connections.getConnection();
		acquireSingleUserCaseReadLock();
		ResultSet resultSet = null;
		BlackboardArtifactTag tag = null;
		try {
			// SELECT * FROM blackboard_artifact_tags INNER JOIN tag_names ON blackboard_artifact_tags.tag_name_id = tag_names.tag_name_id WHERE blackboard_artifact_tags.tag_id = ?
			PreparedStatement statement = connection.getPreparedStatement(PREPARED_STATEMENT.SELECT_ARTIFACT_TAG_BY_ID);
			statement.clearParameters();
			statement.setLong(1, artifactTagID);
			resultSet = connection.executeQuery(statement);

			while (resultSet.next()) {
				TagName tagName = new TagName(resultSet.getLong("tag_name_id"), resultSet.getString("display_name"),
						resultSet.getString("description"), TagName.HTML_COLOR.getColorByName(resultSet.getString("color")),
						TskData.FileKnown.valueOf(resultSet.getByte("knownStatus")));
				BlackboardArtifact artifact = getBlackboardArtifact(resultSet.getLong("artifact_id")); //NON-NLS
				Content content = getContentById(artifact.getObjectID());
				tag = new BlackboardArtifactTag(resultSet.getLong("tag_id"),
						artifact, content, tagName, resultSet.getString("comment"));
			}
			resultSet.close();

		} catch (SQLException ex) {
			throw new TskCoreException("Error getting blackboard artifact tag with id = " + artifactTagID, ex);
		} finally {
			closeResultSet(resultSet);
			connection.close();
			releaseSingleUserCaseReadLock();
		}
		return tag;
	}

	/**
	 * Selects the rows in the blackboard_artifacts_tags table in the case
	 * database with a specified foreign key into the blackboard_artifacts
	 * table.
	 *
	 * @param artifact A data transfer object (DTO) for the artifact to match.
	 *
	 * @return A list, possibly empty, of BlackboardArtifactTag data transfer
	 *         objects (DTOs) for the rows.
	 *
	 * @throws TskCoreException
	 */
	public List<BlackboardArtifactTag> getBlackboardArtifactTagsByArtifact(BlackboardArtifact artifact) throws TskCoreException {
		CaseDbConnection connection = connections.getConnection();
		acquireSingleUserCaseReadLock();
		ResultSet resultSet = null;
		try {
			// SELECT * FROM blackboard_artifact_tags INNER JOIN tag_names ON blackboard_artifact_tags.tag_name_id = tag_names.tag_name_id WHERE blackboard_artifact_tags.artifact_id = ?
			PreparedStatement statement = connection.getPreparedStatement(PREPARED_STATEMENT.SELECT_ARTIFACT_TAGS_BY_ARTIFACT);
			statement.clearParameters();
			statement.setLong(1, artifact.getArtifactID());
			resultSet = connection.executeQuery(statement);
			ArrayList<BlackboardArtifactTag> tags = new ArrayList<BlackboardArtifactTag>();
			while (resultSet.next()) {
				TagName tagName = new TagName(resultSet.getLong("tag_name_id"), resultSet.getString("display_name"),
						resultSet.getString("description"), TagName.HTML_COLOR.getColorByName(resultSet.getString("color")),
						TskData.FileKnown.valueOf(resultSet.getByte("knownStatus")));  //NON-NLS
				Content content = getContentById(artifact.getObjectID());
				BlackboardArtifactTag tag = new BlackboardArtifactTag(resultSet.getLong("tag_id"),
						artifact, content, tagName, resultSet.getString("comment"));  //NON-NLS
				tags.add(tag);
			}
			return tags;
		} catch (SQLException ex) {
			throw new TskCoreException("Error getting blackboard artifact tags data (artifact_id = " + artifact.getArtifactID() + ")", ex);
		} finally {
			closeResultSet(resultSet);
			connection.close();
			releaseSingleUserCaseReadLock();
		}
	}

	/**
	 * Change the path for an image in the database.
	 *
	 * @param newPath  New path to the image
	 * @param objectId Data source ID of the image
	 *
	 * @throws TskCoreException
	 */
	public void updateImagePath(String newPath, long objectId) throws TskCoreException {
		CaseDbConnection connection = connections.getConnection();
		acquireSingleUserCaseReadLock();
		try {
			// UPDATE tsk_image_names SET name = ? WHERE obj_id = ?
			PreparedStatement statement = connection.getPreparedStatement(PREPARED_STATEMENT.UPDATE_IMAGE_PATH);
			statement.clearParameters();
			statement.setString(1, newPath);
			statement.setLong(2, objectId);
			connection.executeUpdate(statement);
		} catch (SQLException ex) {
			throw new TskCoreException("Error updating image path in database for object " + objectId, ex);
		} finally {
			connection.close();
			releaseSingleUserCaseReadLock();
		}
	}

	/**
	 * Inserts a row into the reports table in the case database.
	 *
	 * @param localPath        The path of the report file, must be in the
	 *                         database directory (case directory in Autopsy) or
	 *                         one of its subdirectories.
	 * @param sourceModuleName The name of the module that created the report.
	 * @param reportName       The report name, may be empty.
	 *
	 * @return A Report data transfer object (DTO) for the new row.
	 *
	 * @throws TskCoreException
	 */
	public Report addReport(String localPath, String sourceModuleName, String reportName) throws TskCoreException {
		// Make sure the local path of the report is in the database directory
		// or one of its subdirectories.
		String relativePath = ""; //NON-NLS
		try {
			/*
			 * Note: The following call to .relativize() may be dangerous in
			 * case-sensitive operating systems and should be looked at. For
			 * now, we are simply relativizing the paths as all lower case, then
			 * using the length of the result to pull out the appropriate number
			 * of characters from the localPath String.
			 */
			String casePathLower = getDbDirPath().toLowerCase();
			String localPathLower = localPath.toLowerCase();
			int length = new File(casePathLower).toURI().relativize(new File(localPathLower).toURI()).getPath().length();
			relativePath = new File(localPath.substring(localPathLower.length() - length)).getPath();
		} catch (IllegalArgumentException ex) {
			String errorMessage = String.format("Local path %s not in the database directory or one of its subdirectories", localPath);
			throw new TskCoreException(errorMessage, ex);
		}

		// Figure out the create time of the report.
		long createTime = 0;
		try {
			java.io.File tempFile = new java.io.File(localPath);
			// Convert to UNIX epoch (seconds, not milliseconds).
			createTime = tempFile.lastModified() / 1000;
		} catch (Exception ex) {
			throw new TskCoreException("Could not get create time for report at " + localPath, ex);
		}

		// Write the report data to the database.
		CaseDbConnection connection = connections.getConnection();
		acquireSingleUserCaseWriteLock();
		ResultSet resultSet = null;
		try {
			// INSERT INTO reports (path, crtime, src_module_name, display_name) VALUES (?, ?, ?, ?)
			PreparedStatement statement = connection.getPreparedStatement(PREPARED_STATEMENT.INSERT_REPORT, Statement.RETURN_GENERATED_KEYS);
			statement.clearParameters();
			statement.setString(1, relativePath);
			statement.setLong(2, createTime);
			statement.setString(3, sourceModuleName);
			statement.setString(4, reportName);
			connection.executeUpdate(statement);
			resultSet = statement.getGeneratedKeys();
			resultSet.next();
			return new Report(resultSet.getLong(1), //last_insert_rowid()
					localPath, createTime, sourceModuleName, reportName);
		} catch (SQLException ex) {
			throw new TskCoreException("Error adding report " + localPath + " to reports table", ex);
		} finally {
			closeResultSet(resultSet);
			connection.close();
			releaseSingleUserCaseWriteLock();
		}
	}

	/**
	 * Selects all of the rows from the reports table in the case database.
	 *
	 * @return A list, possibly empty, of Report data transfer objects (DTOs)
	 *         for the rows.
	 *
	 * @throws TskCoreException
	 */
	public List<Report> getAllReports() throws TskCoreException {
		CaseDbConnection connection = connections.getConnection();
		acquireSingleUserCaseReadLock();
		ResultSet resultSet = null;
		try {
			// SELECT * FROM reports
			PreparedStatement statement = connection.getPreparedStatement(PREPARED_STATEMENT.SELECT_REPORTS);
			resultSet = connection.executeQuery(statement);
			ArrayList<Report> reports = new ArrayList<Report>();
			while (resultSet.next()) {
				reports.add(new Report(resultSet.getLong("report_id"), //NON-NLS
						Paths.get(getDbDirPath(), resultSet.getString("path")).normalize().toString(), //NON-NLS
						resultSet.getLong("crtime"), //NON-NLS
						resultSet.getString("src_module_name"), //NON-NLS
						resultSet.getString("report_name")));  //NON-NLS
			}
			return reports;
		} catch (SQLException ex) {
			throw new TskCoreException("Error querying reports table", ex);
		} finally {
			closeResultSet(resultSet);
			connection.close();
			releaseSingleUserCaseReadLock();
		}
	}

	/**
	 * Deletes a row from the reports table in the case database.
	 *
	 * @param report A Report data transfer object (DTO) for the row to delete.
	 *
	 * @throws TskCoreException
	 */
	public void deleteReport(Report report) throws TskCoreException {
		CaseDbConnection connection = connections.getConnection();
		acquireSingleUserCaseReadLock();
		try {
			// DELETE FROM reports WHERE reports.report_id = ?
			PreparedStatement statement = connection.getPreparedStatement(PREPARED_STATEMENT.DELETE_REPORT);
			statement.setLong(1, report.getId());
			connection.executeUpdate(statement);
		} catch (SQLException ex) {
			throw new TskCoreException("Error querying reports table", ex);
		} finally {
			releaseSingleUserCaseReadLock();
		}
	}

	static void closeResultSet(ResultSet resultSet) {
		if (resultSet != null) {
			try {
				resultSet.close();
			} catch (SQLException ex) {
				logger.log(Level.SEVERE, "Error closing ResultSet", ex); //NON-NLS
			}
		}
	}

	static void closeStatement(Statement statement) {
		if (statement != null) {
			try {
				statement.close();
			} catch (SQLException ex) {
				logger.log(Level.SEVERE, "Error closing Statement", ex); //NON-NLS

			}
		}
	}

	/**
	 * Sets the end date for the given ingest job
	 *
	 * @param ingestJobId The ingest job to set the end date for
	 * @param endDateTime The end date
	 *
	 * @throws TskCoreException If inserting into the database fails
	 */
	void setIngestJobEndDateTime(long ingestJobId, long endDateTime) throws TskCoreException {
		CaseDbConnection connection = connections.getConnection();
		acquireSingleUserCaseReadLock();
		try {
			Statement statement = connection.createStatement();
			statement.executeUpdate("UPDATE ingest_jobs SET end_date_time=" + endDateTime + " WHERE ingest_job_id=" + ingestJobId + ";");
		} catch (SQLException ex) {
			throw new TskCoreException("Error updating the end date (ingest_job_id = " + ingestJobId + ".", ex);
		} finally {
			connection.close();
			releaseSingleUserCaseReadLock();
		}
	}

	void setIngestJobStatus(long ingestJobId, IngestJobStatusType status) throws TskCoreException {
		CaseDbConnection connection = connections.getConnection();
		acquireSingleUserCaseReadLock();
		try {
			Statement statement = connection.createStatement();
			statement.executeUpdate("UPDATE ingest_jobs SET status_id=" + status.ordinal() + " WHERE ingest_job_id=" + ingestJobId + ";");
		} catch (SQLException ex) {
			throw new TskCoreException("Error ingest job status (ingest_job_id = " + ingestJobId + ".", ex);
		} finally {
			connection.close();
			releaseSingleUserCaseReadLock();
		}
	}

	/**
	 *
	 * @param dataSource    The datasource the ingest job is being run on
	 * @param hostName      The name of the host
	 * @param ingestModules The ingest modules being run during the ingest job.
	 *                      Should be in pipeline order.
	 * @param jobStart      The time the job started
	 * @param jobEnd        The time the job ended
	 * @param status        The ingest job status
	 * @param settingsDir   The directory of the job's settings
	 *
	 * @return An information object representing the ingest job added to the
	 *         database.
	 *
	 * @throws TskCoreException If adding the job to the database fails.
	 */
	public final IngestJobInfo addIngestJob(Content dataSource, String hostName, List<IngestModuleInfo> ingestModules, Date jobStart, Date jobEnd, IngestJobStatusType status, String settingsDir) throws TskCoreException {
		CaseDbConnection connection = connections.getConnection();
		acquireSingleUserCaseReadLock();
		ResultSet resultSet = null;
		Statement statement;
		try {
			connection.beginTransaction();
			statement = connection.createStatement();
			PreparedStatement insertStatement = connection.getPreparedStatement(PREPARED_STATEMENT.INSERT_INGEST_JOB, Statement.RETURN_GENERATED_KEYS);
			insertStatement.setLong(1, dataSource.getId());
			insertStatement.setString(2, hostName);
			insertStatement.setLong(3, jobStart.getTime());
			insertStatement.setLong(4, jobEnd.getTime());
			insertStatement.setInt(5, status.ordinal());
			insertStatement.setString(6, settingsDir);
			connection.executeUpdate(insertStatement);
			resultSet = insertStatement.getGeneratedKeys();
			resultSet.next();
			long id = resultSet.getLong(1); //last_insert_rowid()
			for (int i = 0; i < ingestModules.size(); i++) {
				IngestModuleInfo ingestModule = ingestModules.get(i);
				statement.executeUpdate("INSERT INTO ingest_job_modules (ingest_job_id, ingest_module_id, pipeline_position) "
						+ "VALUES (" + id + ", " + ingestModule.getIngestModuleId() + ", " + i + ");");
			}
			resultSet.close();
			resultSet = null;
			connection.commitTransaction();
			return new IngestJobInfo(id, dataSource.getId(), hostName, jobStart, "", ingestModules, this);
		} catch (SQLException ex) {
			connection.rollbackTransaction();
			throw new TskCoreException("Error adding the ingest job.", ex);
		} finally {
			closeResultSet(resultSet);
			connection.close();
			releaseSingleUserCaseReadLock();
		}
	}

	/**
	 * Adds the given ingest module to the database.
	 *
	 * @param displayName      The display name of the module
	 * @param factoryClassName The factory class name of the module.
	 * @param type             The type of the module.
	 * @param version          The version of the module.
	 *
	 * @return An ingest module info object representing the module added to the
	 *         db.
	 *
	 * @throws TskCoreException When the ingest module cannot be added.
	 */
	public final IngestModuleInfo addIngestModule(String displayName, String factoryClassName, IngestModuleType type, String version) throws TskCoreException {
		CaseDbConnection connection = connections.getConnection();
		ResultSet resultSet = null;
		Statement statement = null;
		String uniqueName = factoryClassName + "-" + displayName + "-" + type.toString() + "-" + version;
		try {
			statement = connection.createStatement();
			resultSet = statement.executeQuery("SELECT * FROM ingest_modules WHERE unique_name = '" + uniqueName + "'");
			if (!resultSet.next()) {
				resultSet.close();
				resultSet = null;
				PreparedStatement insertStatement = connection.getPreparedStatement(PREPARED_STATEMENT.INSERT_INGEST_MODULE, Statement.RETURN_GENERATED_KEYS);
				insertStatement.setString(1, displayName);
				insertStatement.setString(2, uniqueName);
				insertStatement.setInt(3, type.ordinal());
				insertStatement.setString(4, version);
				connection.executeUpdate(insertStatement);
				resultSet = statement.getGeneratedKeys();
				resultSet.next();
				long id = resultSet.getLong(1); //last_insert_rowid()
				resultSet.close();
				resultSet = null;
				return new IngestModuleInfo(id, displayName, uniqueName, type, version);
			} else {
				return new IngestModuleInfo(resultSet.getInt("ingest_module_id"), resultSet.getString("display_name"),
						resultSet.getString("unique_name"), IngestModuleType.fromID(resultSet.getInt("type_id")), resultSet.getString("version"));
			}
		} catch (SQLException ex) {
			try {
				closeStatement(statement);
				statement = connection.createStatement();
				resultSet = statement.executeQuery("SELECT * FROM ingest_modules WHERE unique_name = '" + uniqueName + "'");
				if (resultSet.next()) {
					return new IngestModuleInfo(resultSet.getInt("ingest_module_id"), resultSet.getString("display_name"),
							uniqueName, IngestModuleType.fromID(resultSet.getInt("type_id")), resultSet.getString("version"));
				} else {
					throw new TskCoreException("Couldn't add new module to database.", ex);
				}
			} catch (SQLException ex1) {
				throw new TskCoreException("Couldn't add new module to database.", ex1);
			}
		} finally {
			closeResultSet(resultSet);
			closeStatement(statement);
			connection.close();
		}
	}

	/**
	 * Gets all of the ingest jobs that have been run.
	 *
	 * @return The information about the ingest jobs that have been run
	 *
	 * @throws TskCoreException If there is a problem getting the ingest jobs
	 */
	public final List<IngestJobInfo> getIngestJobs() throws TskCoreException {
		CaseDbConnection connection = connections.getConnection();
		ResultSet resultSet = null;
		Statement statement = null;
		List<IngestJobInfo> ingestJobs = new ArrayList<IngestJobInfo>();
		try {
			statement = connection.createStatement();
			resultSet = statement.executeQuery("SELECT * FROM ingest_jobs");
			while (resultSet.next()) {
				ingestJobs.add(new IngestJobInfo(resultSet.getInt("ingest_job_id"), resultSet.getLong("obj_id"),
						resultSet.getString("host_name"), new Date(resultSet.getLong("start_date_time")),
						new Date(resultSet.getLong("end_date_time")), IngestJobStatusType.fromID(resultSet.getInt("status_id")),
						resultSet.getString("settings_dir"), this.getIngestModules(resultSet.getInt("ingest_job_id"), connection), this));
			}
			return ingestJobs;
		} catch (SQLException ex) {
			throw new TskCoreException("Couldn't get the ingest jobs.", ex);
		} finally {
			closeResultSet(resultSet);
			closeStatement(statement);
			connection.close();
		}
	}

	/**
	 * Gets the ingest modules associated with the ingest job
	 *
	 * @param ingestJobId The id of the ingest job to get ingest modules for
	 * @param connection  The database connection
	 *
	 * @return The ingest modules of the job
	 *
	 * @throws SQLException If it fails to get the modules from the db.
	 */
	private List<IngestModuleInfo> getIngestModules(int ingestJobId, CaseDbConnection connection) throws SQLException {
		ResultSet resultSet = null;
		Statement statement = null;
		List<IngestModuleInfo> ingestModules = new ArrayList<IngestModuleInfo>();
		try {
			statement = connection.createStatement();
			resultSet = statement.executeQuery("SELECT ingest_job_modules.ingest_module_id AS ingest_module_id, "
					+ "ingest_job_modules.pipeline_position AS pipeline_position, "
					+ "ingest_modules.display_name AS display_name, ingest_modules.unique_name AS unique_name, "
					+ "ingest_modules.type_id AS type_id, ingest_modules.version AS version "
					+ "FROM ingest_job_modules, ingest_modules "
					+ "WHERE ingest_job_modules.ingest_job_id = " + ingestJobId + " "
					+ "AND ingest_modules.ingest_module_id = ingest_job_modules.ingest_module_id "
					+ "ORDER BY (ingest_job_modules.pipeline_position);");
			while (resultSet.next()) {
				ingestModules.add(new IngestModuleInfo(resultSet.getInt("ingest_module_id"), resultSet.getString("display_name"),
						resultSet.getString("unique_name"), IngestModuleType.fromID(resultSet.getInt("type_id")), resultSet.getString("version")));
			}
			return ingestModules;
		} finally {
			closeResultSet(resultSet);
			closeStatement(statement);
		}
	}

	/**
	 * Stores a pair of object ID and its type
	 */
	static class ObjectInfo {

		private long id;
		private TskData.ObjectType type;

		ObjectInfo(long id, ObjectType type) {
			this.id = id;
			this.type = type;
		}

		long getId() {
			return id;
		}

		TskData.ObjectType getType() {
			return type;
		}
	}

	private interface DbCommand {

		void execute() throws SQLException;
	}

	private enum PREPARED_STATEMENT {

		SELECT_ARTIFACTS_BY_TYPE("SELECT artifact_id, obj_id FROM blackboard_artifacts " //NON-NLS
				+ "WHERE artifact_type_id = ?"), //NON-NLS
		COUNT_ARTIFACTS_OF_TYPE("SELECT COUNT(*) AS count FROM blackboard_artifacts WHERE artifact_type_id = ? AND review_status_id != " + BlackboardArtifact.ReviewStatus.REJECTED.getID()), //NON-NLS
		COUNT_ARTIFACTS_FROM_SOURCE("SELECT COUNT(*) AS count FROM blackboard_artifacts WHERE obj_id = ? AND review_status_id != " + BlackboardArtifact.ReviewStatus.REJECTED.getID()), //NON-NLS
		COUNT_ARTIFACTS_BY_SOURCE_AND_TYPE("SELECT COUNT(*) AS count FROM blackboard_artifacts WHERE obj_id = ? AND artifact_type_id = ? AND review_status_id != " + BlackboardArtifact.ReviewStatus.REJECTED.getID()), //NON-NLS
		SELECT_FILES_BY_PARENT("SELECT tsk_files.* " //NON-NLS
				+ "FROM tsk_objects INNER JOIN tsk_files " //NON-NLS
				+ "ON tsk_objects.obj_id=tsk_files.obj_id " //NON-NLS
				+ "WHERE (tsk_objects.par_obj_id = ? ) " //NON-NLS
				+ "ORDER BY tsk_files.meta_type DESC, LOWER(tsk_files.name)"), //NON-NLS
		SELECT_FILES_BY_PARENT_AND_TYPE("SELECT tsk_files.* " //NON-NLS
				+ "FROM tsk_objects INNER JOIN tsk_files " //NON-NLS
				+ "ON tsk_objects.obj_id=tsk_files.obj_id " //NON-NLS
				+ "WHERE (tsk_objects.par_obj_id = ? AND tsk_files.type = ? ) " //NON-NLS
				+ "ORDER BY tsk_files.dir_type, LOWER(tsk_files.name)"), //NON-NLS
		SELECT_FILE_IDS_BY_PARENT("SELECT tsk_files.obj_id AS obj_id " //NON-NLS
				+ "FROM tsk_objects INNER JOIN tsk_files " //NON-NLS
				+ "ON tsk_objects.obj_id=tsk_files.obj_id " //NON-NLS
				+ "WHERE (tsk_objects.par_obj_id = ?)"), //NON-NLS
		SELECT_FILE_IDS_BY_PARENT_AND_TYPE("SELECT tsk_files.obj_id AS obj_id " //NON-NLS
				+ "FROM tsk_objects INNER JOIN tsk_files " //NON-NLS
				+ "ON tsk_objects.obj_id=tsk_files.obj_id " //NON-NLS
				+ "WHERE (tsk_objects.par_obj_id = ? " //NON-NLS
				+ "AND tsk_files.type = ? )"), //NON-NLS
		SELECT_FILE_BY_ID("SELECT * FROM tsk_files WHERE obj_id = ? LIMIT 1"), //NON-NLS
		SELECT_ARTIFACT_BY_ARTIFACT_OBJ_ID("SELECT * FROM blackboard_artifacts WHERE artifact_obj_id = ? LIMIT 1"),
		INSERT_ARTIFACT("INSERT INTO blackboard_artifacts (artifact_id, obj_id, artifact_obj_id, data_source_obj_id, artifact_type_id, review_status_id) " //NON-NLS
				+ "VALUES (?, ?, ?, ?, ?," + BlackboardArtifact.ReviewStatus.UNDECIDED.getID() + ")"), //NON-NLS
		POSTGRESQL_INSERT_ARTIFACT("INSERT INTO blackboard_artifacts (artifact_id, obj_id, artifact_obj_id, data_source_obj_id, artifact_type_id, review_status_id) " //NON-NLS
				+ "VALUES (DEFAULT, ?, ?, ?, ?," + BlackboardArtifact.ReviewStatus.UNDECIDED.getID() + ")"), //NON-NLS
		INSERT_STRING_ATTRIBUTE("INSERT INTO blackboard_attributes (artifact_id, artifact_type_id, source, context, attribute_type_id, value_type, value_text) " //NON-NLS
				+ "VALUES (?,?,?,?,?,?,?)"), //NON-NLS
		INSERT_BYTE_ATTRIBUTE("INSERT INTO blackboard_attributes (artifact_id, artifact_type_id, source, context, attribute_type_id, value_type, value_byte) " //NON-NLS
				+ "VALUES (?,?,?,?,?,?,?)"), //NON-NLS
		INSERT_INT_ATTRIBUTE("INSERT INTO blackboard_attributes (artifact_id, artifact_type_id, source, context, attribute_type_id, value_type, value_int32) " //NON-NLS
				+ "VALUES (?,?,?,?,?,?,?)"), //NON-NLS
		INSERT_LONG_ATTRIBUTE("INSERT INTO blackboard_attributes (artifact_id, artifact_type_id, source, context, attribute_type_id, value_type, value_int64) " //NON-NLS
				+ "VALUES (?,?,?,?,?,?,?)"), //NON-NLS
		INSERT_DOUBLE_ATTRIBUTE("INSERT INTO blackboard_attributes (artifact_id, artifact_type_id, source, context, attribute_type_id, value_type, value_double) " //NON-NLS
				+ "VALUES (?,?,?,?,?,?,?)"), //NON-NLS
		SELECT_FILES_BY_DATA_SOURCE_AND_NAME("SELECT * FROM tsk_files WHERE LOWER(name) LIKE LOWER(?) AND LOWER(name) NOT LIKE LOWER('%journal%') AND data_source_obj_id = ?"), //NON-NLS
		SELECT_FILES_BY_DATA_SOURCE_AND_PARENT_PATH_AND_NAME("SELECT * FROM tsk_files WHERE LOWER(name) LIKE LOWER(?) AND LOWER(name) NOT LIKE LOWER('%journal%') AND LOWER(parent_path) LIKE LOWER(?) AND data_source_obj_id = ?"), //NON-NLS
		UPDATE_FILE_MD5("UPDATE tsk_files SET md5 = ? WHERE obj_id = ?"), //NON-NLS
		SELECT_LOCAL_PATH_FOR_FILE("SELECT path FROM tsk_files_path WHERE obj_id = ?"), //NON-NLS
		SELECT_ENCODING_FOR_FILE("SELECT encoding_type FROM tsk_files_path WHERE obj_id = ?"), // NON-NLS
		SELECT_LOCAL_PATH_AND_ENCODING_FOR_FILE("SELECT path, encoding_type FROM tsk_files_path WHERE obj_id = ?"), // NON_NLS
		SELECT_PATH_FOR_FILE("SELECT parent_path FROM tsk_files WHERE obj_id = ?"), //NON-NLS
		SELECT_FILE_NAME("SELECT name FROM tsk_files WHERE obj_id = ?"), //NON-NLS
		SELECT_DERIVED_FILE("SELECT derived_id, rederive FROM tsk_files_derived WHERE obj_id = ?"), //NON-NLS
		SELECT_FILE_DERIVATION_METHOD("SELECT tool_name, tool_version, other FROM tsk_files_derived_method WHERE derived_id = ?"), //NON-NLS
		SELECT_MAX_OBJECT_ID("SELECT MAX(obj_id) AS max_obj_id FROM tsk_objects"), //NON-NLS
		INSERT_OBJECT("INSERT INTO tsk_objects (par_obj_id, type) VALUES (?, ?)"), //NON-NLS
		INSERT_FILE("INSERT INTO tsk_files (obj_id, fs_obj_id, name, type, has_path, dir_type, meta_type, dir_flags, meta_flags, size, ctime, crtime, atime, mtime, parent_path, data_source_obj_id,extension) " //NON-NLS
				+ "VALUES (?, ?, ?, ?, ?, ?, ?, ?, ?, ?, ?, ?, ?, ?, ?, ?,?)"), //NON-NLS
		INSERT_LAYOUT_FILE("INSERT INTO tsk_file_layout (obj_id, byte_start, byte_len, sequence) " //NON-NLS
				+ "VALUES (?, ?, ?, ?)"), //NON-NLS
		INSERT_LOCAL_PATH("INSERT INTO tsk_files_path (obj_id, path, encoding_type) VALUES (?, ?, ?)"), //NON-NLS
		COUNT_CHILD_OBJECTS_BY_PARENT("SELECT COUNT(obj_id) AS count FROM tsk_objects WHERE par_obj_id = ?"), //NON-NLS
		SELECT_FILE_SYSTEM_BY_OBJECT("SELECT fs_obj_id from tsk_files WHERE obj_id=?"), //NON-NLS
		SELECT_TAG_NAMES("SELECT * FROM tag_names"), //NON-NLS
		SELECT_TAG_NAMES_IN_USE("SELECT * FROM tag_names " //NON-NLS
				+ "WHERE tag_name_id IN " //NON-NLS
				+ "(SELECT tag_name_id from content_tags UNION SELECT tag_name_id FROM blackboard_artifact_tags)"), //NON-NLS
		INSERT_TAG_NAME("INSERT INTO tag_names (display_name, description, color, knownStatus) VALUES (?, ?, ?, ?)"), //NON-NLS
		INSERT_CONTENT_TAG("INSERT INTO content_tags (obj_id, tag_name_id, comment, begin_byte_offset, end_byte_offset) VALUES (?, ?, ?, ?, ?)"), //NON-NLS
		DELETE_CONTENT_TAG("DELETE FROM content_tags WHERE tag_id = ?"), //NON-NLS
		COUNT_CONTENT_TAGS_BY_TAG_NAME("SELECT COUNT(*) AS count FROM content_tags WHERE tag_name_id = ?"), //NON-NLS
		SELECT_CONTENT_TAGS("SELECT * FROM content_tags INNER JOIN tag_names ON content_tags.tag_name_id = tag_names.tag_name_id"), //NON-NLS
		SELECT_CONTENT_TAGS_BY_TAG_NAME("SELECT * FROM content_tags WHERE tag_name_id = ?"), //NON-NLS
		SELECT_CONTENT_TAG_BY_ID("SELECT * FROM content_tags INNER JOIN tag_names ON content_tags.tag_name_id = tag_names.tag_name_id WHERE tag_id = ?"), //NON-NLS
		SELECT_CONTENT_TAGS_BY_CONTENT("SELECT * FROM content_tags INNER JOIN tag_names ON content_tags.tag_name_id = tag_names.tag_name_id WHERE content_tags.obj_id = ?"), //NON-NLS
		INSERT_ARTIFACT_TAG("INSERT INTO blackboard_artifact_tags (artifact_id, tag_name_id, comment) VALUES (?, ?, ?)"), //NON-NLS
		DELETE_ARTIFACT_TAG("DELETE FROM blackboard_artifact_tags WHERE tag_id = ?"), //NON-NLS
		SELECT_ARTIFACT_TAGS("SELECT * FROM blackboard_artifact_tags INNER JOIN tag_names ON blackboard_artifact_tags.tag_name_id = tag_names.tag_name_id"), //NON-NLS
		COUNT_ARTIFACTS_BY_TAG_NAME("SELECT COUNT(*) AS count FROM blackboard_artifact_tags WHERE tag_name_id = ?"), //NON-NLS
		SELECT_ARTIFACT_TAGS_BY_TAG_NAME("SELECT * FROM blackboard_artifact_tags WHERE tag_name_id = ?"), //NON-NLS
		SELECT_ARTIFACT_TAG_BY_ID("SELECT * FROM blackboard_artifact_tags INNER JOIN tag_names ON blackboard_artifact_tags.tag_name_id = tag_names.tag_name_id  WHERE blackboard_artifact_tags.tag_id = ?"), //NON-NLS
		SELECT_ARTIFACT_TAGS_BY_ARTIFACT("SELECT * FROM blackboard_artifact_tags INNER JOIN tag_names ON blackboard_artifact_tags.tag_name_id = tag_names.tag_name_id WHERE blackboard_artifact_tags.artifact_id = ?"), //NON-NLS
		SELECT_REPORTS("SELECT * FROM reports"), //NON-NLS
		INSERT_REPORT("INSERT INTO reports (path, crtime, src_module_name, report_name) VALUES (?, ?, ?, ?)"), //NON-NLS
		DELETE_REPORT("DELETE FROM reports WHERE reports.report_id = ?"), //NON-NLS
		INSERT_INGEST_JOB("INSERT INTO ingest_jobs (obj_id, host_name, start_date_time, end_date_time, status_id, settings_dir) VALUES (?, ?, ?, ?, ?, ?)"), //NON-NLS
		INSERT_INGEST_MODULE("INSERT INTO ingest_modules (display_name, unique_name, type_id, version) VALUES(?, ?, ?, ?)"), //NON-NLS
		SELECT_ATTR_BY_VALUE_BYTE("SELECT source FROM blackboard_attributes WHERE artifact_id = ? AND attribute_type_id = ? AND value_type = 4 AND value_byte = ?"), //NON-NLS
		UPDATE_ATTR_BY_VALUE_BYTE("UPDATE blackboard_attributes SET source = ? WHERE artifact_id = ? AND attribute_type_id = ? AND value_type = 4 AND value_byte = ?"), //NON-NLS
		UPDATE_IMAGE_PATH("UPDATE tsk_image_names SET name = ? WHERE obj_id = ?"), // NON-NLS 
		SELECT_ARTIFACT_OBJECTIDS_BY_PARENT("SELECT blackboard_artifacts.artifact_obj_id AS artifact_obj_id " //NON-NLS
				+ "FROM tsk_objects INNER JOIN blackboard_artifacts " //NON-NLS
				+ "ON tsk_objects.obj_id=blackboard_artifacts.obj_id " //NON-NLS
				+ "WHERE (tsk_objects.par_obj_id = ?)"),
		INSERT_OR_UPDATE_TAG_NAME_POSTGRES("INSERT INTO tag_names (display_name, description, color, knownStatus) VALUES (?, ?, ?, ?) ON CONFLICT (display_name) DO UPDATE SET description = ?, color = ?, knownStatus = ?"),
		INSERT_OR_UPDATE_TAG_NAME_SQLITE("WITH new (display_name, description, color, knownStatus) "
				+ "AS ( VALUES(?, ?, ?, ?)) INSERT OR REPLACE INTO tag_names "
				+ "(tag_name_id, display_name, description, color, knownStatus) "
				+ "SELECT old.tag_name_id, new.display_name, new.description, new.color, new.knownStatus "
				+ "FROM new LEFT JOIN tag_names AS old ON new.display_name = old.display_name");
		private final String sql;

		private PREPARED_STATEMENT(String sql) {
			this.sql = sql;
		}

		String getSQL() {
			return sql;
		}
	}

	/**
	 * A class for the connection pool. This class will hand out connections of
	 * the appropriate type based on the subclass that is calling
	 * getPooledConnection();
	 */
	abstract private class ConnectionPool {

		private PooledDataSource pooledDataSource;

		public ConnectionPool() {
			pooledDataSource = null;
		}

		CaseDbConnection getConnection() throws TskCoreException {
			if (pooledDataSource == null) {
				throw new TskCoreException("Error getting case database connection - case is closed");
			}
			try {
				return getPooledConnection();
			} catch (SQLException exp) {
				throw new TskCoreException(exp.getMessage());
			}
		}

		void close() throws TskCoreException {
			if (pooledDataSource != null) {
				try {
					pooledDataSource.close();
				} catch (SQLException exp) {
					throw new TskCoreException(exp.getMessage());
				} finally {
					pooledDataSource = null;
				}
			}
		}

		abstract CaseDbConnection getPooledConnection() throws SQLException;

		public PooledDataSource getPooledDataSource() {
			return pooledDataSource;
		}

		public void setPooledDataSource(PooledDataSource pooledDataSource) {
			this.pooledDataSource = pooledDataSource;
		}
	}

	/**
	 * Handles the initial setup of SQLite database connections, as well as
	 * overriding getPooledConnection()
	 */
	private final class SQLiteConnections extends ConnectionPool {

		private final Map<String, String> configurationOverrides = new HashMap<String, String>();

		SQLiteConnections(String dbPath) throws SQLException {
			configurationOverrides.put("acquireIncrement", "2");
			configurationOverrides.put("initialPoolSize", "5");
			configurationOverrides.put("maxPoolSize", "20");
			configurationOverrides.put("minPoolSize", "5");
			configurationOverrides.put("maxStatements", "100");
			configurationOverrides.put("maxStatementsPerConnection", "20");

			SQLiteConfig config = new SQLiteConfig();
			config.setSynchronous(SQLiteConfig.SynchronousMode.OFF); // Reduce I/O operations, we have no OS crash recovery anyway.
			config.setReadUncommited(true);
			config.enforceForeignKeys(true); // Enforce foreign key constraints.
			SQLiteDataSource unpooled = new SQLiteDataSource(config);
			unpooled.setUrl("jdbc:sqlite:" + dbPath);
			setPooledDataSource((PooledDataSource) DataSources.pooledDataSource(unpooled, configurationOverrides));
		}

		@Override
		public CaseDbConnection getPooledConnection() throws SQLException {
			return new SQLiteConnection(getPooledDataSource().getConnection());
		}
	}

	/**
	 * Handles the initial setup of PostgreSQL database connections, as well as
	 * overriding getPooledConnection()
	 */
	private final class PostgreSQLConnections extends ConnectionPool {

		PostgreSQLConnections(String host, int port, String dbName, String userName, String password) throws PropertyVetoException, UnsupportedEncodingException {
			ComboPooledDataSource comboPooledDataSource = new ComboPooledDataSource();
			comboPooledDataSource.setDriverClass("org.postgresql.Driver"); //loads the jdbc driver
			comboPooledDataSource.setJdbcUrl("jdbc:postgresql://" + host + ":" + port + "/"
					+ URLEncoder.encode(dbName, StandardCharsets.UTF_8.toString()));
			comboPooledDataSource.setUser(userName);
			comboPooledDataSource.setPassword(password);
			comboPooledDataSource.setAcquireIncrement(2);
			comboPooledDataSource.setInitialPoolSize(5);
			comboPooledDataSource.setMaxPoolSize(20);
			comboPooledDataSource.setMinPoolSize(5);
			comboPooledDataSource.setMaxStatements(100);
			comboPooledDataSource.setMaxStatementsPerConnection(20);
			setPooledDataSource(comboPooledDataSource);
		}

		@Override
		public CaseDbConnection getPooledConnection() throws SQLException {
			return new PostgreSQLConnection(getPooledDataSource().getConnection());
		}
	}

	/**
	 * An abstract base class for case database connection objects.
	 */
	abstract class CaseDbConnection {

		static final int SLEEP_LENGTH_IN_MILLISECONDS = 5000;

		private class CreateStatement implements DbCommand {

			private final Connection connection;
			private Statement statement = null;

			CreateStatement(Connection connection) {
				this.connection = connection;
			}

			Statement getStatement() {
				return statement;
			}

			@Override
			public void execute() throws SQLException {
				statement = connection.createStatement();
			}
		}

		private class SetAutoCommit implements DbCommand {

			private final Connection connection;
			private final boolean mode;

			SetAutoCommit(Connection connection, boolean mode) {
				this.connection = connection;
				this.mode = mode;
			}

			@Override
			public void execute() throws SQLException {
				connection.setAutoCommit(mode);
			}
		}

		private class Commit implements DbCommand {

			private final Connection connection;

			Commit(Connection connection) {
				this.connection = connection;
			}

			@Override
			public void execute() throws SQLException {
				connection.commit();
			}
		}

		private class ExecuteQuery implements DbCommand {

			private final Statement statement;
			private final String query;
			private ResultSet resultSet;

			ExecuteQuery(Statement statement, String query) {
				this.statement = statement;
				this.query = query;
			}

			ResultSet getResultSet() {
				return resultSet;
			}

			@Override
			public void execute() throws SQLException {
				resultSet = statement.executeQuery(query);
			}
		}

		private class ExecutePreparedStatementQuery implements DbCommand {

			private final PreparedStatement preparedStatement;
			private ResultSet resultSet;

			ExecutePreparedStatementQuery(PreparedStatement preparedStatement) {
				this.preparedStatement = preparedStatement;
			}

			ResultSet getResultSet() {
				return resultSet;
			}

			@Override
			public void execute() throws SQLException {
				resultSet = preparedStatement.executeQuery();
			}
		}

		private class ExecutePreparedStatementUpdate implements DbCommand {

			private final PreparedStatement preparedStatement;

			ExecutePreparedStatementUpdate(PreparedStatement preparedStatement) {
				this.preparedStatement = preparedStatement;
			}

			@Override
			public void execute() throws SQLException {
				preparedStatement.executeUpdate();
			}
		}

		private class ExecuteStatementUpdate implements DbCommand {

			private final Statement statement;
			private final String updateCommand;

			ExecuteStatementUpdate(Statement statement, String updateCommand) {
				this.statement = statement;
				this.updateCommand = updateCommand;
			}

			@Override
			public void execute() throws SQLException {
				statement.executeUpdate(updateCommand);
			}
		}

		private class ExecuteStatementUpdateGenerateKeys implements DbCommand {

			private final Statement statement;
			private final int generateKeys;
			private final String updateCommand;

			ExecuteStatementUpdateGenerateKeys(Statement statement, String updateCommand, int generateKeys) {
				this.statement = statement;
				this.generateKeys = generateKeys;
				this.updateCommand = updateCommand;
			}

			@Override
			public void execute() throws SQLException {
				statement.executeUpdate(updateCommand, generateKeys);
			}
		}

		private class PrepareStatement implements DbCommand {

			private final Connection connection;
			private final String input;
			private PreparedStatement preparedStatement = null;

			PrepareStatement(Connection connection, String input) {
				this.connection = connection;
				this.input = input;
			}

			PreparedStatement getPreparedStatement() {
				return preparedStatement;
			}

			@Override
			public void execute() throws SQLException {
				preparedStatement = connection.prepareStatement(input);
			}
		}

		private class PrepareStatementGenerateKeys implements DbCommand {

			private final Connection connection;
			private final String input;
			private final int generateKeys;
			private PreparedStatement preparedStatement = null;

			PrepareStatementGenerateKeys(Connection connection, String input, int generateKeysInput) {
				this.connection = connection;
				this.input = input;
				this.generateKeys = generateKeysInput;
			}

			PreparedStatement getPreparedStatement() {
				return preparedStatement;
			}

			@Override
			public void execute() throws SQLException {
				preparedStatement = connection.prepareStatement(input, generateKeys);
			}
		}

		abstract void executeCommand(DbCommand command) throws SQLException;

		private final Connection connection;
		private final Map<PREPARED_STATEMENT, PreparedStatement> preparedStatements;

		CaseDbConnection(Connection connection) {
			this.connection = connection;
			preparedStatements = new EnumMap<PREPARED_STATEMENT, PreparedStatement>(PREPARED_STATEMENT.class);
		}

		boolean isOpen() {
			return this.connection != null;
		}

		PreparedStatement getPreparedStatement(PREPARED_STATEMENT statementKey) throws SQLException {
			return getPreparedStatement(statementKey, Statement.NO_GENERATED_KEYS);
		}

		PreparedStatement getPreparedStatement(PREPARED_STATEMENT statementKey, int generateKeys) throws SQLException {
			// Lazy statement preparation.
			PreparedStatement statement;
			if (this.preparedStatements.containsKey(statementKey)) {
				statement = this.preparedStatements.get(statementKey);
			} else {
				statement = prepareStatement(statementKey.getSQL(), generateKeys);
				this.preparedStatements.put(statementKey, statement);
			}
			return statement;
		}

		PreparedStatement prepareStatement(String sqlStatement, int generateKeys) throws SQLException {
			PrepareStatement prepareStatement = new PrepareStatement(this.getConnection(), sqlStatement);
			executeCommand(prepareStatement);
			return prepareStatement.getPreparedStatement();
		}

		Statement createStatement() throws SQLException {
			CreateStatement createStatement = new CreateStatement(this.connection);
			executeCommand(createStatement);
			return createStatement.getStatement();
		}

		void beginTransaction() throws SQLException {
			SetAutoCommit setAutoCommit = new SetAutoCommit(connection, false);
			executeCommand(setAutoCommit);
		}

		void commitTransaction() throws SQLException {
			Commit commit = new Commit(connection);
			executeCommand(commit);
			// You must turn auto commit back on when done with the transaction.
			SetAutoCommit setAutoCommit = new SetAutoCommit(connection, true);
			executeCommand(setAutoCommit);
		}

		/**
		 * A rollback that logs exceptions and does not throw, intended for
		 * "internal" use in SleuthkitCase methods where the exception that
		 * motivated the rollback is the exception to report to the client.
		 */
		void rollbackTransaction() {
			try {
				connection.rollback();
			} catch (SQLException e) {
				logger.log(Level.SEVERE, "Error rolling back transaction", e);
			}
			try {
				connection.setAutoCommit(true);
			} catch (SQLException e) {
				logger.log(Level.SEVERE, "Error restoring auto-commit", e);
			}
		}

		/**
		 * A rollback that throws, intended for use by the CaseDbTransaction
		 * class where client code is managing the transaction and the client
		 * may wish to know that the rollback failed.
		 *
		 * @throws SQLException
		 */
		void rollbackTransactionWithThrow() throws SQLException {
			try {
				connection.rollback();
			} finally {
				connection.setAutoCommit(true);
			}
		}

		ResultSet executeQuery(Statement statement, String query) throws SQLException {
			ExecuteQuery queryCommand = new ExecuteQuery(statement, query);
			executeCommand(queryCommand);
			return queryCommand.getResultSet();
		}

		/**
		 *
		 * @param statement The SQL statement to execute
		 *
		 * @return returns the ResultSet from the execution of the query
		 *
		 * @throws SQLException \ref query_database_page \ref
		 *                      insert_and_update_database_page
		 */
		ResultSet executeQuery(PreparedStatement statement) throws SQLException {
			ExecutePreparedStatementQuery executePreparedStatementQuery = new ExecutePreparedStatementQuery(statement);
			executeCommand(executePreparedStatementQuery);
			return executePreparedStatementQuery.getResultSet();
		}

		void executeUpdate(Statement statement, String update) throws SQLException {
			executeUpdate(statement, update, Statement.NO_GENERATED_KEYS);
		}

		void executeUpdate(Statement statement, String update, int generateKeys) throws SQLException {
			ExecuteStatementUpdate executeStatementUpdate = new ExecuteStatementUpdate(statement, update);
			executeCommand(executeStatementUpdate);
		}

		void executeUpdate(PreparedStatement statement) throws SQLException {
			ExecutePreparedStatementUpdate executePreparedStatementUpdate = new ExecutePreparedStatementUpdate(statement);
			executeCommand(executePreparedStatementUpdate);
		}

		/**
		 * Close the connection to the database.
		 */
		void close() {
			try {
				connection.close();
			} catch (SQLException ex) {
				logger.log(Level.SEVERE, "Unable to close connection to case database", ex);
			}
		}

		Connection getConnection() {
			return this.connection;
		}
	}

	/**
	 * A connection to an SQLite case database.
	 */
	private final class SQLiteConnection extends CaseDbConnection {

		private static final int DATABASE_LOCKED_ERROR = 0; // This should be 6 according to documentation, but it has been observed to be 0.
		private static final int SQLITE_BUSY_ERROR = 5;

		SQLiteConnection(Connection conn) {
			super(conn);
		}

		@Override
		void executeCommand(DbCommand command) throws SQLException {
			while (true) {
				try {
					command.execute(); // Perform the operation
					break;
				} catch (SQLException ex) {
					if (ex.getErrorCode() == SQLITE_BUSY_ERROR || ex.getErrorCode() == DATABASE_LOCKED_ERROR) {
						try {
							// We do not notify of error here, as this is not an
							// error condition. It is likely a temporary busy or
							// locked issue and we will retry.
							Thread.sleep(SLEEP_LENGTH_IN_MILLISECONDS);
						} catch (InterruptedException exp) {
							Logger.getLogger(SleuthkitCase.class.getName()).log(Level.WARNING, "Unexpectedly unable to wait for database.", exp);
						}
					} else {
						throw ex;
					}
				}
			}
		}
	}

	/**
	 * A connection to a PostgreSQL case database.
	 */
	private final class PostgreSQLConnection extends CaseDbConnection {

		private final String COMMUNICATION_ERROR = PSQLState.COMMUNICATION_ERROR.getState();
		private final String SYSTEM_ERROR = PSQLState.SYSTEM_ERROR.getState();
		private final String UNKNOWN_STATE = PSQLState.UNKNOWN_STATE.getState();
		private static final int MAX_RETRIES = 3;

		PostgreSQLConnection(Connection conn) {
			super(conn);
		}

		@Override
		void executeUpdate(Statement statement, String update, int generateKeys) throws SQLException {
			CaseDbConnection.ExecuteStatementUpdateGenerateKeys executeStatementUpdateGenerateKeys = new CaseDbConnection.ExecuteStatementUpdateGenerateKeys(statement, update, generateKeys);
			executeCommand(executeStatementUpdateGenerateKeys);
		}

		@Override
		PreparedStatement prepareStatement(String sqlStatement, int generateKeys) throws SQLException {
			CaseDbConnection.PrepareStatementGenerateKeys prepareStatementGenerateKeys = new CaseDbConnection.PrepareStatementGenerateKeys(this.getConnection(), sqlStatement, generateKeys);
			executeCommand(prepareStatementGenerateKeys);
			return prepareStatementGenerateKeys.getPreparedStatement();
		}

		@Override
		void executeCommand(DbCommand command) throws SQLException {
			for (int retries = 0; retries < MAX_RETRIES; retries++) {
				try {
					command.execute();
					break;
				} catch (SQLException ex) {
					String sqlState = ((PSQLException) ex).getSQLState();
					if (sqlState.equals(COMMUNICATION_ERROR) || sqlState.equals(SYSTEM_ERROR) || sqlState.equals(UNKNOWN_STATE)) {
						try {
							Thread.sleep(SLEEP_LENGTH_IN_MILLISECONDS);
						} catch (InterruptedException exp) {
							Logger.getLogger(SleuthkitCase.class.getName()).log(Level.WARNING, "Unexpectedly unable to wait for database.", exp);
						}
					} else {
						throw ex;
					}
				}
			}
		}
	}

	/**
	 * Wraps the transactional capabilities of a CaseDbConnection object to
	 * support use cases where control of a transaction is given to a
	 * SleuthkitCase client. Note that this class does not implement the
	 * Transaction interface because that sort of flexibility and its associated
	 * complexity is not needed. Also, TskCoreExceptions are thrown to be
	 * consistent with the outer SleuthkitCase class.
	 */
	public static final class CaseDbTransaction {

		private final CaseDbConnection connection;

		private CaseDbTransaction(CaseDbConnection connection) throws TskCoreException {
			this.connection = connection;
			try {
				this.connection.beginTransaction();
			} catch (SQLException ex) {
				throw new TskCoreException("Failed to create transaction on case database", ex);
			}
		}

		/**
		 * The implementations of the public APIs that take a CaseDbTransaction
		 * object need access to the underlying CaseDbConnection.
		 *
		 * @return The CaseDbConnection instance for this instance of
		 *         CaseDbTransaction.
		 */
		private CaseDbConnection getConnection() {
			return this.connection;
		}

		/**
		 * Commits the transaction on the case database that was begun when this
		 * object was constructed.
		 *
		 * @throws TskCoreException
		 */
		public void commit() throws TskCoreException {
			try {
				this.connection.commitTransaction();
			} catch (SQLException ex) {
				throw new TskCoreException("Failed to commit transaction on case database", ex);
			} finally {
				close();
			}
		}

		/**
		 * Rolls back the transaction on the case database that was begun when
		 * this object was constructed.
		 *
		 * @throws TskCoreException
		 */
		public void rollback() throws TskCoreException {
			try {
				this.connection.rollbackTransactionWithThrow();
			} catch (SQLException ex) {
				throw new TskCoreException("Case database transaction rollback failed", ex);
			} finally {
				close();
			}
		}

		/**
		 * Close the database connection
		 *
		 */
		void close() {
			this.connection.close();
		}
	}

	/**
	 * The CaseDbQuery supports the use case where developers have a need for
	 * data that is not exposed through the SleuthkitCase API. A CaseDbQuery
	 * instance gets created through the SleuthkitCase executeDbQuery() method.
	 * It wraps the ResultSet and takes care of acquiring and releasing the
	 * appropriate database lock. It implements AutoCloseable so that it can be
	 * used in a try-with -resources block freeing developers from having to
	 * remember to close the result set and releasing the lock.
	 */
	public final class CaseDbQuery implements AutoCloseable {

		private ResultSet resultSet;
		private CaseDbConnection connection;

		private CaseDbQuery(String query) throws TskCoreException {
			this(query, false);
		}

		private CaseDbQuery(String query, boolean allowWriteQuery) throws TskCoreException {
			if (!allowWriteQuery) {
				if (!query.regionMatches(true, 0, "SELECT", 0, "SELECT".length())) {
					throw new TskCoreException("Unsupported query: Only SELECT queries are supported.");
				}
			}
			try {
				connection = connections.getConnection();
			} catch (TskCoreException ex) {
				throw new TskCoreException("Error getting connection for query: ", ex);
			}

			try {
				SleuthkitCase.this.acquireSingleUserCaseReadLock();
				resultSet = connection.executeQuery(connection.createStatement(), query);
			} catch (SQLException ex) {
				SleuthkitCase.this.releaseSingleUserCaseReadLock();
				throw new TskCoreException("Error executing query: ", ex);
			}
		}

		/**
		 * Get the result set for this query.
		 *
		 * @return The result set.
		 */
		public ResultSet getResultSet() {
			return resultSet;
		}

		@Override
		public void close() throws TskCoreException {
			try {
				if (resultSet != null) {
					final Statement statement = resultSet.getStatement();
					if (statement != null) {
						statement.close();
					}
					resultSet.close();
				}
				connection.close();
			} catch (SQLException ex) {
				throw new TskCoreException("Error closing query: ", ex);
			} finally {
				SleuthkitCase.this.releaseSingleUserCaseReadLock();
			}
		}
	}

	/**
	 * Add an observer for SleuthkitCase errors.
	 *
	 * @param observer The observer to add.
	 *
	 * @deprecated Catch exceptions instead.
	 */
	@Deprecated
	public void addErrorObserver(ErrorObserver observer) {
		sleuthkitCaseErrorObservers.add(observer);
	}

	/**
	 * Remove an observer for SleuthkitCase errors.
	 *
	 * @param observer The observer to remove.
	 *
	 * @deprecated Catch exceptions instead.
	 */
	@Deprecated
	public void removeErrorObserver(ErrorObserver observer) {
		int i = sleuthkitCaseErrorObservers.indexOf(observer);
		if (i >= 0) {
			sleuthkitCaseErrorObservers.remove(i);
		}
	}

	/**
	 * Submit an error to all clients that are listening.
	 *
	 * @param context      The context in which the error occurred.
	 * @param errorMessage A description of the error that occurred.
	 *
	 * @deprecated Catch exceptions instead.
	 */
	@Deprecated
	public void submitError(String context, String errorMessage) {
		for (ErrorObserver observer : sleuthkitCaseErrorObservers) {
			if (observer != null) {
				try {
					observer.receiveError(context, errorMessage);
				} catch (Exception ex) {
					logger.log(Level.SEVERE, "Observer client unable to receive message: {0}, {1}", new Object[]{context, errorMessage, ex});

				}
			}
		}
	}

	/**
	 * Notifies observers of errors in the SleuthkitCase.
	 *
	 * @deprecated Catch exceptions instead.
	 */
	@Deprecated
	public interface ErrorObserver {

		/**
		 * List of arguments for the context string parameters. This does not
		 * preclude the use of arbitrary context strings by client code, but it
		 * does provide a place to define standard context strings to allow
		 * filtering of notifications by implementations of ErrorObserver.
		 */
		public enum Context {

			/**
			 * Error occurred while reading image content.
			 */
			IMAGE_READ_ERROR("Image File Read Error"),
			/**
			 * Error occurred while reading database content.
			 */
			DATABASE_READ_ERROR("Database Read Error");

			private final String contextString;

			private Context(String context) {
				this.contextString = context;
			}

			public String getContextString() {
				return contextString;
			}
		};

		void receiveError(String context, String errorMessage);
	}

	/**
	 * Given an object id, works up the tree of ancestors to the data source for
	 * the object and gets the object id of the data source. The trivial case
	 * where the input object id is for a source is handled.
	 *
	 * @param connection A case database connection.
	 * @param objectId   An object id.
	 *
	 * @return A data source object id.
	 *
	 * @deprecated This only exists to support deprecated TSK object
	 * constructors.
	 */
	@Deprecated
	long getDataSourceObjectId(long objectId) {
		try {
			CaseDbConnection connection = connections.getConnection();
			try {
				return getDataSourceObjectId(connection, objectId);
			} finally {
				connection.close();
			}
		} catch (TskCoreException ex) {
			logger.log(Level.SEVERE, "Error getting data source object id for a file", ex);
			return 0;
		}
	}

	/**
	 * Get last (max) object id of content object in tsk_objects.
	 *
	 * @return currently max id
	 *
	 * @throws TskCoreException exception thrown when database error occurs and
	 *                          last object id could not be queried
	 * @deprecated Do not use, assumes a single-threaded, single-user case.
	 */
	@Deprecated
	public long getLastObjectId() throws TskCoreException {
		CaseDbConnection connection = connections.getConnection();
		acquireSingleUserCaseWriteLock();
		ResultSet rs = null;
		try {
			// SELECT MAX(obj_id) AS max_obj_id FROM tsk_objects
			PreparedStatement statement = connection.getPreparedStatement(PREPARED_STATEMENT.SELECT_MAX_OBJECT_ID);
			rs = connection.executeQuery(statement);
			long id = -1;
			if (rs.next()) {
				id = rs.getLong("max_obj_id");
			}
			return id;
		} catch (SQLException e) {
			throw new TskCoreException("Error getting last object id", e);
		} finally {
			closeResultSet(rs);
			connection.close();
			releaseSingleUserCaseWriteLock();
		}
	}

	/**
	 * Find and return list of files matching the specific Where clause. Use
	 * findAllFilesWhere instead. It returns a more generic data type
	 *
	 * @param sqlWhereClause a SQL where clause appropriate for the desired
	 *                       files (do not begin the WHERE clause with the word
	 *                       WHERE!)
	 *
	 * @return a list of FsContent each of which satisfy the given WHERE clause
	 *
	 * @throws TskCoreException
	 * @deprecated	use SleuthkitCase.findAllFilesWhere() instead
	 */
	@Deprecated
	public List<FsContent> findFilesWhere(String sqlWhereClause) throws TskCoreException {
		CaseDbConnection connection = connections.getConnection();
		acquireSingleUserCaseReadLock();
		Statement s = null;
		ResultSet rs = null;
		try {
			s = connection.createStatement();
			rs = connection.executeQuery(s, "SELECT * FROM tsk_files WHERE " + sqlWhereClause); //NON-NLS
			List<FsContent> results = new ArrayList<FsContent>();
			List<AbstractFile> temp = resultSetToAbstractFiles(rs, connection);
			for (AbstractFile f : temp) {
				final TSK_DB_FILES_TYPE_ENUM type = f.getType();
				if (type.equals(TskData.TSK_DB_FILES_TYPE_ENUM.FS)) {
					results.add((FsContent) f);
				}
			}
			return results;
		} catch (SQLException e) {
			throw new TskCoreException("SQLException thrown when calling 'SleuthkitCase.findFilesWhere().", e);
		} finally {
			closeResultSet(rs);
			closeStatement(s);
			connection.close();
			releaseSingleUserCaseReadLock();
		}
	}

	/**
	 * Get the artifact type id associated with an artifact type name.
	 *
	 * @param artifactTypeName An artifact type name.
	 *
	 * @return An artifact id or -1 if the attribute type does not exist.
	 *
	 * @throws TskCoreException If an error occurs accessing the case database.
	 *
	 * @deprecated Use getArtifactType instead
	 */
	@Deprecated
	public int getArtifactTypeID(String artifactTypeName) throws TskCoreException {
		CaseDbConnection connection = connections.getConnection();
		acquireSingleUserCaseReadLock();
		Statement s = null;
		ResultSet rs = null;
		try {
			s = connection.createStatement();
			rs = connection.executeQuery(s, "SELECT artifact_type_id FROM blackboard_artifact_types WHERE type_name = '" + artifactTypeName + "'"); //NON-NLS
			int typeId = -1;
			if (rs.next()) {
				typeId = rs.getInt("artifact_type_id");
			}
			return typeId;
		} catch (SQLException ex) {
			throw new TskCoreException("Error getting artifact type id", ex);
		} finally {
			closeResultSet(rs);
			closeStatement(s);
			connection.close();
			releaseSingleUserCaseReadLock();
		}
	}

	/**
	 * Gets a list of the standard blackboard artifact type enum objects.
	 *
	 * @return The members of the BlackboardArtifact.ARTIFACT_TYPE enum.
	 *
	 * @throws TskCoreException Specified, but not thrown.
	 * @deprecated For a list of standard blackboard artifacts type enum
	 * objects, use BlackboardArtifact.ARTIFACT_TYPE.values.
	 */
	@Deprecated
	public ArrayList<BlackboardArtifact.ARTIFACT_TYPE> getBlackboardArtifactTypes() throws TskCoreException {
		return new ArrayList<BlackboardArtifact.ARTIFACT_TYPE>(Arrays.asList(BlackboardArtifact.ARTIFACT_TYPE.values()));
	}

	/**
	 * Adds a custom artifact type. The artifact type name must be unique, but
	 * the display name need not be unique.
	 *
	 * @param artifactTypeName The artifact type name.
	 * @param displayName      The artifact type display name.
	 *
	 * @return The artifact type id assigned to the artifact type.
	 *
	 * @throws TskCoreException If there is an error adding the type to the case
	 *                          database.
	 * @deprecated Use SleuthkitCase.addBlackboardArtifactType instead.
	 */
	@Deprecated
	public int addArtifactType(String artifactTypeName, String displayName) throws TskCoreException {
		try {
			return addBlackboardArtifactType(artifactTypeName, displayName).getTypeID();
		} catch (TskDataException ex) {
			throw new TskCoreException("Failed to add artifact type.", ex);
		}
	}

	/**
	 * Adds a custom attribute type with a string value type. The attribute type
	 * name must be unique, but the display name need not be unique.
	 *
	 * @param attrTypeString The attribute type name.
	 * @param displayName    The attribute type display name.
	 *
	 * @return The attribute type id.
	 *
	 * @throws TskCoreException If there is an error adding the type to the case
	 *                          database.
	 * @deprecated Use SleuthkitCase.addArtifactAttributeType instead.
	 */
	@Deprecated
	public int addAttrType(String attrTypeString, String displayName) throws TskCoreException {
		try {
			return addArtifactAttributeType(attrTypeString, TSK_BLACKBOARD_ATTRIBUTE_VALUE_TYPE.STRING, displayName).getTypeID();
		} catch (TskDataException ex) {
			throw new TskCoreException("Couldn't add new attribute type");
		}
	}

	/**
	 * Gets the attribute type id associated with an attribute type name.
	 *
	 * @param attrTypeName An attribute type name.
	 *
	 * @return An attribute id or -1 if the attribute type does not exist.
	 *
	 * @throws TskCoreException If an error occurs accessing the case database.
	 * @deprecated Use SleuthkitCase.getAttributeType instead.
	 */
	@Deprecated
	public int getAttrTypeID(String attrTypeName) throws TskCoreException {
		CaseDbConnection connection = connections.getConnection();
		acquireSingleUserCaseReadLock();
		Statement s = null;
		ResultSet rs = null;
		try {
			s = connection.createStatement();
			rs = connection.executeQuery(s, "SELECT attribute_type_id FROM blackboard_attribute_types WHERE type_name = '" + attrTypeName + "'"); //NON-NLS
			int typeId = -1;
			if (rs.next()) {
				typeId = rs.getInt("attribute_type_id");
			}
			return typeId;
		} catch (SQLException ex) {
			throw new TskCoreException("Error getting attribute type id", ex);
		} finally {
			closeResultSet(rs);
			closeStatement(s);
			connection.close();
			releaseSingleUserCaseReadLock();
		}
	}

	/**
	 * Get the string associated with the given id. Will throw an error if that
	 * id does not exist
	 *
	 * @param attrTypeID attribute id
	 *
	 * @return string associated with the given id
	 *
	 * @throws TskCoreException exception thrown if a critical error occurs
	 *                          within tsk core
	 * @deprecated Use getAttributeType instead
	 */
	@Deprecated
	public String getAttrTypeString(int attrTypeID) throws TskCoreException {
		CaseDbConnection connection = connections.getConnection();
		acquireSingleUserCaseReadLock();
		Statement s = null;
		ResultSet rs = null;
		try {
			s = connection.createStatement();
			rs = connection.executeQuery(s, "SELECT type_name FROM blackboard_attribute_types WHERE attribute_type_id = " + attrTypeID); //NON-NLS
			if (rs.next()) {
				return rs.getString("type_name");
			} else {
				throw new TskCoreException("No type with that id");
			}
		} catch (SQLException ex) {
			throw new TskCoreException("Error getting or creating a attribute type name", ex);
		} finally {
			closeResultSet(rs);
			closeStatement(s);
			connection.close();
			releaseSingleUserCaseReadLock();
		}
	}

	/**
	 * Get the display name for the attribute with the given id. Will throw an
	 * error if that id does not exist
	 *
	 * @param attrTypeID attribute id
	 *
	 * @return string associated with the given id
	 *
	 * @throws TskCoreException exception thrown if a critical error occurs
	 *                          within tsk core
	 * @deprecated Use getAttributeType instead
	 */
	@Deprecated
	public String getAttrTypeDisplayName(int attrTypeID) throws TskCoreException {
		CaseDbConnection connection = connections.getConnection();
		acquireSingleUserCaseReadLock();
		Statement s = null;
		ResultSet rs = null;
		try {
			s = connection.createStatement();
			rs = connection.executeQuery(s, "SELECT display_name FROM blackboard_attribute_types WHERE attribute_type_id = " + attrTypeID); //NON-NLS
			if (rs.next()) {
				return rs.getString("display_name");
			} else {
				throw new TskCoreException("No type with that id");
			}
		} catch (SQLException ex) {
			throw new TskCoreException("Error getting or creating a attribute type name", ex);
		} finally {
			closeResultSet(rs);
			closeStatement(s);
			connection.close();
			releaseSingleUserCaseReadLock();
		}
	}

	/**
	 * Gets a list of the standard blackboard attribute type enum objects.
	 *
	 * @return The members of the BlackboardAttribute.ATTRIBUTE_TYPE enum.
	 *
	 * @throws TskCoreException Specified, but not thrown.
	 * @deprecated For a list of standard blackboard attribute types enum
	 * objects, use BlackboardAttribute.ATTRIBUTE_TYP.values.
	 */
	@Deprecated
	public ArrayList<BlackboardAttribute.ATTRIBUTE_TYPE> getBlackboardAttributeTypes() throws TskCoreException {
		return new ArrayList<BlackboardAttribute.ATTRIBUTE_TYPE>(Arrays.asList(BlackboardAttribute.ATTRIBUTE_TYPE.values()));
	}

	/**
	 * Process a read-only query on the tsk database, any table Can be used to
	 * e.g. to find files of a given criteria. resultSetToFsContents() will
	 * convert the files to useful objects. MUST CALL closeRunQuery() when done
	 *
	 * @param query the given string query to run
	 *
	 * @return	the resultSet from running the query. Caller MUST CALL
	 *         closeRunQuery(resultSet) as soon as possible, when done with
	 *         retrieving data from the resultSet
	 *
	 * @throws SQLException if error occurred during the query
	 * @deprecated Do not use runQuery(), use executeQuery() instead. \ref
	 * query_database_page
	 */
	@Deprecated
	public ResultSet runQuery(String query) throws SQLException {
		CaseDbConnection connection;
		try {
			connection = connections.getConnection();
		} catch (TskCoreException ex) {
			throw new SQLException("Error getting connection for ad hoc query", ex);
		}
		acquireSingleUserCaseReadLock();
		try {
			return connection.executeQuery(connection.createStatement(), query);
		} finally {
			//TODO unlock should be done in closeRunQuery()
			//but currently not all code calls closeRunQuery - need to fix this
			connection.close();
			releaseSingleUserCaseReadLock();
		}
	}

	/**
	 * Closes ResultSet and its Statement previously retrieved from runQuery()
	 *
	 * @param resultSet with its Statement to close
	 *
	 * @throws SQLException of closing the query files failed
	 * @deprecated Do not use runQuery() and closeRunQuery(), use executeQuery()
	 * instead. \ref query_database_page
	 */
	@Deprecated
	public void closeRunQuery(ResultSet resultSet) throws SQLException {
		final Statement statement = resultSet.getStatement();
		resultSet.close();
		if (statement != null) {
			statement.close();
		}
	}

	/**
	 * Adds a carved file to the VirtualDirectory '$CarvedFiles' in the volume
	 * or image given by systemId. Creates $CarvedFiles virtual directory if it
	 * does not exist already.
	 *
	 * @param carvedFileName the name of the carved file to add
	 * @param carvedFileSize the size of the carved file to add
	 * @param containerId    the ID of the parent volume, file system, or image
	 * @param data           the layout information - a list of offsets that
	 *                       make up this carved file.
	 *
	 * @return A LayoutFile object representing the carved file.
	 *
	 * @throws org.sleuthkit.datamodel.TskCoreException
	 * @deprecated Use addCarvedFile(CarvingResult) instead
	 */
	@Deprecated
	public LayoutFile addCarvedFile(String carvedFileName, long carvedFileSize, long containerId, List<TskFileRange> data) throws TskCoreException {
		CarvingResult.CarvedFile carvedFile = new CarvingResult.CarvedFile(carvedFileName, carvedFileSize, data);
		List<CarvingResult.CarvedFile> files = new ArrayList<CarvingResult.CarvedFile>();
		files.add(carvedFile);
		CarvingResult carvingResult;
		Content parent = getContentById(containerId);
		if (parent instanceof FileSystem
				|| parent instanceof Volume
				|| parent instanceof Image) {
			carvingResult = new CarvingResult(parent, files);
		} else {
			throw new TskCoreException(String.format("Parent (id =%d) is not an file system, volume or image", containerId));
		}
		return addCarvedFiles(carvingResult).get(0);
	}

	/**
	 * Adds a collection of carved files to the VirtualDirectory '$CarvedFiles'
	 * in the volume or image given by systemId. Creates $CarvedFiles virtual
	 * directory if it does not exist already.
	 *
	 * @param filesToAdd A list of CarvedFileContainer files to add as carved
	 *                   files.
	 *
	 * @return A list of the files added to the database.
	 *
	 * @throws org.sleuthkit.datamodel.TskCoreException
	 * @deprecated Use addCarvedFile(CarvingResult) instead
	 */
	@Deprecated
	public List<LayoutFile> addCarvedFiles(List<CarvedFileContainer> filesToAdd) throws TskCoreException {
		List<CarvingResult.CarvedFile> carvedFiles = new ArrayList<CarvingResult.CarvedFile>();
		for (CarvedFileContainer container : filesToAdd) {
			CarvingResult.CarvedFile carvedFile = new CarvingResult.CarvedFile(container.getName(), container.getSize(), container.getRanges());
			carvedFiles.add(carvedFile);
		}
		CarvingResult carvingResult;
		Content parent = getContentById(filesToAdd.get(0).getId());
		if (parent instanceof FileSystem
				|| parent instanceof Volume
				|| parent instanceof Image) {
			carvingResult = new CarvingResult(parent, carvedFiles);
		} else {
			throw new TskCoreException(String.format("Parent (id =%d) is not an file system, volume or image", parent.getId()));
		}
		return addCarvedFiles(carvingResult);
	}

	/**
	 * Creates a new derived file object, adds it to database and returns it.
	 *
	 * TODO add support for adding derived method
	 *
	 * @param fileName        file name the derived file
	 * @param localPath       local path of the derived file, including the file
	 *                        name. The path is relative to the database path.
	 * @param size            size of the derived file in bytes
	 * @param ctime
	 * @param crtime
	 * @param atime
	 * @param mtime
	 * @param isFile          whether a file or directory, true if a file
	 * @param parentFile      parent file object (derived or local file)
	 * @param rederiveDetails details needed to re-derive file (will be specific
	 *                        to the derivation method), currently unused
	 * @param toolName        name of derivation method/tool, currently unused
	 * @param toolVersion     version of derivation method/tool, currently
	 *                        unused
	 * @param otherDetails    details of derivation method/tool, currently
	 *                        unused
	 *
	 * @return newly created derived file object
	 *
	 * @throws TskCoreException exception thrown if the object creation failed
	 *                          due to a critical system error
	 * @deprecated Use the newer version with explicit encoding type parameter
	 */
	@Deprecated
	public DerivedFile addDerivedFile(String fileName, String localPath,
			long size, long ctime, long crtime, long atime, long mtime,
			boolean isFile, AbstractFile parentFile,
			String rederiveDetails, String toolName, String toolVersion, String otherDetails) throws TskCoreException {
		return addDerivedFile(fileName, localPath, size, ctime, crtime, atime, mtime,
				isFile, parentFile, rederiveDetails, toolName, toolVersion,
				otherDetails, TskData.EncodingType.NONE);
	}

	/**
	 * Adds a local/logical file to the case database. The database operations
	 * are done within a caller-managed transaction; the caller is responsible
	 * for committing or rolling back the transaction.
	 *
	 * @param fileName    The name of the file.
	 * @param localPath   The absolute path (including the file name) of the
	 *                    local/logical in secondary storage.
	 * @param size        The size of the file in bytes.
	 * @param ctime       The changed time of the file.
	 * @param crtime      The creation time of the file.
	 * @param atime       The accessed time of the file
	 * @param mtime       The modified time of the file.
	 * @param isFile      True, unless the file is a directory.
	 * @param parent      The parent of the file (e.g., a virtual directory)
	 * @param transaction A caller-managed transaction within which the add file
	 *                    operations are performed.
	 *
	 * @return An object representing the local/logical file.
	 *
	 * @throws TskCoreException if there is an error completing a case database
	 *                          operation.
	 * @deprecated Use the newer version with explicit encoding type parameter
	 */
	@Deprecated
	public LocalFile addLocalFile(String fileName, String localPath,
			long size, long ctime, long crtime, long atime, long mtime,
			boolean isFile,
			AbstractFile parent, CaseDbTransaction transaction) throws TskCoreException {
		return addLocalFile(fileName, localPath, size, ctime, crtime, atime, mtime, isFile,
				TskData.EncodingType.NONE, parent, transaction);
	}

	/**
	 * Wraps the version of addLocalFile that takes a Transaction in a
	 * transaction local to this method.
	 *
	 * @param fileName
	 * @param localPath
	 * @param size
	 * @param ctime
	 * @param crtime
	 * @param atime
	 * @param mtime
	 * @param isFile
	 * @param parent
	 *
	 * @return
	 *
	 * @throws TskCoreException
	 * @deprecated Use the newer version with explicit encoding type parameter
	 */
	@Deprecated
	public LocalFile addLocalFile(String fileName, String localPath,
			long size, long ctime, long crtime, long atime, long mtime,
			boolean isFile,
			AbstractFile parent) throws TskCoreException {
		return addLocalFile(fileName, localPath, size, ctime, crtime, atime, mtime,
				isFile, TskData.EncodingType.NONE, parent);
	}

	/**
	 * Start process of adding a image to the case. Adding an image is a
	 * multi-step process and this returns an object that allows it to happen.
	 *
	 * @param timezone        TZ time zone string to use for ingest of image.
	 * @param addUnallocSpace Set to true to create virtual files for
	 *                        unallocated space in the image.
	 * @param noFatFsOrphans  Set to true to skip processing orphan files of FAT
	 *                        file systems.
	 *
	 * @return Object that encapsulates control of adding an image via the
	 *         SleuthKit native code layer
	 *
	 * @deprecated Use the newer version with explicit image writer path
	 * parameter
	 */
	@Deprecated
	public AddImageProcess makeAddImageProcess(String timezone, boolean addUnallocSpace, boolean noFatFsOrphans) {
		return this.caseHandle.initAddImageProcess(timezone, addUnallocSpace, noFatFsOrphans, "");
	}

	/**
	 * Acquires a write lock, but only if this is a single-user case. Always
	 * call this method in a try block with a call to the lock release method in
	 * an associated finally block.
	 *
	 * @deprecated Use acquireSingleUserCaseWriteLock.
	 */
	@Deprecated
	public void acquireExclusiveLock() {
		acquireSingleUserCaseWriteLock();
	}

	/**
	 * Releases a write lock, but only if this is a single-user case. This
	 * method should always be called in the finally block of a try block in
	 * which the lock was acquired.
	 *
	 * @deprecated Use releaseSingleUserCaseWriteLock.
	 */
	@Deprecated
	public void releaseExclusiveLock() {
		releaseSingleUserCaseWriteLock();
	}

	/**
	 * Acquires a read lock, but only if this is a single-user case. Call this
	 * method in a try block with a call to the lock release method in an
	 * associated finally block.
	 *
	 * @deprecated Use acquireSingleUserCaseReadLock.
	 */
	@Deprecated
	public void acquireSharedLock() {
		acquireSingleUserCaseReadLock();
	}

	/**
	 * Releases a read lock, but only if this is a single-user case. This method
	 * should always be called in the finally block of a try block in which the
	 * lock was acquired.
	 *
	 * @deprecated Use releaseSingleUserCaseReadLock.
	 */
	@Deprecated
	public void releaseSharedLock() {
		releaseSingleUserCaseReadLock();
	}

};<|MERGE_RESOLUTION|>--- conflicted
+++ resolved
@@ -289,10 +289,6 @@
 		return communicationsMgrInstance;
 	}
 
-	CaseDbConnection getConnection() throws TskCoreException {
-		return connections.getConnection();
-	}
-
 	/**
 	 * Make sure the predefined artifact types are in the artifact types table.
 	 *
@@ -1184,7 +1180,6 @@
 			statement.execute("ALTER TABLE tag_names ADD COLUMN knownStatus INTEGER NOT NULL DEFAULT " + TskData.FileKnown.UNKNOWN.getFileKnownValue());
 
 			return new CaseDbSchemaVersionNumber(7, 2);
-
 		} finally {
 			closeResultSet(resultSet);
 			closeStatement(statement);
@@ -6671,7 +6666,6 @@
 	}
 
 	/**
-<<<<<<< HEAD
 	 * This method allows developers to run arbitrary SQL queries, including
 	 * INSERT and UPDATE. The CaseDbQuery object will take care of acquiring the
 	 * necessary database lock and when used in a try-with-resources block will
@@ -6694,7 +6688,9 @@
 	 */
 	public CaseDbQuery executeInsertOrUpdate(String query) throws TskCoreException {
 		return new CaseDbQuery(query, true);
-=======
+	}
+
+	/**
 	 * Get a case database connection.
 	 *
 	 * @return The case database connection.
@@ -6703,7 +6699,6 @@
 	 */
 	CaseDbConnection getConnection() throws TskCoreException {
 		return connections.getConnection();
->>>>>>> ec9a1a2e
 	}
 
 	@Override
