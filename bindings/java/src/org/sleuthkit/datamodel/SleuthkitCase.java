--- conflicted
+++ resolved
@@ -5228,14 +5228,204 @@
 		private final Connection connection;
 		private final Map<PREPARED_STATEMENT, PreparedStatement> preparedStatements;
 
-<<<<<<< HEAD
 		CaseDbConnection(Connection connection) {
 			this.connection = connection;
 			preparedStatements = new EnumMap<PREPARED_STATEMENT, PreparedStatement>(PREPARED_STATEMENT.class);
-=======
-		CaseDbConnection(String dbPath) {
-			this.preparedStatements = new EnumMap<PREPARED_STATEMENT, PreparedStatement>(PREPARED_STATEMENT.class);
+		}
+
+		boolean isOpen() {
+			return this.connection != null;
+		}
+
+		PreparedStatement getPreparedStatement(PREPARED_STATEMENT statementKey) throws SQLException {
+			// Lazy statement preparation.
+			PreparedStatement statement;
+			if (this.preparedStatements.containsKey(statementKey)) {
+				statement = this.preparedStatements.get(statementKey);
+			} else {
+				statement = prepareStatement(statementKey.getSQL());
+				this.preparedStatements.put(statementKey, statement);
+			}
+			return statement;
+		}
+
+		PreparedStatement prepareStatement(String sqlStatement) throws SQLException {
+			PreparedStatement statement = null;
+			boolean locked = true;
+			while (locked) {
+				try {
+					statement = this.connection.prepareStatement(sqlStatement);
+					locked = false;
+				} catch (SQLException ex) {
+					handleException(ex);
+				}
+			}
+			return statement;
+		}
+
+		Statement createStatement() throws SQLException {
 			Statement statement = null;
+			boolean locked = true;
+			while (locked) {
+				try {
+					statement = this.connection.createStatement();
+					locked = false;
+				} catch (SQLException ex) {
+					handleException(ex);
+				}
+			}
+			return statement;
+		}
+
+		void beginTransaction() throws SQLException {
+			boolean locked = true;
+			while (locked) {
+				try {
+					connection.setAutoCommit(false);
+					locked = false;
+				} catch (SQLException ex) {
+					handleException(ex);
+				}
+			}
+		}
+
+		void commitTransaction() throws SQLException {
+			boolean locked = true;
+
+			// Exceptions can be thrown on a call to commit so we will retry
+			// until it succeeds.
+			while (locked) {
+				try {
+					connection.commit();
+					locked = false;
+				} catch (SQLException ex) {
+					logger.log(Level.SEVERE, String.format("Exception commiting transaction: Error code: %d SQLState: %s", ex.getErrorCode(), ex.getSQLState()), ex);
+				}
+			}
+
+			// You must turn auto commit back on when done with the transaction.
+			try {
+				connection.setAutoCommit(true);
+			}
+			catch (SQLException ex) {
+				logger.log(Level.SEVERE, String.format("Exception resetting auto commit: Error code: %d SQLState: %s", ex.getErrorCode(), ex.getSQLState()), ex);
+			}
+		}
+
+		/**
+		 * A rollback that logs exceptions and does not throw, intended for
+		 * "internal" use in SleuthkitCase methods where the exception that
+		 * motivated the rollback is the exception to report to the client.
+		 */
+		void rollbackTransaction() {
+			try {
+				connection.rollback();
+			} catch (SQLException e) {
+				logger.log(Level.SEVERE, "Error rolling back transaction", e);
+			}
+			try {
+				connection.setAutoCommit(true);
+			} catch (SQLException e) {
+				logger.log(Level.SEVERE, "Error restoring auto-commit", e);
+			}
+		}
+
+		/**
+		 * A rollback that throws, intended for use by the CaseDbTransaction
+		 * class where client code is managing the transaction and the client
+		 * may wish to know that the rollback failed.
+		 *
+		 * @throws SQLException
+		 */
+		void rollbackTransactionWithThrow() throws SQLException {
+			try {
+				connection.rollback();
+			} finally {
+				connection.setAutoCommit(true);
+			}
+		}
+
+		ResultSet executeQuery(Statement statement, String query) throws SQLException {
+			ResultSet resultSet = null;
+			boolean locked = true;
+			while (locked) {
+				try {
+					resultSet = statement.executeQuery(query);
+					locked = false;
+				} catch (SQLException ex) {
+					handleException(ex);
+				}
+			}
+			return resultSet;
+		}
+
+		ResultSet executeQuery(PreparedStatement statement) throws SQLException {
+			ResultSet resultSet = null;
+			boolean locked = true;
+			while (locked) {
+				try {
+					resultSet = statement.executeQuery();
+					locked = false;
+				} catch (SQLException ex) {
+					handleException(ex);
+				}
+			}
+			return resultSet;
+		}
+
+		void executeUpdate(Statement statement, String update) throws SQLException {
+			boolean locked = true;
+			while (locked) {
+				try {
+					statement.executeUpdate(update);
+					locked = false;
+				} catch (SQLException ex) {
+					handleException(ex);
+				}
+			}
+		}
+
+		void executeUpdate(PreparedStatement statement) throws SQLException {
+			boolean locked = true;
+			while (locked) {
+				try {
+					statement.executeUpdate();
+					locked = false;
+				} catch (SQLException ex) {
+					handleException(ex);
+				}
+			}
+		}
+
+		/**
+		 * Close the connection to the database.
+		 */
+		void close() {
+			try {
+				connection.close();
+			} catch (SQLException ex) {
+				logger.log(Level.SEVERE, "Unable to close connection to case database", ex);
+			}
+		}
+
+		abstract void handleException(SQLException ex) throws SQLException;
+
+	}
+
+	/**
+	 * A connection to an SQLite case database.
+	 */
+	private static final class SQLiteConnection extends CaseDbConnection {
+
+		private static final int DATABASE_LOCKED_ERROR = 0; // This should be 6 according to documentation, but it has been observed to be 0.
+		private static final int SQLITE_BUSY_ERROR = 5;
+
+		SQLiteConnection(String dbPath) {
+			super(createConnection(dbPath));
+		}
+
+		static Connection createConnection(String dbPath) {
+			Connection connection = null;
 			try {
 				SQLiteConfig config = new SQLiteConfig();
 				
@@ -5252,7 +5442,7 @@
 				// Enforce foreign key constraints.
 				config.enforceForeignKeys(true);
 				
-				this.connection = DriverManager.getConnection("jdbc:sqlite:" + dbPath, config.toProperties()); //NON-NLS
+				connection = DriverManager.getConnection("jdbc:sqlite:" + dbPath, config.toProperties()); //NON-NLS
 			} catch (SQLException ex) {
 				// The exception is caught and logged here because this 
 				// constructor will be called by an override of 
@@ -5261,239 +5451,7 @@
 				// the error state via isOpen() and throw an appropriate 
 				// exception.
 				SleuthkitCase.logger.log(Level.SEVERE, "Error setting up case database connection for thread", ex); //NON-NLS
-				if (this.connection != null) {
-					try {
-						this.connection.close();
-					} catch (SQLException e) {
-						SleuthkitCase.logger.log(Level.SEVERE, "Failed to close connection", e);
-					}
-					this.connection = null;
-				}
-			}
->>>>>>> 32760b5a
-		}
-
-		boolean isOpen() {
-			return this.connection != null;
-		}
-
-		PreparedStatement getPreparedStatement(PREPARED_STATEMENT statementKey) throws SQLException {
-			// Lazy statement preparation.
-			PreparedStatement statement;
-			if (this.preparedStatements.containsKey(statementKey)) {
-				statement = this.preparedStatements.get(statementKey);
-			} else {
-				statement = prepareStatement(statementKey.getSQL());
-				this.preparedStatements.put(statementKey, statement);
-			}
-			return statement;
-		}
-
-		PreparedStatement prepareStatement(String sqlStatement) throws SQLException {
-			PreparedStatement statement = null;
-			boolean locked = true;
-			while (locked) {
-				try {
-					statement = this.connection.prepareStatement(sqlStatement);
-					locked = false;
-				} catch (SQLException ex) {
-					handleException(ex);
-				}
-			}
-			return statement;
-		}
-
-		Statement createStatement() throws SQLException {
-			Statement statement = null;
-			boolean locked = true;
-			while (locked) {
-				try {
-					statement = this.connection.createStatement();
-					locked = false;
-				} catch (SQLException ex) {
-					handleException(ex);
-				}
-			}
-			return statement;
-		}
-
-		void beginTransaction() throws SQLException {
-			boolean locked = true;
-			while (locked) {
-				try {
-					connection.setAutoCommit(false);
-					locked = false;
-				} catch (SQLException ex) {
-					handleException(ex);
-				}
-			}
-		}
-
-		void commitTransaction() throws SQLException {
-			boolean locked = true;
-
-			// Exceptions can be thrown on a call to commit so we will retry
-			// until it succeeds.
-			while (locked) {
-				try {
-					connection.commit();
-					locked = false;
-				} catch (SQLException ex) {
-					logger.log(Level.SEVERE, String.format("Exception commiting transaction: Error code: %d SQLState: %s", ex.getErrorCode(), ex.getSQLState()), ex);
-				}
-			}
-
-			// You must turn auto commit back on when done with the transaction.
-			try {
-				connection.setAutoCommit(true);
-			}
-			catch (SQLException ex) {
-				logger.log(Level.SEVERE, String.format("Exception resetting auto commit: Error code: %d SQLState: %s", ex.getErrorCode(), ex.getSQLState()), ex);
-			}
-		}
-
-		/**
-		 * A rollback that logs exceptions and does not throw, intended for
-		 * "internal" use in SleuthkitCase methods where the exception that
-		 * motivated the rollback is the exception to report to the client.
-		 */
-		void rollbackTransaction() {
-			try {
-				connection.rollback();
-			} catch (SQLException e) {
-				logger.log(Level.SEVERE, "Error rolling back transaction", e);
-			}
-			try {
-				connection.setAutoCommit(true);
-			} catch (SQLException e) {
-				logger.log(Level.SEVERE, "Error restoring auto-commit", e);
-			}
-		}
-
-		/**
-		 * A rollback that throws, intended for use by the CaseDbTransaction
-		 * class where client code is managing the transaction and the client
-		 * may wish to know that the rollback failed.
-		 *
-		 * @throws SQLException
-		 */
-		void rollbackTransactionWithThrow() throws SQLException {
-			try {
-				connection.rollback();
-			} finally {
-				connection.setAutoCommit(true);
-			}
-		}
-
-		ResultSet executeQuery(Statement statement, String query) throws SQLException {
-			ResultSet resultSet = null;
-			boolean locked = true;
-			while (locked) {
-				try {
-					resultSet = statement.executeQuery(query);
-					locked = false;
-				} catch (SQLException ex) {
-					handleException(ex);
-				}
-			}
-			return resultSet;
-		}
-
-		ResultSet executeQuery(PreparedStatement statement) throws SQLException {
-			ResultSet resultSet = null;
-			boolean locked = true;
-			while (locked) {
-				try {
-					resultSet = statement.executeQuery();
-					locked = false;
-				} catch (SQLException ex) {
-					handleException(ex);
-				}
-			}
-			return resultSet;
-		}
-
-		void executeUpdate(Statement statement, String update) throws SQLException {
-			boolean locked = true;
-			while (locked) {
-				try {
-					statement.executeUpdate(update);
-					locked = false;
-				} catch (SQLException ex) {
-					handleException(ex);
-				}
-			}
-		}
-
-		void executeUpdate(PreparedStatement statement) throws SQLException {
-			boolean locked = true;
-			while (locked) {
-				try {
-					statement.executeUpdate();
-					locked = false;
-				} catch (SQLException ex) {
-					handleException(ex);
-				}
-			}
-		}
-
-		/**
-		 * Close the connection to the database.
-		 */
-		void close() {
-			try {
-				connection.close();
-			} catch (SQLException ex) {
-				logger.log(Level.SEVERE, "Unable to close connection to case database", ex);
-			}
-		}
-
-		abstract void handleException(SQLException ex) throws SQLException;
-
-	}
-
-	/**
-	 * A connection to an SQLite case database.
-	 */
-	private static final class SQLiteConnection extends CaseDbConnection {
-
-		private static final int DATABASE_LOCKED_ERROR = 0; // This should be 6 according to documentation, but it has been observed to be 0.
-		private static final int SQLITE_BUSY_ERROR = 5;
-
-		SQLiteConnection(String dbPath) {
-			super(createConnection(dbPath));
-		}
-
-		static Connection createConnection(String dbPath) {
-			Connection connection = null;
-			Statement statement = null;
-			try {
-				connection = DriverManager.getConnection("jdbc:sqlite:" + dbPath); //NON-NLS				
-				boolean locked = true;
-				while (locked) {
-					try {
-						statement = connection.createStatement();
-						locked = false;
-					} catch (SQLException ex) {
-						if (ex.getErrorCode() != SQLITE_BUSY_ERROR && ex.getErrorCode() != DATABASE_LOCKED_ERROR) {
-							throw ex;
-						}
-					}
-				}
-				if (null != statement) {
-					statement.execute("PRAGMA synchronous = OFF;"); // Reduce I/O operations, we have no OS crash recovery anyway. //NON-NLS			
-					statement.execute("PRAGMA read_uncommitted = True;"); // Allow query while in transaction. //NON-NLS
-					statement.execute("PRAGMA foreign_keys = ON;"); // Enforce foreign key constraints. //NON-NLS
-				}
-			} catch (SQLException ex) {
-				// The exception is caught and logged here because this 
-				// constructor will be called by an override of 
-				// ThreadLocal<T>.initialValue() which cannot throw. Calls to 
-				// ConnectionPerThreadDispenser.getConnection() will detect
-				// the error state via isOpen() and throw an appropriate 
-				// exception.
-				SleuthkitCase.logger.log(Level.SEVERE, "Error setting up case database connection for thread", ex); //NON-NLS
-				if (null != connection) {
+				if (connection != null) {
 					try {
 						connection.close();
 					} catch (SQLException e) {
@@ -5501,8 +5459,6 @@
 					}
 					connection = null;
 				}
-			} finally {
-				closeStatement(statement);
 			}
 			return connection;
 		}
@@ -5597,9 +5553,6 @@
 		}
 
 	}
-<<<<<<< HEAD
-
-=======
 	
 	/**
 	 * The CaseDbQuery supports the use case where developers have a 
@@ -5665,5 +5618,4 @@
 			}
 		}	
 	}
->>>>>>> 32760b5a
 }