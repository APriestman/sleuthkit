/*
 * Sleuth Kit Data Model
 *
 * Copyright 2018 Basis Technology Corp.
 * Contact: carrier <at> sleuthkit <dot> org
 *
 * Licensed under the Apache License, Version 2.0 (the "License");
 * you may not use this file except in compliance with the License.
 * You may obtain a copy of the License at
 *
 *     http://www.apache.org/licenses/LICENSE-2.0
 *
 * Unless required by applicable law or agreed to in writing, software
 * distributed under the License is distributed on an "AS IS" BASIS,
 * WITHOUT WARRANTIES OR CONDITIONS OF ANY KIND, either express or implied.
 * See the License for the specific language governing permissions and
 * limitations under the License.
 */
package org.sleuthkit.datamodel.timeline;

import com.google.common.base.MoreObjects;
import com.google.common.collect.ImmutableSortedSet;
import java.util.Arrays;
import java.util.Collection;
import java.util.Comparator;
import java.util.List;
import java.util.Optional;
import java.util.SortedSet;
import org.sleuthkit.datamodel.BlackboardArtifact;
import static org.sleuthkit.datamodel.BlackboardArtifact.ARTIFACT_TYPE.*;
import org.sleuthkit.datamodel.BlackboardAttribute;
import static org.sleuthkit.datamodel.BlackboardAttribute.ATTRIBUTE_TYPE.*;
import org.sleuthkit.datamodel.BlackboardAttribute.Type;
import org.sleuthkit.datamodel.DescriptionLoD;
import static org.sleuthkit.datamodel.timeline.BundleProvider.getBundle;
import static org.sleuthkit.datamodel.timeline.EventType.RECENT_DOCUMENTS;
import static org.sleuthkit.datamodel.timeline.EventTypeZoomLevel.BASE_TYPE;
import static org.sleuthkit.datamodel.timeline.EventTypeZoomLevel.ROOT_TYPE;
import static org.sleuthkit.datamodel.timeline.EventTypeZoomLevel.SUB_TYPE;
import org.sleuthkit.datamodel.timeline.EventTypes.EmptyExtractor;
import org.sleuthkit.datamodel.timeline.EventTypes.FilePathArtifactEventType;
import org.sleuthkit.datamodel.timeline.EventTypes.FilePathEventType;
import org.sleuthkit.datamodel.timeline.EventTypes.URLArtifactEventType;
import org.sleuthkit.datamodel.timeline.StandardArtifactEventType.AttributeExtractor;
import static org.sleuthkit.datamodel.timeline.StandardArtifactEventType.getAttributeSafe;
import org.sleuthkit.datamodel.timeline.TimelineEvent.EventDescription;

/**
 * An Event Type represents a distinct kind of event ie file system or web
 * activity. An EventType may have an optional super-type and 0 or more
 * subtypes, allowing events to be organized in a type hierarchy.
 */
public interface EventType extends Comparable<EventType> {

	String getDisplayName();

	long getTypeID();

	EventTypeZoomLevel getZoomLevel();

	/**
	 * @return A list of EventTypes, one for each subtype of this EventTYpe, or
	 *         an empty set if this EventType has no subtypes.
	 */
	SortedSet<? extends EventType> getSubTypes();

	Optional<? extends EventType> getSubType(String string);

	EventDescription getDescription(String fullDescriptionRaw, String medDescriptionRaw, String shortDescriptionRaw);

	/**
	 * @return the super type of this event
	 */
	EventType getSuperType();

	default EventType getBaseType() {
		EventType superType = getSuperType();

		return superType.equals(ROOT_EVENT_TYPE)
				? this
				: superType.getBaseType();

	}

	default SortedSet<? extends EventType> getSiblingTypes() {
		return this.equals(ROOT_EVENT_TYPE)
				? ImmutableSortedSet.of(ROOT_EVENT_TYPE)
				: this.getSuperType().getSubTypes();

	}

	@Override
	default int compareTo(EventType otherType) {
		return Comparator.comparing(EventType::getTypeID).compare(this, otherType);
	}

	/**
	 * The root type of all event types. No event should actually have this
	 * type.
	 */
	EventType ROOT_EVENT_TYPE = new StandardEventType(0,
			getBundle().getString("RootEventType.eventTypes.name"), // NON-NLS
			ROOT_TYPE, null) {
		@Override
		public SortedSet< EventType> getSubTypes() {
			return ImmutableSortedSet.of(FILE_SYSTEM, WEB_ACTIVITY, MISC_TYPES, CUSTOM_TYPES);
		}
	};

	EventType FILE_SYSTEM = new StandardEventType(1,
			getBundle().getString("BaseTypes.fileSystem.name"),// NON-NLS
			BASE_TYPE, ROOT_EVENT_TYPE) {
		@Override
		public SortedSet< EventType> getSubTypes() {
			return ImmutableSortedSet.of(FILE_MODIFIED, FILE_ACCESSED,
					FILE_CREATED, FILE_CHANGED);
		}
	};
	EventType WEB_ACTIVITY = new StandardEventType(2,
			getBundle().getString("BaseTypes.webActivity.name"), // NON-NLS
			BASE_TYPE, ROOT_EVENT_TYPE) {
		@Override
		public SortedSet< ArtifactEventType> getSubTypes() {
			return ImmutableSortedSet.of(WEB_DOWNLOADS, WEB_COOKIE, WEB_BOOKMARK,
					WEB_HISTORY, WEB_SEARCH);
		}
	};
	EventType MISC_TYPES = new StandardEventType(3,
			getBundle().getString("BaseTypes.miscTypes.name"), // NON-NLS
			BASE_TYPE, ROOT_EVENT_TYPE) {
		@Override
		public SortedSet<EventType> getSubTypes() {
			return ImmutableSortedSet.of(CALL_LOG, DEVICES_ATTACHED, EMAIL,
					EXIF, GPS_ROUTE, GPS_TRACKPOINT, INSTALLED_PROGRAM, MESSAGE,
					RECENT_DOCUMENTS, REGISTRY, LOG_ENTRY);
		}
	};

	EventType FILE_MODIFIED = new FilePathEventType(4,
			getBundle().getString("FileSystemTypes.fileModified.name"), // NON-NLS
			SUB_TYPE, FILE_SYSTEM);
	EventType FILE_ACCESSED = new FilePathEventType(5,
			getBundle().getString("FileSystemTypes.fileAccessed.name"), // NON-NLS
			SUB_TYPE, FILE_SYSTEM);
	EventType FILE_CREATED = new FilePathEventType(6,
			getBundle().getString("FileSystemTypes.fileCreated.name"), // NON-NLS
			SUB_TYPE, FILE_SYSTEM);
	EventType FILE_CHANGED = new FilePathEventType(7,
			getBundle().getString("FileSystemTypes.fileChanged.name"), // NON-NLS
			SUB_TYPE, FILE_SYSTEM);

	ArtifactEventType WEB_DOWNLOADS = new URLArtifactEventType(8,
			getBundle().getString("WebTypes.webDownloads.name"), // NON-NLS
			WEB_ACTIVITY,
			new BlackboardArtifact.Type(TSK_WEB_DOWNLOAD),
			new Type(TSK_DATETIME_ACCESSED),
			new Type(TSK_URL));
	ArtifactEventType WEB_COOKIE = new URLArtifactEventType(9,
			getBundle().getString("WebTypes.webCookies.name"),// NON-NLS
			WEB_ACTIVITY,
			new BlackboardArtifact.Type(TSK_WEB_COOKIE),
			new Type(TSK_DATETIME),
			new Type(TSK_URL));
	ArtifactEventType WEB_BOOKMARK = new URLArtifactEventType(10,
			getBundle().getString("WebTypes.webBookmarks.name"), // NON-NLS
			WEB_ACTIVITY,
			new BlackboardArtifact.Type(TSK_WEB_BOOKMARK),
			new Type(TSK_DATETIME_CREATED),
			new Type(TSK_URL));
	ArtifactEventType WEB_HISTORY = new URLArtifactEventType(11,
			getBundle().getString("WebTypes.webHistory.name"), // NON-NLS
			WEB_ACTIVITY,
			new BlackboardArtifact.Type(TSK_WEB_HISTORY),
			new Type(TSK_DATETIME_ACCESSED),
			new Type(TSK_URL));
	ArtifactEventType WEB_SEARCH = new URLArtifactEventType(12,
			getBundle().getString("WebTypes.webSearch.name"), // NON-NLS
			WEB_ACTIVITY,
			new BlackboardArtifact.Type(TSK_WEB_SEARCH_QUERY),
			new Type(TSK_DATETIME_ACCESSED),
			new Type(TSK_DOMAIN));

	ArtifactEventType MESSAGE = new StandardArtifactEventType(13,
			getBundle().getString("MiscTypes.message.name"),// NON-NLS
			MISC_TYPES,
			new BlackboardArtifact.Type(TSK_MESSAGE),
			new Type(TSK_DATETIME),
			new StandardArtifactEventType.AttributeExtractor(new Type(TSK_MESSAGE_TYPE)),
			artf -> {
				final BlackboardAttribute dir = getAttributeSafe(artf, new Type(TSK_DIRECTION));
				final BlackboardAttribute readStatus = getAttributeSafe(artf, new Type(TSK_READ_STATUS));
				final BlackboardAttribute name = getAttributeSafe(artf, new Type(TSK_NAME));
				final BlackboardAttribute phoneNumber = getAttributeSafe(artf, new Type(TSK_PHONE_NUMBER));
				final BlackboardAttribute subject = getAttributeSafe(artf, new Type(TSK_SUBJECT));
				List<String> asList = Arrays.asList(
						stringValueOf(dir),
						stringValueOf(readStatus),
						name == null && phoneNumber == null ? "" : toFrom(dir),
						stringValueOf(MoreObjects.firstNonNull(name, phoneNumber)),
						stringValueOf(subject)
				);
				return String.join(" ", asList);
			},
			new AttributeExtractor(new Type(BlackboardAttribute.ATTRIBUTE_TYPE.TSK_TEXT)));

	ArtifactEventType GPS_ROUTE = new StandardArtifactEventType(14,
			getBundle().getString("MiscTypes.GPSRoutes.name"), // NON-NLS
			MISC_TYPES,
			new BlackboardArtifact.Type(TSK_GPS_ROUTE),
			new Type(TSK_DATETIME),
			new AttributeExtractor(new Type(TSK_PROG_NAME)),
			new AttributeExtractor(new Type(TSK_LOCATION)),
			artf -> {
				final BlackboardAttribute latStart = getAttributeSafe(artf, new Type(TSK_GEO_LATITUDE_START));
				final BlackboardAttribute longStart = getAttributeSafe(artf, new Type(TSK_GEO_LONGITUDE_START));
				final BlackboardAttribute latEnd = getAttributeSafe(artf, new Type(TSK_GEO_LATITUDE_END));
				final BlackboardAttribute longEnd = getAttributeSafe(artf, new Type(TSK_GEO_LONGITUDE_END));
				return String.format("from %1$s %2$s to %3$s %4$s", stringValueOf(latStart), stringValueOf(longStart), stringValueOf(latEnd), stringValueOf(longEnd)); // NON-NLS
			});

	ArtifactEventType GPS_TRACKPOINT = new StandardArtifactEventType(15,
			getBundle().getString("MiscTypes.GPSTrackpoint.name"), // NON-NLS
			MISC_TYPES,
			new BlackboardArtifact.Type(TSK_GPS_TRACKPOINT),
			new Type(TSK_DATETIME),
			new AttributeExtractor(new Type(TSK_PROG_NAME)),
			artf -> {
				final BlackboardAttribute longitude = getAttributeSafe(artf, new Type(TSK_GEO_LONGITUDE));
				final BlackboardAttribute latitude = getAttributeSafe(artf, new Type(TSK_GEO_LATITUDE));
				return stringValueOf(latitude) + " " + stringValueOf(longitude); // NON-NLS
			},
			new EmptyExtractor());

	ArtifactEventType CALL_LOG = new StandardArtifactEventType(16,
			getBundle().getString("MiscTypes.Calls.name"), // NON-NLS
			MISC_TYPES,
			new BlackboardArtifact.Type(TSK_CALLLOG),
			new Type(TSK_DATETIME_START),
			new AttributeExtractor(new Type(TSK_NAME)),
			new AttributeExtractor(new Type(TSK_PHONE_NUMBER)),
			new AttributeExtractor(new Type(TSK_DIRECTION)));

	ArtifactEventType EMAIL = new StandardArtifactEventType(17,
			getBundle().getString("MiscTypes.Email.name"), // NON-NLS
			MISC_TYPES,
			new BlackboardArtifact.Type(TSK_EMAIL_MSG),
			new Type(TSK_DATETIME_SENT),
			artf -> {
				final BlackboardAttribute emailFrom = getAttributeSafe(artf, new Type(TSK_EMAIL_FROM));
				final BlackboardAttribute emailTo = getAttributeSafe(artf, new Type(TSK_EMAIL_TO));
				return stringValueOf(emailFrom) + " to " + stringValueOf(emailTo); // NON-NLS
			},
			new AttributeExtractor(new Type(TSK_SUBJECT)),
			new AttributeExtractor(new Type(TSK_EMAIL_CONTENT_PLAIN)));

	ArtifactEventType RECENT_DOCUMENTS = new FilePathArtifactEventType(18,
			getBundle().getString("MiscTypes.recentDocuments.name"), // NON-NLS
			MISC_TYPES,
			new BlackboardArtifact.Type(TSK_RECENT_OBJECT),
			new Type(TSK_DATETIME),
			new Type(TSK_PATH));

	ArtifactEventType INSTALLED_PROGRAM = new StandardArtifactEventType(19,
			getBundle().getString("MiscTypes.installedPrograms.name"), // NON-NLS
			MISC_TYPES,
			new BlackboardArtifact.Type(TSK_INSTALLED_PROG),
			new Type(TSK_DATETIME),
			new AttributeExtractor(new Type(TSK_PROG_NAME)),
			new EmptyExtractor(),
			new EmptyExtractor());

	ArtifactEventType EXIF = new StandardArtifactEventType(20,
			getBundle().getString("MiscTypes.exif.name"), // NON-NLS
			MISC_TYPES,
			new BlackboardArtifact.Type(TSK_METADATA_EXIF),
			new Type(TSK_DATETIME_CREATED),
			new AttributeExtractor(new Type(TSK_DEVICE_MAKE)),
			new AttributeExtractor(new Type(TSK_DEVICE_MODEL)),
			artf -> artf.getSleuthkitCase().getAbstractFileById(artf.getObjectID()).getName()
	);

	ArtifactEventType DEVICES_ATTACHED = new StandardArtifactEventType(21,
			getBundle().getString("MiscTypes.devicesAttached.name"), // NON-NLS
			MISC_TYPES,
			new BlackboardArtifact.Type(TSK_DEVICE_ATTACHED),
			new Type(TSK_DATETIME),
			new AttributeExtractor(new Type(TSK_DEVICE_MAKE)),
			new AttributeExtractor(new Type(TSK_DEVICE_MODEL)),
			new AttributeExtractor(new Type(TSK_DEVICE_ID)));

	//custom event type base type
	EventType CUSTOM_TYPES = new StandardEventType(22,
			getBundle().getString("BaseTypes.customTypes.name"), // NON-NLS
			BASE_TYPE, ROOT_EVENT_TYPE) {
		@Override
		public SortedSet< EventType> getSubTypes() {
			return ImmutableSortedSet.of(OTHER);
		}
	};

	//generic catch all other event
	ArtifactEventType OTHER = new SingleDescriptionArtifactEventType(23,
			getBundle().getString("CustomTypes.other.name"),
			CUSTOM_TYPES,
			new BlackboardArtifact.Type(TSK_TL_EVENT),
			new BlackboardAttribute.Type(TSK_DATETIME),
			new BlackboardAttribute.Type(TSK_DESCRIPTION));

	//new misc types
	ArtifactEventType LOG_ENTRY = new SingleDescriptionArtifactEventType(24,
			getBundle().getString("MiscTypes.LogEntry.name"), //NON-NLS
			MISC_TYPES,
			new BlackboardArtifact.Type(TSK_TL_EVENT),
			new BlackboardAttribute.Type(TSK_DATETIME),
			new BlackboardAttribute.Type(TSK_DESCRIPTION));

	ArtifactEventType REGISTRY = new SingleDescriptionArtifactEventType(25,
			getBundle().getString("MiscTypes.Registry.name"), //NON-NLS
			MISC_TYPES,
			new BlackboardArtifact.Type(TSK_TL_EVENT),
			new BlackboardAttribute.Type(TSK_DATETIME),
			new BlackboardAttribute.Type(TSK_DESCRIPTION));

	static SortedSet<? extends EventType> getBaseTypes() {
		return ROOT_EVENT_TYPE.getSubTypes();
	}

	static SortedSet<? extends EventType> getFileSystemTypes() {
		return FILE_SYSTEM.getSubTypes();
	}

	static SortedSet<? extends EventType> getWebActivityTypes() {
		return WEB_ACTIVITY.getSubTypes();
	}

	static SortedSet<? extends EventType> getMiscTypes() {
		return MISC_TYPES.getSubTypes();
	}

	static String stringValueOf(BlackboardAttribute attr) {
		return Optional.ofNullable(attr)
				.map(BlackboardAttribute::getDisplayString)
				.orElse("");
	}

	static String toFrom(BlackboardAttribute dir) {
		if (dir == null) {
			return "";
		} else {
			switch (dir.getDisplayString()) {
				case "Incoming": // NON-NLS
					return "from"; // NON-NLS
				case "Outgoing": // NON-NLS
					return "to"; // NON-NLS
				default:
					return " "; // NON-NLS

			}
		}
	}

<<<<<<< HEAD
=======
	/**
	 *
	 * @param types
	 *
	 * @return
	 */
	static public EventType getCommonSuperType(Collection<EventType> types) {
		if (types.size() == 1 || types.stream().distinct().count() == 1) {
			return types.stream().findAny().get();
		} else if (types.stream().map(EventType::getSuperType).distinct().count() == 1) {
			return types.stream().map(EventType::getSuperType).findAny().get();
		} else {
			return EventType.ROOT_EVENT_TYPE;
		}
	}

>>>>>>> 02cf00b8
}<|MERGE_RESOLUTION|>--- conflicted
+++ resolved
@@ -1,7 +1,7 @@
 /*
  * Sleuth Kit Data Model
  *
- * Copyright 2018 Basis Technology Corp.
+ * Copyright 2018-2019 Basis Technology Corp.
  * Contact: carrier <at> sleuthkit <dot> org
  *
  * Licensed under the Apache License, Version 2.0 (the "License");
@@ -21,7 +21,6 @@
 import com.google.common.base.MoreObjects;
 import com.google.common.collect.ImmutableSortedSet;
 import java.util.Arrays;
-import java.util.Collection;
 import java.util.Comparator;
 import java.util.List;
 import java.util.Optional;
@@ -31,7 +30,6 @@
 import org.sleuthkit.datamodel.BlackboardAttribute;
 import static org.sleuthkit.datamodel.BlackboardAttribute.ATTRIBUTE_TYPE.*;
 import org.sleuthkit.datamodel.BlackboardAttribute.Type;
-import org.sleuthkit.datamodel.DescriptionLoD;
 import static org.sleuthkit.datamodel.timeline.BundleProvider.getBundle;
 import static org.sleuthkit.datamodel.timeline.EventType.RECENT_DOCUMENTS;
 import static org.sleuthkit.datamodel.timeline.EventTypeZoomLevel.BASE_TYPE;
@@ -66,7 +64,7 @@
 
 	Optional<? extends EventType> getSubType(String string);
 
-	EventDescription getDescription(String fullDescriptionRaw, String medDescriptionRaw, String shortDescriptionRaw);
+	EventDescription parseDescription(String fullDescriptionRaw, String medDescriptionRaw, String shortDescriptionRaw);
 
 	/**
 	 * @return the super type of this event
@@ -358,24 +356,4 @@
 			}
 		}
 	}
-
-<<<<<<< HEAD
-=======
-	/**
-	 *
-	 * @param types
-	 *
-	 * @return
-	 */
-	static public EventType getCommonSuperType(Collection<EventType> types) {
-		if (types.size() == 1 || types.stream().distinct().count() == 1) {
-			return types.stream().findAny().get();
-		} else if (types.stream().map(EventType::getSuperType).distinct().count() == 1) {
-			return types.stream().map(EventType::getSuperType).findAny().get();
-		} else {
-			return EventType.ROOT_EVENT_TYPE;
-		}
-	}
-
->>>>>>> 02cf00b8
 }