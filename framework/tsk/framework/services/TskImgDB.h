/*
 *
 *  The Sleuth Kit
 *
 *  Contact: Brian Carrier [carrier <at> sleuthkit [dot] org]
 *  Copyright (c) 2010-2012 Basis Technology Corporation. All Rights
 *  reserved.
 *
 *  This software is distributed under the Common Public License 1.0
 */


#ifndef _TSK_IMGDB_H
#define _TSK_IMGDB_H

#define IMGDB_SCHEMA_VERSION "1.5"

#include <string> // to get std::wstring
#include <list>
#include <vector>
#include "tsk/libtsk.h"
#include "tsk/framework/framework_i.h"
#include "tsk/framework/utilities/SectorRuns.h"
#include "tsk/framework/utilities/UnallocRun.h"
#include "TskBlackboardAttribute.h"
#include "TskBlackboard.h"
#include "TskBlackboardArtifact.h"

using namespace std;

class TskArtifactNames;
class TskAttributeNames;

typedef uint64_t artifact_t;


/**
 * Contains data from a volume/partition record in the database.
 */
struct TskVolumeInfoRecord
{
    uint64_t vol_id;
    TSK_DADDR_T sect_start;
    TSK_DADDR_T sect_len;
    std::string description;
    TSK_VS_PART_FLAG_ENUM flags;
};

/**
 * Contains data from a file system record in the database.
 */
struct TskFsInfoRecord
{
    uint64_t fs_id;
    TSK_OFF_T img_byte_offset;
    uint64_t vol_id;
    TSK_FS_TYPE_ENUM  fs_type;
    unsigned int block_size;
    TSK_DADDR_T block_count;
    TSK_INUM_T root_inum;
    TSK_INUM_T first_inum;
    TSK_INUM_T last_inum;
};

/**
 * Contains data derived from joining carved file records from multiple tables in the image database.
 */
struct TskCarvedFileInfo
{
    /**
     * The unique ID of the carved file.
     */
    uint64_t fileID;

    /**
     * A hash of the carved file. The type of the hash is a parameter to the function
     * that returns objects of this type and is not included in the struct to reduce object size,
     * since this struct is used to satisfy potentially high-volume data requests.
     * The hash member may be an empty string if the requested hash is unavailable.
     */
    std::string hash;

    /**
     * A "cfile" name for the carved file of the form: cfile_[vol_id]_[start_sector]_[file_id].[ext].
     */
    std::string cFileName;
};

struct TskFileTypeRecord
{
    std::string suffix; // file extension, normalized to lowercase. If no extension, it is an empty string.
    std::string description; // descript of the file type.
    uint64_t count; // count of files with this extension.
};

struct TskModuleStatus;
struct TskModuleInfo;
struct TskBlackboardRecord;
struct TskUnallocImgStatusRecord;

/**
 * Contains data about the mapping of data in the unallocated chunks back
 * to their original location in the disk image.
 */
struct TskAllocUnallocMapRecord
{
    int vol_id;
    int unalloc_img_id;
    TSK_DADDR_T unalloc_img_sect_start;
    TSK_DADDR_T sect_len;
    TSK_DADDR_T orig_img_sect_start;
};

/**
 * contains data about the 'unused sectors', which did not have carvable data.
 */
struct TskUnusedSectorsRecord
{
    uint64_t fileId;
    TSK_DADDR_T sectStart;
    TSK_DADDR_T sectLen;
};

struct TskFileRecord;

/**
 * Interface for class that implments database storage for an image.
 * The database will be used to store information about the data
 * being analyzed. 
 * Can be registered with and retrieved from TskServices.
 */
class TSK_FRAMEWORK_API TskImgDB
{
public:
    /// File type classifications used by the framework
    enum FILE_TYPES
    {
        IMGDB_FILES_TYPE_FS = 0,
        IMGDB_FILES_TYPE_CARVED,
        IMGDB_FILES_TYPE_DERIVED,
        IMGDB_FILES_TYPE_UNUSED
    };

    /// File analysis statuses used by the framework
    enum FILE_STATUS
    {
        IMGDB_FILES_STATUS_CREATED = 0,
        IMGDB_FILES_STATUS_READY_FOR_ANALYSIS,
        IMGDB_FILES_STATUS_ANALYSIS_IN_PROGRESS,
        IMGDB_FILES_STATUS_ANALYSIS_COMPLETE,
        IMGDB_FILES_STATUS_ANALYSIS_FAILED,
        IMGDB_FILES_STATUS_ANALYSIS_SKIPPED
    };

    /**
     * Files have a 'known' status that is updated
     * with the use of hash databases. */
    enum KNOWN_STATUS
    {
        IMGDB_FILES_KNOWN = 0,  ///< 'Known', but cannot differentiate between good or bad.  NSRL, for example, identifies known, but does not assign a good or bad status. 
        IMGDB_FILES_KNOWN_GOOD,  ///< Known to be good / safely ignorable.
        IMGDB_FILES_KNOWN_BAD,  ///< Known to be bad or notable
        IMGDB_FILES_UNKNOWN     ///< Unknown files.  Perhaps because they haven't been analyzed yet or perhaps because they are user files that are not in a database.  All files start off in this state. 
    };

    /// Hash types supported by framework
    enum HASH_TYPE 
    {
        MD5 = 0,    ///< 128-bit MD5
        SHA1,       ///< 160-bit SHA1
        SHA2_256,   ///< 256-bit SHA2
        SHA2_512    ///< 512-bit SHA2
    };

    /// Data types that can be stored in blackboard
    enum VALUE_TYPE
    {
        BB_VALUE_TYPE_BYTE = 0, ///< Single byte
        BB_VALUE_TYPE_STRING,   ///< String 
        BB_VALUE_TYPE_INT32,    ///< 32-bit integer
        BB_VALUE_TYPE_INT64,    ///< 64-bit integer
        BB_VALUE_TYPE_DOUBLE    ///< double floating point
    };

    /// Unallocated sectors file statuses used by the framework
    enum UNALLOC_IMG_STATUS
    {
        IMGDB_UNALLOC_IMG_STATUS_CREATED = 0,
        IMGDB_UNALLOC_IMG_STATUS_SCHEDULE_OK,
        IMGDB_UNALLOC_IMG_STATUS_SCHEDULE_ERR,
        IMGDB_UNALLOC_IMG_STATUS_CARVED_OK,
        IMGDB_UNALLOC_IMG_STATUS_CARVED_ERR,
        IMGDB_UNALLOC_IMG_STATUS_CARVED_NOT_NEEDED,
    };

    TskImgDB();
    virtual ~ TskImgDB();

    /**
     * Opens the database and creates the needed tables.
     * @returns 1 on error and 0 on success.
     */
    virtual int initialize() = 0;

    /**
     * Opens an existing database. Use initialize() to create
     * a new one.
     * @returns 1 on error and 0 on success.
     */
    virtual int open() = 0;

    /**
     * Close the database.
     * @returns 0 on success and 1 on failure.
     */
    virtual int close() = 0;

    virtual int begin() = 0;
    virtual int commit() = 0;

    virtual int addToolInfo(const char* name, const char* version) = 0;
    virtual int addImageInfo(int type, int sectorSize) = 0;

    /**
     * Add the path to the image to the image database
     *
     * @param imgPath The image path.
     */    
    virtual int addImageName(char const * imgPath) = 0;
    
    virtual int addVolumeInfo(const TSK_VS_PART_INFO * vs_part) = 0;
    virtual int addFsInfo(int volId, int fsId, const TSK_FS_INFO * fs_info) = 0;

    /**
     * Add data for a file system file to the image database.
     * @param fileSystemID File system ID of the file system the file belongs to
     * @param fileSystemFile TSK_FS_FILE object for the file
     * @param fileName File name
     * @param fileSystemAttrType File system attribute type (see #TSK_FS_ATTR_TYPE_ENUM)
     * @param fileSystemAttrID File system attribute ID, used to index attributes for files with multiple attributes 
     * @param [out] fileID File ID assigned to the file by the image database
     * @param filePath Path to the file in the image, file name omitted
     * @returns 0 on success or -1 on error.
     */
    virtual int addFsFileInfo(int fileSystemID, const TSK_FS_FILE *fileSystemFile, const char *fileName, int fileSystemAttrType, int fileSystemAttrID, uint64_t &fileID, const char *filePath) = 0;

    virtual int addCarvedFileInfo(int vol_id, const char *name, uint64_t size, uint64_t *runStarts, uint64_t *runLengths, int numRuns, uint64_t & fileId) = 0;
    virtual int addDerivedFileInfo(const std::string& name, const uint64_t parentId, 
                                        const bool isDirectory, const uint64_t size, const std::string& details,
                                        const int ctime, const int crtime, const int atime, const int mtime, uint64_t & fileId, std::string path) = 0;
    virtual int addFsBlockInfo(int fsID, uint64_t a_mFileId, int count, uint64_t blk_addr, uint64_t len) = 0;

    /**
     * Add information about how the unallocated images were created so that we can 
     later 
     * map where data was recovered from. This is typically used by CarvePrep and the results are 
     * used by CarveExtract via getUnallocRun(). 
     * @param a_volID Volume ID that the data was extracted from.
     * @param unallocImgID ID of the unallocated image that the sectors were copied into. 
     * @param unallocImgStart Sector offset of where in the unallocated image that t
     he run starts.
     * @param length Number of sectors that are in the run.
     * @param origImgStart Sector offset in the original image (relative to start of
        image) where the run starts  
     * @returns 1 on errror
     */
    virtual int addAllocUnallocMapInfo(int a_volID, int unallocImgID, uint64_t unallocImgStart, uint64_t length, uint64_t origImgStart) = 0;

    virtual int getSessionID() const = 0;
    virtual int getFileIds(char *a_fileName, uint64_t *a_outBuffer, int a_buffSize) const = 0;
    virtual int getNumFiles() const = 0;
    virtual int getMaxFileIdReadyForAnalysis(uint64_t a_lastFileId, uint64_t & maxFileId) const = 0;
    virtual int getMinFileIdReadyForAnalysis(uint64_t & minFileId) const = 0;
    virtual uint64_t getFileId(int fsId, uint64_t fs_file_id) const = 0;

    /**
     * Queries the blackboard for raw information about a specific file. 
     * @param fileId ID of file to lookup
     * @param fileRecord Location where data should be stored
     * @returns -1 on error and 0 on success.
     */
    virtual int getFileRecord(const uint64_t fileId, TskFileRecord& fileRecord) const = 0;
    virtual SectorRuns * getFileSectors(uint64_t fileId) const = 0;

    /**
     * Gets the base name of the image, i.e., the file name of the first image path stored in the database.
     *
     * @return The name of the image, possibly the empty string if no image paths have been stored.
     */    
    virtual std::string getImageBaseName() const = 0;

    /**
     * Gets a list of image paths.
     *
     * @returns A vector of image paths as std::strings. There may be multiple paths for a split image or the list may be empty if no image paths have been stored.
     */
    virtual std::vector<std::wstring> getImageNamesW() const = 0;
    virtual std::vector<std::string>  getImageNames() const = 0;

    virtual int getFileUniqueIdentifiers(uint64_t a_fileId, uint64_t &a_fsOffset, uint64_t &a_fsFileId, int &a_attrType, int &a_attrId) const = 0;
    virtual int getNumVolumes() const = 0;
    virtual int getImageInfo(int & type, int & sectorSize) const = 0;
    virtual int getVolumeInfo(std::list<TskVolumeInfoRecord> & volumeInfoList) const = 0;
    virtual int getFsInfo(std::list<TskFsInfoRecord> & fsInfoList) const = 0;
    virtual int getFileInfoSummary(std::list<TskFileTypeRecord>& fileTypeInfoList) const = 0;
    virtual int getFileInfoSummary(FILE_TYPES fileType, std::list<TskFileTypeRecord> & fileTypeInfoList) const = 0;
    /**
     * Return the known status of the file with the given id
     * @param fileId id of the file to get the status of
     * @returns KNOWN_STATUS or -1 on error
     */
    virtual KNOWN_STATUS getKnownStatus(const uint64_t fileId) const = 0;
    

    /**
     * Given an offset in an unallocated image that was created for carving, 
     * return information about where that data came from in the original image.
     * This is used to map where a carved file is located in the original image.
     * 
     * @param a_unalloc_img_id ID of the unallocated image that you want data about
     * @param a_file_offset Sector offset where file was found in the unallocated image
     * @return NULL on error or a run descriptor.  
     */
    virtual UnallocRun * getUnallocRun(int a_unalloc_img_id, int a_file_offset) const = 0; 

    /**
     * Returns a list of the sectors that are not used by files and that
     * are in unpartitioned space.  Typically this is used by CarvePrep.
     */
    virtual SectorRuns * getFreeSectors() const = 0;

    /**
     * update the status field in the database for a given file.
     * @param a_file_id File to update.
     * @param a_status Status flag to update to.
     * @returns 1 on error.
     */
    virtual int updateFileStatus(uint64_t a_file_id, FILE_STATUS a_status) = 0;

    /**
     * update the known status field in the database for a given file.
     * @param a_file_id File to update.
     * @param a_status Status flag to update to.
     * @returns 1 on error.
     */
    virtual int updateKnownStatus(uint64_t a_file_id, KNOWN_STATUS a_status) = 0;
	virtual bool dbExist() const = 0;

    // Get set of file ids that match the given condition (i.e. SQL where clause)
    virtual std::vector<uint64_t> getFileIds(const std::string& condition) const = 0;
    virtual const std::vector<TskFileRecord> getFileRecords(const std::string& condition) const = 0;

    // Get the number of files that match the given condition
    virtual int getFileCount(const std::string& condition) const = 0;

    /**
     * Returns the file ids and carved file names for a unique set of carved files.
     * Uniqueness is based on the value of a particular hash type. Where duplicate
     * hash values exist, the lowest file_id is chosen.
     * NOTE: This function is deprecated and will be removed in the next major release,
     * use the getUniqueCarvedFilesInfo() member function instead.
     *
     * @param hashType The type of hash value to use when determining uniqueness.
     * @return A map of file ids to the corresponding carved file name.
     */
    virtual std::map<uint64_t, std::string> getUniqueCarvedFiles(HASH_TYPE hashType) const = 0;

    /**
     * Returns the file ids, content hashes and, carved file names for a unique set of carved files.
     * Uniqueness is based on the value of a particular hash type. Where duplicate
     * hash values exist, the lowest file_id is chosen.
     *
     * @param hashType The type of hash value to use when determining uniqueness.
     * @return A map of file ids to the corresponding carved file name. Throws TskException.
     */
    virtual std::vector<TskCarvedFileInfo> getUniqueCarvedFilesInfo(HASH_TYPE hashType) const = 0;

    virtual std::vector<uint64_t> getCarvedFileIds() const = 0;

    virtual std::vector<uint64_t> getUniqueFileIds(HASH_TYPE hashType) const = 0;
    virtual std::vector<uint64_t> getFileIds() const = 0;

    virtual int setHash(const uint64_t a_file_id, const TskImgDB::HASH_TYPE hashType, const std::string& hash) const = 0;
    virtual std::string getCfileName(const uint64_t a_file_id) const = 0;

    virtual int addModule(const std::string& name, const std::string& description, int & moduleId) = 0;
    virtual int setModuleStatus(uint64_t file_id, int module_id, int status) = 0;
	virtual int getModuleInfo(std::vector<TskModuleInfo> & moduleInfoList) const = 0;
    virtual int getModuleErrors(std::vector<TskModuleStatus> & moduleStatusList) const = 0;
    virtual std::string getFileName(uint64_t file_id) const = 0;

    /**
     * Used when a new unallocated image file is created for carving. 
     * @param unallocImgId [out] Stores the unique ID assigned to the image.
     * @returns -1 on error, 0 on success.
     */
    virtual int addUnallocImg(int & unallocImgId) = 0;

    virtual int setUnallocImgStatus(int unallocImgId, TskImgDB::UNALLOC_IMG_STATUS status) = 0;
    virtual TskImgDB::UNALLOC_IMG_STATUS getUnallocImgStatus(int unallocImgId) const = 0;
    virtual int getAllUnallocImgStatus(std::vector<TskUnallocImgStatusRecord> & unallocImgStatusList) const = 0;

    virtual int addUnusedSectors(int unallocImgId, std::vector<TskUnusedSectorsRecord> & unusedSectorsList) = 0;
    virtual int getUnusedSector(uint64_t fileId, TskUnusedSectorsRecord & unusedSectorsRecord) const = 0;

	// Quote and escape a string, the returned quoted string can be used as string literal in SQL statement.
	virtual std::string quote(const std::string str) const = 0;

    friend class TskDBBlackboard;

protected:
<<<<<<< HEAD
    map<int64_t, map<TSK_INUM_T,int64_t> > m_parentDirIdCache; //maps a file system ID to a map, which maps a directory file system meta address to its parent's ID in the database

	/**
	 * Store meta_addr to object id mapping of the directory in a local cache map
	 * @param fsObjId fs id of this directory
	 * @param meta_addr meta_addr of this directory
	 * @param objId object id of this directory from the objects table
	 */
    void storeParObjId(const int64_t & fsObjId, const TSK_INUM_T & meta_addr, const int64_t & objId);

	/**
	 * Find parent object id of TSK_FS_FILE. Use local cache map, if not found, fall back to SQL
	 * @param fsObjId Id of file system that this file and parent should be in.
	 * @param meta_addr File system address to find parent of
	 * @returns parent obj id ( > 0), -1 on error
	 */	
	int64_t findParObjId(const int64_t & fsObjId, TSK_INUM_T meta_addr);    
=======
    map<int64_t, map<TSK_INUM_T, map<uint32_t, int64_t> > > m_parentDirIdCache; //maps a file system ID to a map, which maps a directory file system meta address to a map, which maps a sequence ID to its object ID in the database

    /**
	 * Store meta_addr to object id mapping of the directory in a local cache map
	 * @param fsObjId fs id of the directory
	 * @param fs_file file object for the directory
	 * @param objId object id of the directory from the objects table
	 */
    void storeParObjId(const int64_t & fsObjId, const TSK_FS_FILE * fs_file, const int64_t & objId);

	/**
	 * Find parent object id of TSK_FS_FILE. Use local cache map, if not found, fall back to SQL
     * @param fs_file file to find parent obj id for
     * @param fsObjId fs id of this file
	 * @returns parent obj id ( > 0), -1 on error
	 */	
	int64_t findParObjId(const TSK_FS_FILE * fs_file, const int64_t & fsObjId);    
>>>>>>> 61f8947b

	// Blackboard methods.
    virtual TskBlackboardArtifact createBlackboardArtifact(uint64_t file_id, int artifactTypeID) = 0;
    virtual void addBlackboardAttribute(TskBlackboardAttribute attr) = 0;
    
    virtual string getArtifactTypeDisplayName(int artifactTypeID) = 0;
    virtual int getArtifactTypeID(string artifactTypeString) = 0;
    virtual string getArtifactTypeName(int artifactTypeID) = 0;
    virtual vector<TskBlackboardArtifact> getMatchingArtifacts(string whereClause) = 0;

    virtual void addArtifactType(int typeID, string artifactTypeName, string displayName) = 0;
    virtual void addAttributeType(int typeID, string attributeTypeName, string displayName)= 0;

    virtual string getAttributeTypeDisplayName(int attributeTypeID) = 0;
    virtual int getAttributeTypeID(string attributeTypeString) = 0;
    virtual string getAttributeTypeName(int attributeTypeID) = 0;
    virtual vector<TskBlackboardAttribute> getMatchingAttributes(string whereClause) = 0;
    TskBlackboardAttribute createAttribute(uint64_t artifactID, int attributeTypeID, uint64_t objectID, string moduleName, string context,
		TSK_BLACKBOARD_ATTRIBUTE_VALUE_TYPE valueType, int valueInt, uint64_t valueLong, double valueDouble, 
		string valueString, vector<unsigned char> valueBytes);
    TskBlackboardArtifact createArtifact(uint64_t artifactID, uint64_t objID, int artifactTypeID);
    virtual map<int, TskArtifactNames> getAllArtifactTypes();
    virtual map<int, TskAttributeNames> getAllAttributeTypes();
    virtual vector<int> findAttributeTypes(int artifactTypeId) = 0;

private:

};

/**
 * Contains data from a file record in the database.
 */
struct TskFileRecord
{
    uint64_t fileId;
    TskImgDB::FILE_TYPES typeId;
    std::string name;
    uint64_t parentFileId;
    TSK_FS_NAME_TYPE_ENUM dirType;
    TSK_FS_META_TYPE_ENUM metaType;
    TSK_FS_NAME_FLAG_ENUM dirFlags;
    TSK_FS_META_FLAG_ENUM metaFlags;
    TSK_OFF_T size;
    time_t ctime;
    time_t crtime;
    time_t atime;
    time_t mtime;
    TSK_FS_META_MODE_ENUM mode;
    TSK_UID_T uid;
    TSK_GID_T gid;
    TskImgDB::FILE_STATUS status;
    std::string md5;
    std::string sha1;
    std::string sha2_256;
    std::string sha2_512;
    std::string fullPath;
};

/**
 * Contains data about the module return status for a given file (as recorded in the database)
 */
struct TskModuleStatus
{
    uint64_t file_id;
    std::string module_name;
    int status;
};

/**
 * Contains data about a module
 */
struct TskModuleInfo
{
	int module_id;
    std::string module_name;
    std::string module_description;
};

/**
 * Contains data for a blackboard entry for a given file and artifact ID
 */
struct TskBlackboardRecord
{
    artifact_t artifactId;
    uint64_t fileId;    ///< File that this information pertains to.
    string attribute; ///< Name / type of the data being stored. Standard attribute names are defined in TskBlackboard
    string source;  ///< Name of the module that added this data
    string context; ///< Optional string that provides more context about the data.  For example, it may have "Last Printed" if the entry is a DATETIME entry about when a document was last printed.
    TskImgDB::VALUE_TYPE valueType; ///< Type of data being stored
    int32_t valueInt32;
    int64_t valueInt64;
    string valueString;
    double valueDouble;
    vector<unsigned char> valueByte;

    TskBlackboardRecord(artifact_t a_artifactId, uint64_t a_fileId, string a_attribute, string a_source, string a_context)
        : artifactId(a_artifactId), fileId(a_fileId), attribute(a_attribute), source(a_source), context(a_context)
    {
    }
    TskBlackboardRecord() {}
};

/**
 * Contains data about the current status for an unallocated chunk of data.
 */
struct TskUnallocImgStatusRecord
{
    int unallocImgId;
    TskImgDB::UNALLOC_IMG_STATUS status;
};


#endif<|MERGE_RESOLUTION|>--- conflicted
+++ resolved
@@ -409,25 +409,6 @@
     friend class TskDBBlackboard;
 
 protected:
-<<<<<<< HEAD
-    map<int64_t, map<TSK_INUM_T,int64_t> > m_parentDirIdCache; //maps a file system ID to a map, which maps a directory file system meta address to its parent's ID in the database
-
-	/**
-	 * Store meta_addr to object id mapping of the directory in a local cache map
-	 * @param fsObjId fs id of this directory
-	 * @param meta_addr meta_addr of this directory
-	 * @param objId object id of this directory from the objects table
-	 */
-    void storeParObjId(const int64_t & fsObjId, const TSK_INUM_T & meta_addr, const int64_t & objId);
-
-	/**
-	 * Find parent object id of TSK_FS_FILE. Use local cache map, if not found, fall back to SQL
-	 * @param fsObjId Id of file system that this file and parent should be in.
-	 * @param meta_addr File system address to find parent of
-	 * @returns parent obj id ( > 0), -1 on error
-	 */	
-	int64_t findParObjId(const int64_t & fsObjId, TSK_INUM_T meta_addr);    
-=======
     map<int64_t, map<TSK_INUM_T, map<uint32_t, int64_t> > > m_parentDirIdCache; //maps a file system ID to a map, which maps a directory file system meta address to a map, which maps a sequence ID to its object ID in the database
 
     /**
@@ -445,7 +426,6 @@
 	 * @returns parent obj id ( > 0), -1 on error
 	 */	
 	int64_t findParObjId(const TSK_FS_FILE * fs_file, const int64_t & fsObjId);    
->>>>>>> 61f8947b
 
 	// Blackboard methods.
     virtual TskBlackboardArtifact createBlackboardArtifact(uint64_t file_id, int artifactTypeID) = 0;
